const hre = require("hardhat");
const helper = require("../helper");
const chalk = require("chalk");

async function main() {
  // reading deploy oracle for the deployed network
  const oracle = require(`../${hre.network.name}/activationOracle`);
  //gives price of `tokenSym` in `oracle.native` token
  function priceOf(tokenSym) {
    return oracle[tokenSym].price;
  }
  //gives gas cost of transfer in `oracle.native` token
  function transferCostOf(tokenSym) {
    return parseInt(oracle[tokenSym].transferCost, 10);
  }
  function getMangroveIntParam(param) {
    return parseInt(oracle.Mangrove[param], 10);
  }

  const mgv = await helper.getMangrove();

  const wethAddr = helper.contractOfToken("wEth").address;
  const daiAddr = helper.contractOfToken("dai").address;
  const usdcAddr = helper.contractOfToken("usdc").address;

  const tokenParams = [
    [wethAddr, "WETH", 18, ethers.utils.parseEther(priceOf("WETH"))],
    [daiAddr, "DAI", 18, ethers.utils.parseEther(priceOf("DAI"))],
    [usdcAddr, "USDC", 6, ethers.utils.parseEther(priceOf("USDC"))],
  ];

  const oracle_gasprice = getMangroveIntParam("gasprice");

  const gaspriceTx = await mgv.contract.setGasprice(
    ethers.BigNumber.from(oracle_gasprice)
  );
  await gaspriceTx.wait();
  console.log(
    chalk.yellow("*"),
    `Setting mangrove gasprice to ${oracle_gasprice} GWEI`
  );

  const gasmaxTx = await mgv.contract.setGasmax(ethers.BigNumber.from(1500000));
  await gasmaxTx.wait();

  console.log(chalk.yellow("*"), `Setting mangrove gasmax to 1.5M`);

  const mgv_gasprice = ethers.utils.parseUnits("1", 9).mul(oracle_gasprice); //GWEI

  for (const [
    outbound_tkn,
    outName,
    outDecimals,
    outTknInMatic,
  ] of tokenParams) {
    for (const [inbound_tkn, inName] of tokenParams) {
      if (outbound_tkn != inbound_tkn) {
        const offer_gasbase = ethers.BigNumber.from(
          (transferCostOf(inName) + transferCostOf(outName)) * 2
        );
        const overheadTx = await mgv.contract.setGasbase(
          outbound_tkn,
          inbound_tkn,
          offer_gasbase
        );

        await overheadTx.wait();

        console.log(
          chalk.yellow("*"),
<<<<<<< HEAD
=======
          `Setting (${outName},${inName}) overhead_gasbase to ${transferCostOf(
            inName
          )} gas units`
        );

        console.log(
          chalk.yellow("*"),
>>>>>>> b939509d
          `Setting (${outName},${inName}) offer_gasbase to ${
            transferCostOf(inName) + transferCostOf(outName)
          } gas units`
        );

        let density_outIn = mgv_gasprice
          .add(offer_gasbase)
          .mul(
            ethers.utils.parseUnits(oracle.Mangrove.coverFactor, outDecimals)
          ) // N=50
          .div(outTknInMatic);
        if (density_outIn.eq(0)) {
          // if volume imposed by density is lower than ERC20 precision, set it to minimal
          density_outIn = ethers.BigNumber.from(1);
        }

        await mgv.contract.activate(
          outbound_tkn,
          inbound_tkn,
          ethers.BigNumber.from(getMangroveIntParam("defaultFee")),
          density_outIn,
          offer_gasbase
        );
        console.log(
          chalk.yellow("*"),
          `(${outName},${inName})`,
          `OfferList activated with a required density of ${ethers.utils.formatUnits(
            density_outIn,
            outDecimals
          )} ${outName} per gas units`,
          `and a fee of ${ethers.utils.formatUnits(
            getMangroveIntParam("defaultFee"),
            3
          )}%`
        );
      }
    }
  }
}
main()
  .then(() => process.exit(0))
  .catch((error) => {
    console.error(error);
    process.exit(1);
  });<|MERGE_RESOLUTION|>--- conflicted
+++ resolved
@@ -68,8 +68,6 @@
 
         console.log(
           chalk.yellow("*"),
-<<<<<<< HEAD
-=======
           `Setting (${outName},${inName}) overhead_gasbase to ${transferCostOf(
             inName
           )} gas units`
@@ -77,7 +75,6 @@
 
         console.log(
           chalk.yellow("*"),
->>>>>>> b939509d
           `Setting (${outName},${inName}) offer_gasbase to ${
             transferCostOf(inName) + transferCostOf(outName)
           } gas units`
