--- conflicted
+++ resolved
@@ -77,12 +77,7 @@
     it(`should clean offer failing to trade 0 wants on the '${ba}' offer list`, async function () {
       // Arrange
       await mgvTestUtil.postNewRevertingOffer(market, ba, maker);
-<<<<<<< HEAD
-      await mgvTestUtil.eventsForLastTxHaveBeenGenerated;
-      await market.awaitCurrentProcessing();
-=======
-      await mgvTestUtil.eventsForLastTxHaveBeenGenerated();
->>>>>>> c36e85b7
+      await mgvTestUtil.waitForBooksForLastTx(market);
 
       const marketCleaner = new MarketCleaner(market, cleanerProvider);
 
@@ -103,7 +98,7 @@
     it(`should not clean offer suceeding to trade 0 wants on the '${ba}' offer list`, async function () {
       // Arrange
       await mgvTestUtil.postNewSucceedingOffer(market, ba, maker);
-      await mgvTestUtil.eventsForLastTxHaveBeenGenerated();
+      await mgvTestUtil.waitForBooksForLastTx(market);
 
       const marketCleaner = new MarketCleaner(market, cleanerProvider);
 
