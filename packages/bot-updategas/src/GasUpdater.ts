import Mangrove from "@mangrovedao/mangrove.js";
import GasHelper from "./GasHelper";
import * as typechain from "./types/typechain";
import { logger } from "./util/logger";

/**
 * Configuration for an external oracle JSON REST endpoint.
 * @param oracleEndpointURL URL for the external oracle - expects a JSON REST endpoint.
 * @param oracleEndpointKey Name of key to lookup in JSON returned by JSON REST endpoint.
 */
type OracleEndpointConfiguration = {
  readonly _tag: "Endpoint";
  readonly oracleEndpointURL: string;
  readonly oracleEndpointKey: string;
  readonly oracleEndpointSubKey: string;
};

/**
 * @param OracleGasPrice A constant gasprice to be returned by this bot.
 */
type ConstantOracleConfiguration = {
  readonly _tag: "Constant";
  readonly OracleGasPrice: number;
};

/**
 * An oracle source configuration - should be either a constant gas price
 * oracle or the url of an external oracle (a JSON REST endpoint) and the key
 * to lookup in the JSON returned by the endpoint.
 */
export type OracleSourceConfiguration =
  | ConstantOracleConfiguration
  | OracleEndpointConfiguration;

/**
 * A Max update constraint6, controls how much a gasprice can change in one transaction
 * This can either be controlled by a procentage and/or a constant value.
 * Percentage is given as a numnber: e.g. percentage: 80 == 80%
 * Constant is given as a number
 * Example:
 * If abs(newGasPrice-oldGasPrice)>oldGasPrice*80%,
 *  then oldGasPrice*80%+oldGasPrice
 *  else newGasPrice
 *
 *  If both constant and percentage is used, the minimum gas change of the 2 is used
 */
export type MaxUpdateConstraint = {
  readonly percentage?: number;
  readonly constant?: number;
};

/**
 * A GasUpdater bot, which queries an external oracle for gas prices, and sends
 * gas price updates to Mangrove, through a dedicated oracle contract.
 */
export class GasUpdater {
  #mangrove: Mangrove;
  #acceptableGasGapToOracle: number;
  #constantOracleGasPrice: number | undefined;
  #oracleURL = "";
  #oracleURL_Key = "";
  #oracleURL_subKey = "";
  oracleContract: typechain.MgvOracle;
<<<<<<< HEAD
=======
  gasHelper = new GasHelper();
  #maxUpdateConstraint?: MaxUpdateConstraint;
>>>>>>> 9b5b5fda

  /**
   * Constructs a GasUpdater bot.
   * @param mangrove A mangrove.js Mangrove object.
   * @param acceptableGasGapToOracle The allowed gap between the Mangrove gas
   * price and the external oracle gas price.
   * @param oracleSourceConfiguration The oracle source configuration - see type `OracleSourceConfiguration`.
   */
  constructor(
    mangrove: Mangrove,
    acceptableGasGapToOracle: number,
    oracleSourceConfiguration: OracleSourceConfiguration,
    maxUpdateConstraint?: MaxUpdateConstraint
  ) {
    this.#mangrove = mangrove;
    this.#acceptableGasGapToOracle = acceptableGasGapToOracle;
    this.#maxUpdateConstraint = maxUpdateConstraint;

    switch (oracleSourceConfiguration._tag) {
      case "Constant":
        this.#constantOracleGasPrice = oracleSourceConfiguration.OracleGasPrice;
        break;
      case "Endpoint":
        this.#oracleURL = oracleSourceConfiguration.oracleEndpointURL;
        this.#oracleURL_Key = oracleSourceConfiguration.oracleEndpointKey;
        this.#oracleURL_subKey = oracleSourceConfiguration.oracleEndpointSubKey;
        break;
      default:
        throw new Error(
          `Parameter oracleSourceConfiguration must be either ConstantOracleConfiguration or OracleEndpointConfiguration. Found '${oracleSourceConfiguration}'`
        );
    }
    // Using the mangrove.js address functionallity, since there is no reason to recreate the significant infastructure for only one Contract.
    const oracleAddress = Mangrove.getAddress(
      "MgvOracle",
      mangrove._network.name
    );
    this.oracleContract = typechain.MgvOracle__factory.connect(
      oracleAddress,
      mangrove._signer
    );
  }

  /**
   * Checks an external oracle for an updated gas price, compares with the
   * current Mangrove gas price and, if deemed necessary, sends an updated
   * gas price to use to the oracle contract, which this bot works together
   * with.
   */
  public async checkSetGasprice(): Promise<void> {
    //NOTE: Possibly suitable protection against reentrancy

    logger.info(`Checking whether Mangrove gas price needs updating...`);

    const globalConfig = await this.#mangrove.config();
    if (globalConfig.dead) {
      logger.error("`Mangrove is dead, skipping update.");
      return;
    }

    logger.debug("Mangrove global config retrieved", { data: globalConfig });

    const currentMangroveGasPrice = globalConfig.gasprice;

    const oracleGasPriceEstimate =
      await this.gasHelper.getGasPriceEstimateFromOracle({
        constantGasPrice: this.#constantOracleGasPrice,
        oracleURL: this.#oracleURL,
        oracleURL_Key: this.#oracleURL_Key,
        oracleURL_subKey: this.#oracleURL_subKey,
        mangrove: this.#mangrove,
      });

    if (oracleGasPriceEstimate !== undefined) {
      const [shouldUpdateGasPrice, newGasPrice] =
        this.gasHelper.shouldUpdateMangroveGasPrice(
          currentMangroveGasPrice,
          oracleGasPriceEstimate,
          this.#acceptableGasGapToOracle
        );

      if (shouldUpdateGasPrice) {
        logger.debug(`Determined gas price update needed. `, {
          data: { newGasPrice },
        });
        const allowedNewGasPrice =
          this.gasHelper.calculateNewGaspriceFromConstraints(
            newGasPrice,
            currentMangroveGasPrice,
            this.#maxUpdateConstraint
          );
        logger.debug(`Determined new gas price from max constraints. `, {
          data: { allowedNewGasPrice },
        });
        const [isAllowed] = this.gasHelper.shouldUpdateMangroveGasPrice(
          currentMangroveGasPrice,
          allowedNewGasPrice,
          this.#acceptableGasGapToOracle
        );
        if (!isAllowed) {
          logger.error(
            "The max update constraint is lowering/increasing the gas price, so that it is within the acceptableGasGap"
          );
          return;
        }

        await this.gasHelper.updateMangroveGasPrice(
          allowedNewGasPrice,
          this.oracleContract,
          this.#mangrove
        );
      } else {
        logger.debug(`Determined gas price update not needed.`);
      }
    } else {
      const url = this.#oracleURL;
      const key = this.#oracleURL_Key;
      const subKey = this.#oracleURL_subKey;
      logger.error(
        "Error getting gas price from oracle endpoint, skipping update. Oracle endpoint config:",
        { data: { url, key, subKey } }
      );
    }
  }
}<|MERGE_RESOLUTION|>--- conflicted
+++ resolved
@@ -61,11 +61,8 @@
   #oracleURL_Key = "";
   #oracleURL_subKey = "";
   oracleContract: typechain.MgvOracle;
-<<<<<<< HEAD
-=======
   gasHelper = new GasHelper();
   #maxUpdateConstraint?: MaxUpdateConstraint;
->>>>>>> 9b5b5fda
 
   /**
    * Constructs a GasUpdater bot.
