--- conflicted
+++ resolved
@@ -7,17 +7,11 @@
 import chaiAsPromised from "chai-as-promised";
 chai.use(chaiAsPromised);
 import { Mangrove } from "@mangrovedao/mangrove.js";
-<<<<<<< HEAD
-import { GasUpdater, OracleSourceConfiguration } from "../../src/GasUpdater";
-=======
 import {
   GasUpdater,
   MaxUpdateConstraint,
   OracleSourceConfiguration,
 } from "../../src/GasUpdater";
-import * as hre from "hardhat";
-import "hardhat-deploy-ethers/dist/src/type-extensions";
->>>>>>> 9b5b5fda
 import { config } from "../../src/util/config";
 import * as typechain from "../../src/types/typechain";
 import { Signer, ethers } from "ethers";
