// SPDX-License-Identifier:	BSD-2-Clause

// MangroveOffer.sol

// Copyright (c) 2021 Giry SAS. All rights reserved.

// Redistribution and use in source and binary forms, with or without modification, are permitted provided that the following conditions are met:

// 1. Redistributions of source code must retain the above copyright notice, this list of conditions and the following disclaimer.
// 2. Redistributions in binary form must reproduce the above copyright notice, this list of conditions and the following disclaimer in the documentation and/or other materials provided with the distribution.
// THIS SOFTWARE IS PROVIDED BY THE COPYRIGHT HOLDERS AND CONTRIBUTORS "AS IS" AND ANY EXPRESS OR IMPLIED WARRANTIES, INCLUDING, BUT NOT LIMITED TO, THE IMPLIED WARRANTIES OF MERCHANTABILITY AND FITNESS FOR A PARTICULAR PURPOSE ARE DISCLAIMED. IN NO EVENT SHALL THE COPYRIGHT HOLDER OR CONTRIBUTORS BE LIABLE FOR ANY DIRECT, INDIRECT, INCIDENTAL, SPECIAL, EXEMPLARY, OR CONSEQUENTIAL DAMAGES (INCLUDING, BUT NOT LIMITED TO, PROCUREMENT OF SUBSTITUTE GOODS OR SERVICES; LOSS OF USE, DATA, OR PROFITS; OR BUSINESS INTERRUPTION) HOWEVER CAUSED AND ON ANY THEORY OF LIABILITY, WHETHER IN CONTRACT, STRICT LIABILITY, OR TORT (INCLUDING NEGLIGENCE OR OTHERWISE) ARISING IN ANY WAY OUT OF THE USE OF THIS SOFTWARE, EVEN IF ADVISED OF THE POSSIBILITY OF SUCH DAMAGE.
pragma solidity ^0.8.10;
pragma abicoder v2;
import "../MangroveOffer.sol";
import "../../../periphery/MgvReader.sol";
import "../../interfaces/IOfferLogicMulti.sol";

abstract contract MultiUser is IOfferLogicMulti, MangroveOffer {
  mapping(IEIP20 => mapping(IEIP20 => mapping(uint => address)))
    internal _offerOwners; // outbound_tkn => inbound_tkn => offerId => ownerAddress

  constructor(IMangrove _mgv, AbstractRouter _router) MangroveOffer(_mgv) {
    require(address(_router) != address(0), "MultiUser/0xRouter");
    set_router(_router, 0);
  }

  /// @param offerIds an array of offer ids from the `outbound_tkn, inbound_tkn` offer list
  /// @return __offerOwners an array of the same length where the address at position i is the owner of `offerIds[i]`
  function offerOwners(
    IEIP20 outbound_tkn,
    IEIP20 inbound_tkn,
    uint[] calldata offerIds
  ) public view override returns (address[] memory __offerOwners) {
    __offerOwners = new address[](offerIds.length);
    for (uint i = 0; i < offerIds.length; i++) {
      __offerOwners[i] = ownerOf(outbound_tkn, inbound_tkn, offerIds[i]);
    }
  }

<<<<<<< HEAD
=======
  function creditOnMgv(address owner, uint balance) internal {
    mgvBalance[owner] += balance;
    emit CreditMgvUser(MGV, owner, balance);
  }

  function debitOnMgv(address owner, uint amount) internal {
    require(mgvBalance[owner] >= amount, "Multi/debitOnMgv/insufficient");
    mgvBalance[owner] -= amount;
    emit DebitMgvUser(MGV, owner, amount);
  }

  function creditToken(
    IEIP20 token,
    address owner,
    uint amount
  ) internal {
    tokenBalanceOf[token][owner] += amount;
    emit CreditUserTokenBalance(owner, token, amount);
  }

  function debitToken(
    IEIP20 token,
    address owner,
    uint amount
  ) internal {
    if (amount == 0) {
      return;
    }
    require(
      tokenBalanceOf[token][owner] >= amount,
      "Multi/debitToken/insufficient"
    );
    tokenBalanceOf[token][owner] -= amount;
    emit DebitUserTokenBalance(owner, token, amount);
  }

  function withdrawToken(
    IEIP20 token,
    address receiver,
    uint amount
  ) external override returns (bool success) {
    debitToken(token, msg.sender, amount);
    success = token.transfer(receiver, amount);
  }

  function depositToken(IEIP20 token, uint amount)
    external
    override
    returns (
      //override
      bool success
    )
  {
    uint balBefore = token.balanceOf(address(this));
    success = token.transferFrom(msg.sender, address(this), amount);
    require(
      token.balanceOf(address(this)) - balBefore == amount,
      "Multi/transferFail"
    );
    creditToken(token, msg.sender, amount);
  }

>>>>>>> fc6a6d9e
  function addOwner(
    IEIP20 outbound_tkn,
    IEIP20 inbound_tkn,
    uint offerId,
    address owner
  ) internal {
    _offerOwners[outbound_tkn][inbound_tkn][offerId] = owner;
    emit NewOwnedOffer(MGV, outbound_tkn, inbound_tkn, offerId, owner);
  }

  function ownerOf(
    IEIP20 outbound_tkn,
    IEIP20 inbound_tkn,
    uint offerId
  ) public view override returns (address owner) {
    owner = _offerOwners[outbound_tkn][inbound_tkn][offerId];
    require(owner != address(0), "multiUser/unkownOffer");
  }

  function newOffer(MakerOrder calldata mko)
    external
    payable
    override
    returns (uint offerId)
  {
    offerId = newOfferInternal(mko, msg.sender, msg.value);
  }

  // Calls new offer on Mangrove. If successful the function will update `_offerOwners` mapping `caller` to returned `offerId`
  // This call will revert if `newOffer` reverts on Mangrove or if `caller` does not have the provisions to cover for the bounty.
  // We assume here this function is called with the correct provision, 
  // otherwise Mangrove will throw (since `this` contract has no free wei on Mangrove as there is no `fundMangrove` function)
  // so owners have to provision at the moment of posting the offer using a well chosen gasprice
  function newOfferInternal(
    MakerOrder memory mko,
    address caller,
    uint provision
  ) internal returns (uint offerId) {
    require(provision > 0 , "Multi/UnprovisionedOffer");

    uint gasreq = (mko.gasreq > type(uint24).max) ? ofr_gasreq() : mko.gasreq;
    // this call could revert if this contract does not have the provision to cover the bounty
    offerId = MGV.newOffer{value: provision}(
      $(mko.outbound_tkn),
      $(mko.inbound_tkn),
      mko.wants,
      mko.gives,
      gasreq,
      mko.gasprice,
      mko.pivotId
    );
    //setting owner of offerId
    addOwner(mko.outbound_tkn, mko.inbound_tkn, offerId, caller);
  }

  function updateOffer(MakerOrder calldata mko, uint offerId)
    external
    payable
    override
  {
    (uint offerId_, string memory reason) = updateOfferInternal(
      mko,
      offerId,
      msg.sender,
      msg.value
    );
    require(offerId_ > 0, reason);
  }

  // Calls update offer on Mangrove. If successful the function will take care of maintaining `mgvBalance` for offer owner.
  // This call does not revert if `updateOffer` fails on Mangrove, due for instance to low density or incorrect `wants`/`gives`.
  // It will however revert if user does not have the provision to cover the bounty (in case of gas increase).
  // When offer failed to be updated, the returned value is always 0 and the revert message. Otherwise it is equal to `offerId` and the empty string.
  function updateOfferInternal(
    MakerOrder memory mko,
    uint offerId,
    address caller,
    uint provision // dangerous to use msg.value in a internal call
  ) internal returns (uint, string memory) {
    require(
      caller == ownerOf(mko.outbound_tkn, mko.inbound_tkn, offerId),
      "Multi/updateOffer/unauthorized"
    );
    try
      MGV.updateOffer{value: provision}(
        $(mko.outbound_tkn),
        $(mko.inbound_tkn),
        mko.wants,
        mko.gives,
        (mko.gasreq > type(uint24).max) ? ofr_gasreq() : mko.gasreq,
        mko.gasprice,
        mko.pivotId,
        offerId
      )
    {
      return (offerId, "");
    } catch Error(string memory reason) {
      return (0, reason);
    }
  }

  // Retracts `offerId` from the (`outbound_tkn`,`inbound_tkn`) Offer list of Mangrove. Function call will throw if `this` contract is not the owner of `offerId`.
  ///@dev if msg.sender cannot receive funds it will loose the released provision
  function retractOffer(
    IEIP20 outbound_tkn,
    IEIP20 inbound_tkn,
    uint offerId,
    bool deprovision // if set to `true`, `this` contract will receive the remaining provision (in WEI) associated to `offerId`.
  ) external override returns (uint received) {
    received = retractOfferInternal(
      outbound_tkn,
      inbound_tkn,
      offerId,
      deprovision,
      payable(msg.sender)
    );
  }

  function retractOfferInternal(
    IEIP20 outbound_tkn,
    IEIP20 inbound_tkn,
    uint offerId,
    bool deprovision,
    address payable caller
  ) internal returns (uint received) {
    require(
      _offerOwners[outbound_tkn][inbound_tkn][offerId] == caller,
      "Multi/retractOffer/unauthorized"
    );
    received = MGV.retractOffer(
      $(outbound_tkn),
      $(inbound_tkn),
      offerId,
      deprovision
    );
    require(caller.send(received), "Multi/retractOffer/transferFail");
  }

  // put received inbound tokens on offer owner account
  // if nothing is done at that stage then it could still be done in the posthook but it cannot be a flush 
  // since `this` contract balance would have the accumulated takers inbound tokens
  // here we make sure nothing remains unassigned after a trade 
  function __put__(uint amount, ML.SingleOrder calldata order)
    internal
    virtual
    override
    returns (uint)
  {
    IEIP20 outTkn = IEIP20(order.outbound_tkn);
    IEIP20 inTkn = IEIP20(order.inbound_tkn);
    address owner = ownerOf(outTkn, inTkn, order.offerId);
    router().push(inTkn, owner, amount);
    return 0;
  }

  // get outbound tokens from offer owner account
  function __get__(uint amount, ML.SingleOrder calldata order)
    internal
    virtual
    override
    returns (uint)
  {
    IEIP20 outTkn = IEIP20(order.outbound_tkn);
    IEIP20 inTkn = IEIP20(order.inbound_tkn);
    address owner = ownerOf(outTkn, inTkn, order.offerId);
    uint ownerBalance = router().reserveBalance(outTkn, owner);
    (uint missing, uint amount_) = amount > ownerBalance 
    ? (amount - ownerBalance, ownerBalance) 
    : (0, amount);
    uint pulled = router().pull(order.outbound_tkn, owner, amount_, true);
    return (amount - pulled);
  }
}<|MERGE_RESOLUTION|>--- conflicted
+++ resolved
@@ -37,71 +37,6 @@
     }
   }
 
-<<<<<<< HEAD
-=======
-  function creditOnMgv(address owner, uint balance) internal {
-    mgvBalance[owner] += balance;
-    emit CreditMgvUser(MGV, owner, balance);
-  }
-
-  function debitOnMgv(address owner, uint amount) internal {
-    require(mgvBalance[owner] >= amount, "Multi/debitOnMgv/insufficient");
-    mgvBalance[owner] -= amount;
-    emit DebitMgvUser(MGV, owner, amount);
-  }
-
-  function creditToken(
-    IEIP20 token,
-    address owner,
-    uint amount
-  ) internal {
-    tokenBalanceOf[token][owner] += amount;
-    emit CreditUserTokenBalance(owner, token, amount);
-  }
-
-  function debitToken(
-    IEIP20 token,
-    address owner,
-    uint amount
-  ) internal {
-    if (amount == 0) {
-      return;
-    }
-    require(
-      tokenBalanceOf[token][owner] >= amount,
-      "Multi/debitToken/insufficient"
-    );
-    tokenBalanceOf[token][owner] -= amount;
-    emit DebitUserTokenBalance(owner, token, amount);
-  }
-
-  function withdrawToken(
-    IEIP20 token,
-    address receiver,
-    uint amount
-  ) external override returns (bool success) {
-    debitToken(token, msg.sender, amount);
-    success = token.transfer(receiver, amount);
-  }
-
-  function depositToken(IEIP20 token, uint amount)
-    external
-    override
-    returns (
-      //override
-      bool success
-    )
-  {
-    uint balBefore = token.balanceOf(address(this));
-    success = token.transferFrom(msg.sender, address(this), amount);
-    require(
-      token.balanceOf(address(this)) - balBefore == amount,
-      "Multi/transferFail"
-    );
-    creditToken(token, msg.sender, amount);
-  }
-
->>>>>>> fc6a6d9e
   function addOwner(
     IEIP20 outbound_tkn,
     IEIP20 inbound_tkn,
