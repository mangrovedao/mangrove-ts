--- conflicted
+++ resolved
@@ -291,34 +291,9 @@
     }
     address owner = ownerOf(outTkn, inTkn, order.offerId);
     // returning all inbound/outbound tokens that belong to the original taker to their balance
-<<<<<<< HEAD
     // ignoring return value because nothing can be done (and logging was already emitted)
     redeemAll(order, owner);
     return false;
-=======
-    if (!redeemAll(order, owner)) {
-      return false;
-    }
-    // returning remaining WEIs
-    // NB because offer was not reposted, it has already been deprovisioned during `super.__posthookSuccess__`
-    // NB `_withdrawFromMangrove` performs a call and might be subject to reentrancy.
-    debitOnMgv(owner, mgvBalance[owner]);
-    // NB cannot revert here otherwise user will not be able to collect automatically in/out tokens (above transfers)
-    // if the caller of this contract is not an EOA, funds would be lost.
-    if (!_withdrawFromMangrove(payable(owner), mgvBalance[owner])) {
-      // this code might be reached if `owner` is not an EOA and has no `receive` or `fallback` payable method.
-      // in this case the provision is lost and one should not revert, to the risk of being unable to recover in/out tokens transfered earlier
-      emit LogIncident(
-        MGV,
-        outTkn,
-        inTkn,
-        order.offerId,
-        "mgvOrder/posthook/transferWei"
-      );
-      return false;
-    }
-    return true;
->>>>>>> fc6a6d9e
   }
 
   // in case of an offer with a blocks-to-live option enabled, resting order might renege on trade
