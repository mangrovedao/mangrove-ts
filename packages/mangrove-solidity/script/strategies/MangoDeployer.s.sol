--- conflicted
+++ resolved
@@ -54,17 +54,8 @@
   {
     IMangrove mgv = IMangrove(fork.get("Mangrove"));
 
-<<<<<<< HEAD
     console.log("Deploying Mango on market", IERC20(base).symbol(), IERC20(quote).symbol());
-    vm.broadcast();
-=======
-    console.log(
-      "Deploying Mango on market",
-      IERC20(base).symbol(),
-      IERC20(quote).symbol()
-    );
     broadcast();
->>>>>>> b05fa272
     Mango mgo = new Mango(
       mgv,
       IERC20(base),
