--- conflicted
+++ resolved
@@ -35,15 +35,7 @@
     outputDeployment();
   }
 
-<<<<<<< HEAD
-  function deploy(address chief, uint gasprice, uint gasmax) public {
-=======
-  function innerRun(
-    address chief,
-    uint gasprice,
-    uint gasmax
-  ) public {
->>>>>>> b05fa272
+  function innerRun(address chief, uint gasprice, uint gasmax) public {
     MangroveDeployer mgvDeployer = new MangroveDeployer();
 
     mgvDeployer.innerRun({chief: chief, gasprice: gasprice, gasmax: gasmax});
