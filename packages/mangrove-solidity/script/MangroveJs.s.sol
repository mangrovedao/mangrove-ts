--- conflicted
+++ resolved
@@ -100,12 +100,7 @@
     fork.set("SimpleTestMaker", address(simpleTestMaker));
 
     vm.broadcast();
-<<<<<<< HEAD
-    mgo = new MangroveOrder({_MGV: IMangrove(payable(mgv)), deployer: chief});
+    mgo = new MangroveOrder({mgv: IMangrove(payable(mgv)), deployer: chief});
     fork.set("MangroveOrder", address(mgo));
-=======
-    mgo = new MangroveOrder({mgv: IMangrove(payable(mgv)), deployer: chief});
-    ens.set("MangroveOrder", address(mgo));
->>>>>>> 9d04e4ca
   }
 }