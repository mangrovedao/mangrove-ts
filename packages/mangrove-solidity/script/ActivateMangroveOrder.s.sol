// SPDX-License-Identifier:	AGPL-3.0
pragma solidity ^0.8.13;

import {console} from "forge-std/console.sol";
import {Script2} from "mgv_test/lib/Script2.sol";
import {MangroveOrder} from "mgv_src/periphery/MangroveOrder.sol";
import {IERC20} from "mgv_src/MgvLib.sol";
import {Deployer} from "mgv_script/lib/Deployer.sol";

/*  Allows MangroveOrder to trade on the tokens given in argument.

    mgvOrder: address of MangroveOrder(Enriched) contract
    tkns: array of token addresses to activate
   
    The TKNS env variable should be given as a comma-separated list of addresses.
    For instance, if you have the DAI and USDC env vars set:

      TKNS="$DAI,$USDC" forge script ...

*/

contract ActivateMangroveOrder is Script2, Deployer {
  function run() public {
<<<<<<< HEAD
    innerRun({mgvOrder: MangroveOrder(fork.get("MangroveOrderEnriched")), tkns: toIERC20(vm.envAddress("TKNS", ","))});
=======
    innerRun({
      mgvOrder: MangroveOrder(fork.get("MangroveOrderEnriched")),
      tkns: toIERC20(vm.envAddress("TKNS", ","))
    });
>>>>>>> b05fa272
  }

  function innerRun(MangroveOrder mgvOrder, IERC20[] memory tkns) public {
    console.log("Activating the following tokens:");
    for (uint i = 0; i < tkns.length; i++) {
      console.log("%s (%s)", IERC20(tkns[i]).symbol(), address(tkns[i]));
    }
    broadcast();
    MangroveOrder(payable(mgvOrder)).activate(tkns);
  }
}<|MERGE_RESOLUTION|>--- conflicted
+++ resolved
@@ -21,14 +21,7 @@
 
 contract ActivateMangroveOrder is Script2, Deployer {
   function run() public {
-<<<<<<< HEAD
     innerRun({mgvOrder: MangroveOrder(fork.get("MangroveOrderEnriched")), tkns: toIERC20(vm.envAddress("TKNS", ","))});
-=======
-    innerRun({
-      mgvOrder: MangroveOrder(fork.get("MangroveOrderEnriched")),
-      tkns: toIERC20(vm.envAddress("TKNS", ","))
-    });
->>>>>>> b05fa272
   }
 
   function innerRun(MangroveOrder mgvOrder, IERC20[] memory tkns) public {
