--- conflicted
+++ resolved
@@ -1,18 +1,12 @@
 // SPDX-License-Identifier:	AGPL-3.0
 pragma solidity ^0.8.13;
 
-<<<<<<< HEAD
 import {console} from "forge-std/console.sol";
 import {Script2} from "mgv_test/lib/Script2.sol";
 import {MangroveOrder} from "mgv_src/periphery/MangroveOrder.sol";
-=======
-import {Deployer, console} from "./lib/Deployer.sol";
-import {MangroveOrderEnriched} from "mgv_src/periphery/MangroveOrderEnriched.sol";
->>>>>>> 9d04e4ca
 import {IERC20} from "mgv_src/MgvLib.sol";
 import {Deployer} from "mgv_script/lib/Deployer.sol";
 
-<<<<<<< HEAD
 /*  Allows MangroveOrder to trade on the tokens given in argument.
 
     mgvOrder: address of MangroveOrder(Enriched) contract
@@ -39,24 +33,8 @@
     console.log("Activating the following tokens:");
     for (uint i = 0; i < tkns.length; i++) {
       console.log("%s (%s)",IERC20(tkns[i]).symbol(), address(tkns[i]));
-=======
-/** @notice Allows MangroveOrder to trade on the tokens given in argument.  */
-// TOKENS="$WETH,$DAI,$USDC" forge script --fork-url $MUMBAI_NODE_URL \
-// --private-key $MUMBAI_DEPLOYER_PRIVATE_KEY \
-// --sig "run()" \
-// --etherscan-api-key $POLYGONSCAN_API \
-// --verify \
-// ActivateMangroveOrder
-contract ActivateMangroveOrder is Deployer {
-  function run() public {
-    (address $mgo, ) = ens.get("MangroveOrderEnriched");
-    address[] memory tokens = vm.envAddress("TOKENS", ",");
-    console.log("Will activate MangroveOrder", $mgo);
-    for (uint i = 0; i < tokens.length; i++) {
-      console.log(IERC20(tokens[i]).symbol(), "...");
->>>>>>> 9d04e4ca
     }
     vm.broadcast();
-    MangroveOrderEnriched(payable($mgo)).activate(iercs(tokens));
+    MangroveOrder(payable(mgvOrder)).activate(tkns);
   }
 }