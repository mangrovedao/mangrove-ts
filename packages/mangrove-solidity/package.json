{
  "name": "@mangrovedao/mangrove-solidity",
  "version": "1.0.0",
  "author": "Mangrove DAO",
  "license": "(AGPL-3.0-only OR BSD-2-Clause)",
  "scripts": {
    "precommit": "lint-staged",
    "prepack": "yarn build",
    "build-this-package": "forge build && yarn run copy-distribution-assets && yarn run copy-broadcast-files",
    "heroku-build-this-package": "echo No build of contracts needed for Heroku as ABIs are committed to mangrove.js",
    "build": "yarn install && yarn workspaces foreach -vpiR --topological-dev --from $npm_package_name run build-this-package",
    "copy-distribution-assets": "node copyDistributionAssets.js",
    "copy-broadcast-files": "mkdir -p dist/broadcast/maticmum && cp -R broadcast/Mumbai.s.sol/80001/* dist/broadcast/maticmum/ ; echo 'Copied broadcast files if any.'",
    "clean-this-package": "rimraf artifacts cache dist exported-abis out",
    "clean": "yarn workspaces foreach -vpiR --topological-dev --from $npm_package_name run clean-this-package",
    "doc": "solcco -f doc/MgvDoc.html preprocessing/structs.js src/MgvLib.sol src/MgvRoot.sol src/MgvHasOffers.sol src/MgvOfferMaking.sol src/MgvOfferTaking.sol src/MgvOfferTakingWithPermit.sol src/MgvGovernable.sol src/AbstractMangrove.sol src/Mangrove.sol src/InvertedMangrove.sol",
    "preproc": "node preprocessing/run.js",
    "test-with-dependencies": "yarn workspaces foreach -vpiR --topological-dev --from $npm_package_name run test",
<<<<<<< HEAD
    "test": "dotenv -e .env.test.local -- forge test -vvv"
=======
    "test": "npm-run-all \"test:*\"",
    "test:solidity": "npm-run-all --continue-on-error \"test:solidity:*\"",
    "test:solidity:local": "dotenv -c test -- bash -c 'forge test -vvv --no-match-contract \\'ForkedTest$\\''",
    "test:solidity:polygon": "dotenv -c test -- bash -c 'forge test -vvv --fork-url $POLYGON_NODE_URL --fork-block-number 26416000 --match-contract \\'ForkedTest$\\''"
>>>>>>> 9b5b5fda
  },
  "lint-staged": {
    "*.{js,css,md,sol,json}": "prettier --write --ignore-unknown"
  },
  "devDependencies": {
<<<<<<< HEAD
    "dotenv-cli": "^6.0.0",
    "dotenv-flow": "^3.2.0",
    "ethers": "^5.6.4",
    "lint-staged": "^13.0.2",
=======
    "@espendk/json-file-reporter": "^1.4.1",
    "@ethersproject/experimental": "^5.6.3",
    "@ethersproject/hardware-wallets": "^5.6.1",
    "@nomiclabs/hardhat-ethers": "^2.0.6",
    "@nomiclabs/hardhat-solpp": "^2.0.1",
    "app-module-path": "^2.2.0",
    "chai": "^4.3.4",
    "chai-events": "^0.0.3",
    "config": "^3.3.7",
    "cross-env": "^7.0.3",
    "dotenv-cli": "^6.0.0",
    "dotenv-flow": "^3.2.0",
    "ethers": "^5.6.4",
    "fs": "^0.0.1-security",
    "hardhat": "^2.9.9",
    "hardhat-contract-sizer": "^2.5.1",
    "hardhat-deploy": "^0.11.10",
    "hardhat-deploy-ethers": "^0.3.0-beta.10",
    "hardhat-preprocessor": "^0.1.4",
    "hardhat-storage-layout": "^0.1.6",
    "lint-staged": "^13.0.3",
    "mocha": "^10.0.0",
    "mocha-multi-reporters": "^1.5.1",
    "npm-run-all": "^4.1.5",
>>>>>>> 9b5b5fda
    "prettier": "^2.4.1",
    "prettier-plugin-solidity": "^1.0.0-beta.19",
    "rimraf": "^3.0.2",
    "shelljs": "^0.8.4",
    "solcco": ">=1.0.11",
    "solpp": "^0.11.5",
    "yargs": "^17.1.1"
  }
}<|MERGE_RESOLUTION|>--- conflicted
+++ resolved
@@ -16,50 +16,16 @@
     "doc": "solcco -f doc/MgvDoc.html preprocessing/structs.js src/MgvLib.sol src/MgvRoot.sol src/MgvHasOffers.sol src/MgvOfferMaking.sol src/MgvOfferTaking.sol src/MgvOfferTakingWithPermit.sol src/MgvGovernable.sol src/AbstractMangrove.sol src/Mangrove.sol src/InvertedMangrove.sol",
     "preproc": "node preprocessing/run.js",
     "test-with-dependencies": "yarn workspaces foreach -vpiR --topological-dev --from $npm_package_name run test",
-<<<<<<< HEAD
     "test": "dotenv -e .env.test.local -- forge test -vvv"
-=======
-    "test": "npm-run-all \"test:*\"",
-    "test:solidity": "npm-run-all --continue-on-error \"test:solidity:*\"",
-    "test:solidity:local": "dotenv -c test -- bash -c 'forge test -vvv --no-match-contract \\'ForkedTest$\\''",
-    "test:solidity:polygon": "dotenv -c test -- bash -c 'forge test -vvv --fork-url $POLYGON_NODE_URL --fork-block-number 26416000 --match-contract \\'ForkedTest$\\''"
->>>>>>> 9b5b5fda
   },
   "lint-staged": {
     "*.{js,css,md,sol,json}": "prettier --write --ignore-unknown"
   },
   "devDependencies": {
-<<<<<<< HEAD
     "dotenv-cli": "^6.0.0",
     "dotenv-flow": "^3.2.0",
     "ethers": "^5.6.4",
-    "lint-staged": "^13.0.2",
-=======
-    "@espendk/json-file-reporter": "^1.4.1",
-    "@ethersproject/experimental": "^5.6.3",
-    "@ethersproject/hardware-wallets": "^5.6.1",
-    "@nomiclabs/hardhat-ethers": "^2.0.6",
-    "@nomiclabs/hardhat-solpp": "^2.0.1",
-    "app-module-path": "^2.2.0",
-    "chai": "^4.3.4",
-    "chai-events": "^0.0.3",
-    "config": "^3.3.7",
-    "cross-env": "^7.0.3",
-    "dotenv-cli": "^6.0.0",
-    "dotenv-flow": "^3.2.0",
-    "ethers": "^5.6.4",
-    "fs": "^0.0.1-security",
-    "hardhat": "^2.9.9",
-    "hardhat-contract-sizer": "^2.5.1",
-    "hardhat-deploy": "^0.11.10",
-    "hardhat-deploy-ethers": "^0.3.0-beta.10",
-    "hardhat-preprocessor": "^0.1.4",
-    "hardhat-storage-layout": "^0.1.6",
     "lint-staged": "^13.0.3",
-    "mocha": "^10.0.0",
-    "mocha-multi-reporters": "^1.5.1",
-    "npm-run-all": "^4.1.5",
->>>>>>> 9b5b5fda
     "prettier": "^2.4.1",
     "prettier-plugin-solidity": "^1.0.0-beta.19",
     "rimraf": "^3.0.2",
