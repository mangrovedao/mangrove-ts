{
  "name": "@mangrovedao/mangrove-solidity",
  "version": "1.0.0",
  "author": "Mangrove DAO",
  "license": "(AGPL-3.0-only OR BSD-2-Clause)",
  "scripts": {
    "precommit": "lint-staged",
    "prepack": "yarn build",
    "build-this-package": "forge build && node copyArtifacts && node copyBroadcasts",
    "heroku-build-this-package": "echo No build of contracts needed for Heroku as ABIs are committed to mangrove.js",
    "build": "yarn install && yarn workspaces foreach -vpiR --topological-dev --from $npm_package_name run build-this-package",
    "clean-this-package": "rimraf artifacts cache dist exported-abis out tsconfig.tsbuildinfo",
    "clean": "yarn workspaces foreach -vpiR --topological-dev --from $npm_package_name run clean-this-package",
    "doc": "solcco -f doc/MgvDoc.html preprocessing/structs.js src/MgvLib.sol src/MgvRoot.sol src/MgvHasOffers.sol src/MgvOfferMaking.sol src/MgvOfferTaking.sol src/MgvOfferTakingWithPermit.sol src/MgvGovernable.sol src/AbstractMangrove.sol src/Mangrove.sol src/InvertedMangrove.sol",
    "preproc": "node preprocessing/run.js",
    "test-with-dependencies": "yarn workspaces foreach -vpiR --topological-dev --from $npm_package_name run test",
    "test": "forge test -vvv"
  },
  "lint-staged": {
    "*.{js,css,md,sol,json}": "prettier --write --ignore-unknown"
  },
  "devDependencies": {
    "lint-staged": "^13.0.3",
    "prettier": "^2.4.1",
<<<<<<< HEAD
    "prettier-plugin-solidity": "1.0.0-dev.21",
=======
    "prettier-plugin-solidity": "1.0.0-beta.18",
>>>>>>> 40ee4fcb
    "rimraf": "^3.0.2",
    "shelljs": "^0.8.4",
    "solcco": ">=1.0.11",
    "solpp": "^0.11.5",
    "yargs": "^17.1.1"
  }
}<|MERGE_RESOLUTION|>--- conflicted
+++ resolved
@@ -22,11 +22,7 @@
   "devDependencies": {
     "lint-staged": "^13.0.3",
     "prettier": "^2.4.1",
-<<<<<<< HEAD
-    "prettier-plugin-solidity": "1.0.0-dev.21",
-=======
     "prettier-plugin-solidity": "1.0.0-beta.18",
->>>>>>> 40ee4fcb
     "rimraf": "^3.0.2",
     "shelljs": "^0.8.4",
     "solcco": ">=1.0.11",
