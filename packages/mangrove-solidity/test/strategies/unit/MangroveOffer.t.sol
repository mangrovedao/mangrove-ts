--- conflicted
+++ resolved
@@ -14,16 +14,12 @@
 
   // tracking IOfferLogic logs
   event LogIncident(
-<<<<<<< HEAD
-    IMangrove mangrove, IERC20 indexed outbound_tkn, IERC20 indexed inbound_tkn, uint indexed offerId, bytes32 reason
-=======
     IMangrove mangrove,
     IERC20 indexed outbound_tkn,
     IERC20 indexed inbound_tkn,
     uint indexed offerId,
     bytes32 makerData,
     bytes32 mgvData
->>>>>>> 914139c0
   );
 
   function setUp() public override {
@@ -97,9 +93,6 @@
     result.makerData = "failReason";
 
     vm.expectEmit(true, false, false, true);
-<<<<<<< HEAD
-    emit LogIncident(IMangrove(payable(mgv)), IERC20(address(0)), IERC20(address(0)), 0, "failReason");
-=======
     emit LogIncident(
       IMangrove(payable(mgv)),
       IERC20(address(0)),
@@ -108,7 +101,6 @@
       result.makerData,
       result.mgvData
     );
->>>>>>> 914139c0
     vm.prank(address(mgv));
     makerContract.makerPosthook(order, result);
   }
@@ -121,7 +113,11 @@
     uint balMaker = maker.balance;
     vm.prank(maker);
     makerContract.withdrawFromMangrove(0.5 ether, maker);
-    assertEq(mgv.balanceOf(address(makerContract)), 0.5 ether, "incorrect balance");
+    assertEq(
+      mgv.balanceOf(address(makerContract)),
+      0.5 ether,
+      "incorrect balance"
+    );
     assertEq(maker.balance, balMaker + 0.5 ether, "incorrect balance");
   }
 
@@ -133,7 +129,11 @@
     SimpleRouter router = new SimpleRouter();
     router.setAdmin(address(makerContract));
     makerContract.setRouter(router);
-    assertEq(address(makerContract.router()), address(router), "Router was not set");
+    assertEq(
+      address(makerContract.router()),
+      address(router),
+      "Router was not set"
+    );
     vm.stopPrank();
   }
 
@@ -157,6 +157,10 @@
     SimpleRouter router = new SimpleRouter();
     router.setAdmin(address(makerContract));
     makerContract.setRouter(router);
-    assertEq(makerContract.offerGasreq(), gasreq + router.gasOverhead(), "incorrect gasreq");
+    assertEq(
+      makerContract.offerGasreq(),
+      gasreq + router.gasOverhead(),
+      "incorrect gasreq"
+    );
   }
 }