--- conflicted
+++ resolved
@@ -248,18 +248,20 @@
     assertEq(usdc.balanceOf(maker), balusdc + takergave, "withdraw failed");
   }
 
-<<<<<<< HEAD
-  function test_trade_succeeds_with_new_reserve() public {
-    address new_reserve = freshAddress("new_reserve");
-
-=======
   function test_failingOfferLogsIncident() public {
     // making offer fail for lack of approval
     (, MgvStructs.LocalPacked local) = mgv.config($(weth), $(usdc));
     uint next_id = local.last() + 1;
     vm.expectEmit(true, true, true, false, address(makerContract));
     emit LogIncident(IMangrove($(mgv)), weth, usdc, next_id, "mgvOffer/tradeSuccess", "mgv/makerTransferFail");
->>>>>>> e2d68c13
+    vm.prank(maker);
+    makerContract.approve(weth, $(mgv), 0);
+    performTrade({success: false});
+  }
+
+  function test_trade_succeeds_with_new_reserve() public {
+    address new_reserve = freshAddress("new_reserve");
+
     vm.prank(maker);
     makerContract.setReserve(new_reserve);
 
@@ -291,4 +293,6 @@
     );
     vm.stopPrank();
   }
+
+
 }