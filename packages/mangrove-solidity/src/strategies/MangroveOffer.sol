// SPDX-License-Identifier:	BSD-2-Clause

// MangroveOffer.sol

// Copyright (c) 2021 Giry SAS. All rights reserved.

// Redistribution and use in source and binary forms, with or without modification, are permitted provided that the following conditions are met:

// 1. Redistributions of source code must retain the above copyright notice, this list of conditions and the following disclaimer.
// 2. Redistributions in binary form must reproduce the above copyright notice, this list of conditions and the following disclaimer in the documentation and/or other materials provided with the distribution.
// THIS SOFTWARE IS PROVIDED BY THE COPYRIGHT HOLDERS AND CONTRIBUTORS "AS IS" AND ANY EXPRESS OR IMPLIED WARRANTIES, INCLUDING, BUT NOT LIMITED TO, THE IMPLIED WARRANTIES OF MERCHANTABILITY AND FITNESS FOR A PARTICULAR PURPOSE ARE DISCLAIMED. IN NO EVENT SHALL THE COPYRIGHT HOLDER OR CONTRIBUTORS BE LIABLE FOR ANY DIRECT, INDIRECT, INCIDENTAL, SPECIAL, EXEMPLARY, OR CONSEQUENTIAL DAMAGES (INCLUDING, BUT NOT LIMITED TO, PROCUREMENT OF SUBSTITUTE GOODS OR SERVICES; LOSS OF USE, DATA, OR PROFITS; OR BUSINESS INTERRUPTION) HOWEVER CAUSED AND ON ANY THEORY OF LIABILITY, WHETHER IN CONTRACT, STRICT LIABILITY, OR TORT (INCLUDING NEGLIGENCE OR OTHERWISE) ARISING IN ANY WAY OUT OF THE USE OF THIS SOFTWARE, EVEN IF ADVISED OF THE POSSIBILITY OF SUCH DAMAGE.
pragma solidity ^0.8.10;

pragma abicoder v2;

import {AccessControlled} from "mgv_src/strategies/utils/AccessControlled.sol";
import {MangroveOfferStorage as MOS} from "./MangroveOfferStorage.sol";
import {IOfferLogic} from "mgv_src/strategies/interfaces/IOfferLogic.sol";
import {Offer, OfferDetail, Global, Local} from "mgv_src/preprocessed/MgvPack.post.sol";
import {MgvLib, IERC20} from "mgv_src/MgvLib.sol";
import {IMangrove} from "mgv_src/IMangrove.sol";
import {AbstractRouter} from "mgv_src/strategies/routers/AbstractRouter.sol";

/// @title This contract is the basic building block for Mangrove strats.
/// @notice It contains the mandatory interface expected by Mangrove (`IOfferLogic` is `IMaker`) and enforces additional functions implementations (via `IOfferLogic`).
/// In the comments we use the term "offer maker" to designate the address that controls updates of an offer on mangrove.
/// In `Direct` strategies, `this` contract is the offer maker, in `Forwarder` strategies, the offer maker should be `msg.sender` of the annotated function.
/// @dev Naming scheme:
/// `f() public`: can be used, as is, in all descendants of `this` contract
/// `_f() internal`: descendant of this contract should provide a public wrapper of this function
/// `__f__() virtual internal`: descendant of this contract may override this function to specialize behaviour of `makerExecute` or `makerPosthook`

abstract contract MangroveOffer is AccessControlled, IOfferLogic {
  IMangrove public immutable MGV;
  AbstractRouter public constant NO_ROUTER = AbstractRouter(address(0));
  bytes32 constant OUT_OF_FUNDS = keccak256("mgv/insufficientProvision");
  bytes32 constant BELOW_DENSITY = keccak256("mgv/writeOffer/density/tooLow");

  modifier mgvOrAdmin() {
    require(msg.sender == admin() || msg.sender == address(MGV), "AccessControlled/Invalid");
    _;
  }

  ///@notice Mandatory function to allow `this` contract to receive native tokens from Mangrove after a call to `MGV.withdraw()`
  ///@dev override this function if `this` contract needs to handle local accounting of user funds.
  receive() external payable virtual {}

  /**
   * @notice `MangroveOffer`'s constructor
   * @param mgv The Mangrove deployment that is allowed to call `this` contract for trade execution and posthook and on which `this` contract will post offers.
   */
  constructor(IMangrove mgv) AccessControlled(msg.sender) {
    MGV = mgv;
  }

  /// @inheritdoc IOfferLogic
  function offerGasreq() public view returns (uint) {
    AbstractRouter router_ = router();
    if (router_ != NO_ROUTER) {
      return MOS.getStorage().ofr_gasreq + router_.gasOverhead();
    } else {
      return MOS.getStorage().ofr_gasreq;
    }
  }

  ///*****************************
  /// Mandatory callback functions
  ///*****************************

  ///@notice `makerExecute` is the callback function to execute all offers that were posted on Mangrove by `this` contract.
  ///@param order a data structure that recapitulates the taker order and the offer as it was posted on mangrove
  ///@return ret a bytes32 word to pass information (if needed) to the posthook
  ///@dev it may not be overriden although it can be customized using `__lastLook__`, `__put__` and `__get__` hooks.
  /// NB #1: if `makerExecute` reverts, the offer will be considered to be refusing the trade.
  /// NB #2: `makerExecute` may return a `bytes32` word to pass information to posthook w/o using storage reads/writes.
  /// NB #3: Reneging on trade will have the following effects:
  /// * Offer is removed from the Order Book
  /// * Offer bounty will be withdrawn from offer provision and sent to the offer taker. The remaining provision will be credited to the maker account on Mangrove
  function makerExecute(MgvLib.SingleOrder calldata order)
    external
    override
    onlyCaller(address(MGV))
    returns (bytes32 ret)
  {
    ret = __lastLook__(order);
    if (__put__(order.gives, order) > 0) {
      revert("mgvOffer/abort/putFailed");
    }
    if (__get__(order.wants, order) > 0) {
      revert("mgvOffer/abort/getFailed");
    }
  }

  /// @notice `makerPosthook` is the callback function that is called by Mangrove *after* the offer execution.
  /// @param order a data structure that recapitulates the taker order and the offer as it was posted on mangrove
  /// @param result a data structure that gathers information about trade execution
  /// @dev It may not be overridden although it can be customized via the post-hooks `__posthookSuccess__` and `__posthookFallback__` (see below).
  /// NB: If `makerPosthook` reverts, mangrove will log the first 32 bytes of the revert reason in the `PosthookFail` log.
  /// NB: Reverting posthook does not revert trade execution
  function makerPosthook(MgvLib.SingleOrder calldata order, MgvLib.OrderResult calldata result)
    external
    override
    onlyCaller(address(MGV))
  {
    if (result.mgvData == "mgv/tradeSuccess") {
      // toplevel posthook may ignore returned value which is only usefull for (vertical) compositionality
      __posthookSuccess__(order, result.makerData);
    } else {
<<<<<<< HEAD
      emit LogIncident(MGV, IERC20(order.outbound_tkn), IERC20(order.inbound_tkn), order.offerId, result.makerData);
=======
      emit LogIncident(
        MGV,
        IERC20(order.outbound_tkn),
        IERC20(order.inbound_tkn),
        order.offerId,
        result.makerData,
        result.mgvData
      );
>>>>>>> 914139c0
      __posthookFallback__(order, result);
    }
  }

  /// @inheritdoc IOfferLogic
  function setGasreq(uint gasreq) public override onlyAdmin {
    require(uint24(gasreq) == gasreq, "mgvOffer/gasreq/overflow");
    MOS.getStorage().ofr_gasreq = gasreq;
    emit SetGasreq(gasreq);
  }

  /// @inheritdoc IOfferLogic
  function setRouter(AbstractRouter router_) public override onlyAdmin {
    MOS.getStorage().router = router_;
    emit SetRouter(router_);
  }

  /// @inheritdoc IOfferLogic
  function router() public view returns (AbstractRouter) {
    return MOS.getStorage().router;
  }

  /// @inheritdoc IOfferLogic
  function approve(IERC20 token, address spender, uint amount) public override onlyAdmin returns (bool) {
    return token.approve(spender, amount);
  }

  /// @notice getter of the address where offer maker is storing its liquidity
  /// @param maker the address of the offer maker one wishes to know the reserve of.
  /// @return reserve_ the address of the offer maker's reserve of liquidity.
  /// @dev if `this` contract is not acting of behalf of some user, `_reserve(address(this))` must be defined at all time.
  /// for `Direct` strategies, if  `_reserve(address(this)) != address(this)` then `this` contract must use a router to pull/push liquidity to its reserve.
  function _reserve(address maker) internal view returns (address reserve_) {
    reserve_ = MOS.getStorage().reserves[maker];
  }

  /// @notice sets reserve of an offer maker.
  /// @param maker the address of the offer maker
  /// @param reserve_ the address of the offer maker's reserve of liquidity
  /// @dev use `_setReserve(address(this), '0x...')` when `this` contract is the offer maker (`Direct` strats)
  function _setReserve(address maker, address reserve_) internal {
    require(reserve_ != address(0), "SingleUser/0xReserve");
    MOS.getStorage().reserves[maker] = reserve_;
  }

  /// @inheritdoc IOfferLogic
  function activate(IERC20[] calldata tokens) public override onlyAdmin {
    for (uint i = 0; i < tokens.length; i++) {
      // any strat requires `this` contract to approve Mangrove for pulling funds at the end of `makerExecute`
      __activate__(tokens[i]);
    }
  }

  /// @inheritdoc IOfferLogic
  function checkList(IERC20[] calldata tokens) external view override {
    AbstractRouter router_ = router();
    // no router => reserve == this
    require(router_ != NO_ROUTER || _reserve(address(this)) == address(this), "MangroveOffer/LogicHasNoRouter");
    for (uint i = 0; i < tokens.length; i++) {
      // checking `this` contract's approval
      require(tokens[i].allowance(address(this), address(MGV)) > 0, "MangroveOffer/LogicMustApproveMangrove");
      // if contract has a router, checking router is allowed
      if (router_ != NO_ROUTER) {
        require(tokens[i].allowance(address(this), address(router_)) > 0, "MangroveOffer/LogicMustApproveRouter");
      }
      __checkList__(tokens[i]);
    }
  }

  /// @inheritdoc IOfferLogic
  function withdrawFromMangrove(uint amount, address payable receiver) external onlyAdmin {
    if (amount == type(uint).max) {
      amount = MGV.balanceOf(address(this));
      if (amount == 0) {
        return; // optim
      }
    }
    require(MGV.withdraw(amount), "mgvOffer/withdrawFromMgv/withdrawFail");
    (bool noRevert,) = receiver.call{value: amount}("");
    require(noRevert, "mgvOffer/withdrawFromMgv/payableCallFail");
  }

  ///@notice strat-specific additional activation steps (override if needed).
  ///@param token the ERC20 one wishes this contract to trade on.
  ///@custom:hook overrides of this hook should be conservative and call `super.__activate__(token)`
  function __activate__(IERC20 token) internal virtual {
    AbstractRouter router_ = router();
    require(token.approve(address(MGV), type(uint).max), "mgvOffer/approveMangrove/Fail");
    if (router_ != NO_ROUTER) {
      // allowing router to pull `token` from this contract (for the `push` function of the router)
      require(token.approve(address(router_), type(uint).max), "mgvOffer/activate/approveRouterFail");
      // letting router performs additional necessary approvals (if any)
      // this will only work is `this` contract is an authorized maker of the router (`router.bind(address(this))` has been called).
      router_.activate(token);
    }
  }

  ///@notice strat-specific additional activation check list
  ///@param token the ERC20 one wishes this contract to trade on.
  ///@custom:hook overrides of this hook should be conservative and call `super.__checkList__(token)`
  function __checkList__(IERC20 token) internal view virtual {
    token; //ssh
  }

  ///@notice Hook that implements where the inbound token, which are brought by the Offer Taker, should go during Taker Order's execution.
  ///@param amount of `inbound` tokens that are on `this` contract's balance and still need to be deposited somewhere
  ///@param order is a recall of the taker order that is at the origin of the current trade.
  ///@return missingPut (<=`amount`) is the amount of `inbound` tokens whose deposit location has not been decided (possibly because of a failure) during this function execution
  ///@dev if the last nested call to `__put__` returns a non zero value, trade execution will revert
  ///@custom:hook overrides of this hook should be conservative and call `super.__put__(missing, order)`
  function __put__(uint amount, MgvLib.SingleOrder calldata order) internal virtual returns (uint missingPut);

  ///@notice Hook that implements where the outbound token, which are promised to the taker, should be fetched from, during Taker Order's execution.
  ///@param amount of `outbound` tokens that still needs to be brought to the balance of `this` contract when entering this function
  ///@param order is a recall of the taker order that is at the origin of the current trade.
  ///@return missingGet (<=`amount`), which is the amount of `outbound` tokens still need to be fetched at the end of this function
  ///@dev if the last nested call to `__get__` returns a non zero value, trade execution will revert
  ///@custom:hook overrides of this hook should be conservative and call `super.__get__(missing, order)`
  function __get__(uint amount, MgvLib.SingleOrder calldata order) internal virtual returns (uint missingGet);

  /// @notice Hook that implements a last look check during Taker Order's execution.
  /// @param order is a recall of the taker order that is at the origin of the current trade.
  /// @return data is a message that will be passed to posthook provided `makerExecute` does not revert.
  /// @dev __lastLook__ should revert if trade is to be reneged on. If not, returned `bytes32` are passed to `makerPosthook` in the `makerData` field.
  // @custom:hook Special bytes32 word can be used to switch a particular behavior of `__posthookSuccess__`, e.g not to repost offer in case of a partial fill. */

  function __lastLook__(MgvLib.SingleOrder calldata order) internal virtual returns (bytes32 data) {
    order; //shh
    return "mgvOffer/tradeSuccess";
  }

  ///@notice Post-hook that implements fallback behavior when Taker Order's execution failed unexpectedly.
  ///@param order is a recall of the taker order that is at the origin of the current trade.
  ///@param result contains information about trade.
  /**
   * @dev `result.mgvData` is Mangrove's verdict about trade success
   * `result.makerData` either contains the first 32 bytes of revert reason if `makerExecute` reverted
   */
  /// @custom:hook overrides of this hook should be conservative and call `super.__posthookFallback__(order, result)`
  function __posthookFallback__(MgvLib.SingleOrder calldata order, MgvLib.OrderResult calldata result)
    internal
    virtual
    returns (bytes32)
  {
    order;
    result;
    return "";
  }

  ///@notice Given the current taker order that (partially) consumes an offer, this hook is used to declare how much `order.inbound_tkn` the offer wants after it is reposted.
  ///@param order is a recall of the taker order that is being treated.
  ///@return new_wants the new volume of `inbound_tkn` the offer will ask for on Mangrove
  ///@dev default is to require the original amount of tokens minus those that have been given by the taker during trade execution.
  function __residualWants__(MgvLib.SingleOrder calldata order) internal virtual returns (uint new_wants) {
    new_wants = order.offer.wants() - order.gives;
  }

  ///@notice Given the current taker order that (partially) consumes an offer, this hook is used to declare how much `order.outbound_tkn` the offer gives after it is reposted.
  ///@param order is a recall of the taker order that is being treated.
  ///@return new_gives the new volume of `outbound_tkn` the offer will give if fully taken.
  ///@dev default is to require the original amount of tokens minus those that have been sent to the taker during trade execution.
  function __residualGives__(MgvLib.SingleOrder calldata order) internal virtual returns (uint) {
    return order.offer.gives() - order.wants;
  }

  ///@notice Post-hook that implements default behavior when Taker Order's execution succeeded.
  ///@param order is a recall of the taker order that is at the origin of the current trade.
  ///@param maker_data is the returned value of the `__lastLook__` hook, triggered during trade execution. The special value `"lastLook/retract"` should be treated as an instruction not to repost the offer on the book.
  /// @custom:hook overrides of this hook should be conservative and call `super.__posthookSuccess__(order, maker_data)`
  function __posthookSuccess__(MgvLib.SingleOrder calldata order, bytes32 maker_data)
    internal
    virtual
    returns (bytes32 data)
  {
    maker_data; // maker_data can be used in overrides to skip reposting for instance. It is ignored in the default behavior.
    // now trying to repost residual
    uint new_gives = __residualGives__(order);
    // Density check at each repost would be too gas costly.
    // We only treat the special case of `gives==0` (total fill).
    // Offer below the density will cause Mangrove to throw so we encapsulate the call to `updateOffer` in order not to revert posthook for posting at dust level.
    if (new_gives == 0) {
      return "posthook/filled";
    }
    uint new_wants = __residualWants__(order);
    try MGV.updateOffer(
      order.outbound_tkn,
      order.inbound_tkn,
      new_wants,
      new_gives,
      order.offerDetail.gasreq(),
      order.offerDetail.gasprice(),
      order.offer.next(),
      order.offerId
    ) {
      return "posthook/reposted";
    } catch Error(string memory reason) {
      // `updateOffer` can fail when this contract is under provisioned
      // or if `offer.gives` is below density
      // Log incident only if under provisioned
      bytes32 reason_hsh = keccak256(bytes(reason));
      if (reason_hsh == BELOW_DENSITY) {
        return "posthook/dustRemainder"; // offer not reposted
      } else {
        // for all other reason we let the revert propagate (Mangrove logs revert reason in the `PosthookFail` event).
        revert(reason);
      }
    }
  }

  ///@inheritdoc IOfferLogic
  ///@param outbound_tkn the outbound token used to identify the order book
  ///@param inbound_tkn the inbound token used to identify the order book
  ///@param gasreq the gas required by the offer. Give > type(uint24).max to use `this.offerGasreq()`
  ///@param gasprice the upper bound on gas price. Give 0 to use Mangrove's gasprice
  ///@param offerId the offer id. Set this to 0 if one is not reposting an offer
  ///@dev if `offerId` is not in the Order Book, will simply return how much is needed to post
  function getMissingProvision(IERC20 outbound_tkn, IERC20 inbound_tkn, uint gasreq, uint gasprice, uint offerId)
    public
    view
    returns (uint)
  {
    (Global.t globalData, Local.t localData) = MGV.config(address(outbound_tkn), address(inbound_tkn));
    OfferDetail.t offerDetailData = MGV.offerDetails(address(outbound_tkn), address(inbound_tkn), offerId);
    uint _gp;
    if (globalData.gasprice() > gasprice) {
      _gp = globalData.gasprice();
    } else {
      _gp = gasprice;
    }
    if (gasreq >= type(uint24).max) {
      gasreq = offerGasreq(); // this includes overhead of router if any
    }
    uint bounty = (gasreq + localData.offer_gasbase()) * _gp * 10 ** 9; // in WEI
    // if `offerId` is not in the OfferList or deprovisioned, computed value below will be 0
    uint currentProvisionLocked =
      (offerDetailData.gasreq() + offerDetailData.offer_gasbase()) * offerDetailData.gasprice() * 10 ** 9;
    return (currentProvisionLocked >= bounty ? 0 : bounty - currentProvisionLocked);
  }
}<|MERGE_RESOLUTION|>--- conflicted
+++ resolved
@@ -10,7 +10,6 @@
 // 2. Redistributions in binary form must reproduce the above copyright notice, this list of conditions and the following disclaimer in the documentation and/or other materials provided with the distribution.
 // THIS SOFTWARE IS PROVIDED BY THE COPYRIGHT HOLDERS AND CONTRIBUTORS "AS IS" AND ANY EXPRESS OR IMPLIED WARRANTIES, INCLUDING, BUT NOT LIMITED TO, THE IMPLIED WARRANTIES OF MERCHANTABILITY AND FITNESS FOR A PARTICULAR PURPOSE ARE DISCLAIMED. IN NO EVENT SHALL THE COPYRIGHT HOLDER OR CONTRIBUTORS BE LIABLE FOR ANY DIRECT, INDIRECT, INCIDENTAL, SPECIAL, EXEMPLARY, OR CONSEQUENTIAL DAMAGES (INCLUDING, BUT NOT LIMITED TO, PROCUREMENT OF SUBSTITUTE GOODS OR SERVICES; LOSS OF USE, DATA, OR PROFITS; OR BUSINESS INTERRUPTION) HOWEVER CAUSED AND ON ANY THEORY OF LIABILITY, WHETHER IN CONTRACT, STRICT LIABILITY, OR TORT (INCLUDING NEGLIGENCE OR OTHERWISE) ARISING IN ANY WAY OUT OF THE USE OF THIS SOFTWARE, EVEN IF ADVISED OF THE POSSIBILITY OF SUCH DAMAGE.
 pragma solidity ^0.8.10;
-
 pragma abicoder v2;
 
 import {AccessControlled} from "mgv_src/strategies/utils/AccessControlled.sol";
@@ -37,7 +36,10 @@
   bytes32 constant BELOW_DENSITY = keccak256("mgv/writeOffer/density/tooLow");
 
   modifier mgvOrAdmin() {
-    require(msg.sender == admin() || msg.sender == address(MGV), "AccessControlled/Invalid");
+    require(
+      msg.sender == admin() || msg.sender == address(MGV),
+      "AccessControlled/Invalid"
+    );
     _;
   }
 
@@ -46,9 +48,9 @@
   receive() external payable virtual {}
 
   /**
-   * @notice `MangroveOffer`'s constructor
-   * @param mgv The Mangrove deployment that is allowed to call `this` contract for trade execution and posthook and on which `this` contract will post offers.
-   */
+  @notice `MangroveOffer`'s constructor
+  @param mgv The Mangrove deployment that is allowed to call `this` contract for trade execution and posthook and on which `this` contract will post offers.
+  */
   constructor(IMangrove mgv) AccessControlled(msg.sender) {
     MGV = mgv;
   }
@@ -97,18 +99,14 @@
   /// @dev It may not be overridden although it can be customized via the post-hooks `__posthookSuccess__` and `__posthookFallback__` (see below).
   /// NB: If `makerPosthook` reverts, mangrove will log the first 32 bytes of the revert reason in the `PosthookFail` log.
   /// NB: Reverting posthook does not revert trade execution
-  function makerPosthook(MgvLib.SingleOrder calldata order, MgvLib.OrderResult calldata result)
-    external
-    override
-    onlyCaller(address(MGV))
-  {
+  function makerPosthook(
+    MgvLib.SingleOrder calldata order,
+    MgvLib.OrderResult calldata result
+  ) external override onlyCaller(address(MGV)) {
     if (result.mgvData == "mgv/tradeSuccess") {
       // toplevel posthook may ignore returned value which is only usefull for (vertical) compositionality
       __posthookSuccess__(order, result.makerData);
     } else {
-<<<<<<< HEAD
-      emit LogIncident(MGV, IERC20(order.outbound_tkn), IERC20(order.inbound_tkn), order.offerId, result.makerData);
-=======
       emit LogIncident(
         MGV,
         IERC20(order.outbound_tkn),
@@ -117,7 +115,6 @@
         result.makerData,
         result.mgvData
       );
->>>>>>> 914139c0
       __posthookFallback__(order, result);
     }
   }
@@ -141,7 +138,11 @@
   }
 
   /// @inheritdoc IOfferLogic
-  function approve(IERC20 token, address spender, uint amount) public override onlyAdmin returns (bool) {
+  function approve(
+    IERC20 token,
+    address spender,
+    uint amount
+  ) public override onlyAdmin returns (bool) {
     return token.approve(spender, amount);
   }
 
@@ -175,20 +176,32 @@
   function checkList(IERC20[] calldata tokens) external view override {
     AbstractRouter router_ = router();
     // no router => reserve == this
-    require(router_ != NO_ROUTER || _reserve(address(this)) == address(this), "MangroveOffer/LogicHasNoRouter");
+    require(
+      router_ != NO_ROUTER || _reserve(address(this)) == address(this),
+      "MangroveOffer/LogicHasNoRouter"
+    );
     for (uint i = 0; i < tokens.length; i++) {
       // checking `this` contract's approval
-      require(tokens[i].allowance(address(this), address(MGV)) > 0, "MangroveOffer/LogicMustApproveMangrove");
+      require(
+        tokens[i].allowance(address(this), address(MGV)) > 0,
+        "MangroveOffer/LogicMustApproveMangrove"
+      );
       // if contract has a router, checking router is allowed
       if (router_ != NO_ROUTER) {
-        require(tokens[i].allowance(address(this), address(router_)) > 0, "MangroveOffer/LogicMustApproveRouter");
+        require(
+          tokens[i].allowance(address(this), address(router_)) > 0,
+          "MangroveOffer/LogicMustApproveRouter"
+        );
       }
       __checkList__(tokens[i]);
     }
   }
 
   /// @inheritdoc IOfferLogic
-  function withdrawFromMangrove(uint amount, address payable receiver) external onlyAdmin {
+  function withdrawFromMangrove(uint amount, address payable receiver)
+    external
+    onlyAdmin
+  {
     if (amount == type(uint).max) {
       amount = MGV.balanceOf(address(this));
       if (amount == 0) {
@@ -196,7 +209,7 @@
       }
     }
     require(MGV.withdraw(amount), "mgvOffer/withdrawFromMgv/withdrawFail");
-    (bool noRevert,) = receiver.call{value: amount}("");
+    (bool noRevert, ) = receiver.call{value: amount}("");
     require(noRevert, "mgvOffer/withdrawFromMgv/payableCallFail");
   }
 
@@ -205,10 +218,16 @@
   ///@custom:hook overrides of this hook should be conservative and call `super.__activate__(token)`
   function __activate__(IERC20 token) internal virtual {
     AbstractRouter router_ = router();
-    require(token.approve(address(MGV), type(uint).max), "mgvOffer/approveMangrove/Fail");
+    require(
+      token.approve(address(MGV), type(uint).max),
+      "mgvOffer/approveMangrove/Fail"
+    );
     if (router_ != NO_ROUTER) {
       // allowing router to pull `token` from this contract (for the `push` function of the router)
-      require(token.approve(address(router_), type(uint).max), "mgvOffer/activate/approveRouterFail");
+      require(
+        token.approve(address(router_), type(uint).max),
+        "mgvOffer/activate/approveRouterFail"
+      );
       // letting router performs additional necessary approvals (if any)
       // this will only work is `this` contract is an authorized maker of the router (`router.bind(address(this))` has been called).
       router_.activate(token);
@@ -228,7 +247,10 @@
   ///@return missingPut (<=`amount`) is the amount of `inbound` tokens whose deposit location has not been decided (possibly because of a failure) during this function execution
   ///@dev if the last nested call to `__put__` returns a non zero value, trade execution will revert
   ///@custom:hook overrides of this hook should be conservative and call `super.__put__(missing, order)`
-  function __put__(uint amount, MgvLib.SingleOrder calldata order) internal virtual returns (uint missingPut);
+  function __put__(uint amount, MgvLib.SingleOrder calldata order)
+    internal
+    virtual
+    returns (uint missingPut);
 
   ///@notice Hook that implements where the outbound token, which are promised to the taker, should be fetched from, during Taker Order's execution.
   ///@param amount of `outbound` tokens that still needs to be brought to the balance of `this` contract when entering this function
@@ -236,7 +258,10 @@
   ///@return missingGet (<=`amount`), which is the amount of `outbound` tokens still need to be fetched at the end of this function
   ///@dev if the last nested call to `__get__` returns a non zero value, trade execution will revert
   ///@custom:hook overrides of this hook should be conservative and call `super.__get__(missing, order)`
-  function __get__(uint amount, MgvLib.SingleOrder calldata order) internal virtual returns (uint missingGet);
+  function __get__(uint amount, MgvLib.SingleOrder calldata order)
+    internal
+    virtual
+    returns (uint missingGet);
 
   /// @notice Hook that implements a last look check during Taker Order's execution.
   /// @param order is a recall of the taker order that is at the origin of the current trade.
@@ -244,7 +269,11 @@
   /// @dev __lastLook__ should revert if trade is to be reneged on. If not, returned `bytes32` are passed to `makerPosthook` in the `makerData` field.
   // @custom:hook Special bytes32 word can be used to switch a particular behavior of `__posthookSuccess__`, e.g not to repost offer in case of a partial fill. */
 
-  function __lastLook__(MgvLib.SingleOrder calldata order) internal virtual returns (bytes32 data) {
+  function __lastLook__(MgvLib.SingleOrder calldata order)
+    internal
+    virtual
+    returns (bytes32 data)
+  {
     order; //shh
     return "mgvOffer/tradeSuccess";
   }
@@ -252,16 +281,13 @@
   ///@notice Post-hook that implements fallback behavior when Taker Order's execution failed unexpectedly.
   ///@param order is a recall of the taker order that is at the origin of the current trade.
   ///@param result contains information about trade.
-  /**
-   * @dev `result.mgvData` is Mangrove's verdict about trade success
-   * `result.makerData` either contains the first 32 bytes of revert reason if `makerExecute` reverted
-   */
+  /** @dev `result.mgvData` is Mangrove's verdict about trade success
+  `result.makerData` either contains the first 32 bytes of revert reason if `makerExecute` reverted */
   /// @custom:hook overrides of this hook should be conservative and call `super.__posthookFallback__(order, result)`
-  function __posthookFallback__(MgvLib.SingleOrder calldata order, MgvLib.OrderResult calldata result)
-    internal
-    virtual
-    returns (bytes32)
-  {
+  function __posthookFallback__(
+    MgvLib.SingleOrder calldata order,
+    MgvLib.OrderResult calldata result
+  ) internal virtual returns (bytes32) {
     order;
     result;
     return "";
@@ -271,7 +297,11 @@
   ///@param order is a recall of the taker order that is being treated.
   ///@return new_wants the new volume of `inbound_tkn` the offer will ask for on Mangrove
   ///@dev default is to require the original amount of tokens minus those that have been given by the taker during trade execution.
-  function __residualWants__(MgvLib.SingleOrder calldata order) internal virtual returns (uint new_wants) {
+  function __residualWants__(MgvLib.SingleOrder calldata order)
+    internal
+    virtual
+    returns (uint new_wants)
+  {
     new_wants = order.offer.wants() - order.gives;
   }
 
@@ -279,7 +309,11 @@
   ///@param order is a recall of the taker order that is being treated.
   ///@return new_gives the new volume of `outbound_tkn` the offer will give if fully taken.
   ///@dev default is to require the original amount of tokens minus those that have been sent to the taker during trade execution.
-  function __residualGives__(MgvLib.SingleOrder calldata order) internal virtual returns (uint) {
+  function __residualGives__(MgvLib.SingleOrder calldata order)
+    internal
+    virtual
+    returns (uint)
+  {
     return order.offer.gives() - order.wants;
   }
 
@@ -287,11 +321,10 @@
   ///@param order is a recall of the taker order that is at the origin of the current trade.
   ///@param maker_data is the returned value of the `__lastLook__` hook, triggered during trade execution. The special value `"lastLook/retract"` should be treated as an instruction not to repost the offer on the book.
   /// @custom:hook overrides of this hook should be conservative and call `super.__posthookSuccess__(order, maker_data)`
-  function __posthookSuccess__(MgvLib.SingleOrder calldata order, bytes32 maker_data)
-    internal
-    virtual
-    returns (bytes32 data)
-  {
+  function __posthookSuccess__(
+    MgvLib.SingleOrder calldata order,
+    bytes32 maker_data
+  ) internal virtual returns (bytes32 data) {
     maker_data; // maker_data can be used in overrides to skip reposting for instance. It is ignored in the default behavior.
     // now trying to repost residual
     uint new_gives = __residualGives__(order);
@@ -302,16 +335,18 @@
       return "posthook/filled";
     }
     uint new_wants = __residualWants__(order);
-    try MGV.updateOffer(
-      order.outbound_tkn,
-      order.inbound_tkn,
-      new_wants,
-      new_gives,
-      order.offerDetail.gasreq(),
-      order.offerDetail.gasprice(),
-      order.offer.next(),
-      order.offerId
-    ) {
+    try
+      MGV.updateOffer(
+        order.outbound_tkn,
+        order.inbound_tkn,
+        new_wants,
+        new_gives,
+        order.offerDetail.gasreq(),
+        order.offerDetail.gasprice(),
+        order.offer.next(),
+        order.offerId
+      )
+    {
       return "posthook/reposted";
     } catch Error(string memory reason) {
       // `updateOffer` can fail when this contract is under provisioned
@@ -334,13 +369,22 @@
   ///@param gasprice the upper bound on gas price. Give 0 to use Mangrove's gasprice
   ///@param offerId the offer id. Set this to 0 if one is not reposting an offer
   ///@dev if `offerId` is not in the Order Book, will simply return how much is needed to post
-  function getMissingProvision(IERC20 outbound_tkn, IERC20 inbound_tkn, uint gasreq, uint gasprice, uint offerId)
-    public
-    view
-    returns (uint)
-  {
-    (Global.t globalData, Local.t localData) = MGV.config(address(outbound_tkn), address(inbound_tkn));
-    OfferDetail.t offerDetailData = MGV.offerDetails(address(outbound_tkn), address(inbound_tkn), offerId);
+  function getMissingProvision(
+    IERC20 outbound_tkn,
+    IERC20 inbound_tkn,
+    uint gasreq,
+    uint gasprice,
+    uint offerId
+  ) public view returns (uint) {
+    (Global.t globalData, Local.t localData) = MGV.config(
+      address(outbound_tkn),
+      address(inbound_tkn)
+    );
+    OfferDetail.t offerDetailData = MGV.offerDetails(
+      address(outbound_tkn),
+      address(inbound_tkn),
+      offerId
+    );
     uint _gp;
     if (globalData.gasprice() > gasprice) {
       _gp = globalData.gasprice();
@@ -350,10 +394,14 @@
     if (gasreq >= type(uint24).max) {
       gasreq = offerGasreq(); // this includes overhead of router if any
     }
-    uint bounty = (gasreq + localData.offer_gasbase()) * _gp * 10 ** 9; // in WEI
+    uint bounty = (gasreq + localData.offer_gasbase()) * _gp * 10**9; // in WEI
     // if `offerId` is not in the OfferList or deprovisioned, computed value below will be 0
-    uint currentProvisionLocked =
-      (offerDetailData.gasreq() + offerDetailData.offer_gasbase()) * offerDetailData.gasprice() * 10 ** 9;
-    return (currentProvisionLocked >= bounty ? 0 : bounty - currentProvisionLocked);
+    uint currentProvisionLocked = (offerDetailData.gasreq() +
+      offerDetailData.offer_gasbase()) *
+      offerDetailData.gasprice() *
+      10**9;
+    return (
+      currentProvisionLocked >= bounty ? 0 : bounty - currentProvisionLocked
+    );
   }
 }