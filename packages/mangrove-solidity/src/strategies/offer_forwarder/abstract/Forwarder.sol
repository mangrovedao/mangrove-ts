--- conflicted
+++ resolved
@@ -10,10 +10,8 @@
 // 2. Redistributions in binary form must reproduce the above copyright notice, this list of conditions and the following disclaimer in the documentation and/or other materials provided with the distribution.
 // THIS SOFTWARE IS PROVIDED BY THE COPYRIGHT HOLDERS AND CONTRIBUTORS "AS IS" AND ANY EXPRESS OR IMPLIED WARRANTIES, INCLUDING, BUT NOT LIMITED TO, THE IMPLIED WARRANTIES OF MERCHANTABILITY AND FITNESS FOR A PARTICULAR PURPOSE ARE DISCLAIMED. IN NO EVENT SHALL THE COPYRIGHT HOLDER OR CONTRIBUTORS BE LIABLE FOR ANY DIRECT, INDIRECT, INCIDENTAL, SPECIAL, EXEMPLARY, OR CONSEQUENTIAL DAMAGES (INCLUDING, BUT NOT LIMITED TO, PROCUREMENT OF SUBSTITUTE GOODS OR SERVICES; LOSS OF USE, DATA, OR PROFITS; OR BUSINESS INTERRUPTION) HOWEVER CAUSED AND ON ANY THEORY OF LIABILITY, WHETHER IN CONTRACT, STRICT LIABILITY, OR TORT (INCLUDING NEGLIGENCE OR OTHERWISE) ARISING IN ANY WAY OUT OF THE USE OF THIS SOFTWARE, EVEN IF ADVISED OF THE POSSIBILITY OF SUCH DAMAGE.
 pragma solidity ^0.8.10;
-
 pragma abicoder v2;
-
-import {MangroveOffer} from "../../MangroveOffer.sol";
+import { MangroveOffer } from "../../MangroveOffer.sol";
 import "mgv_src/strategies/interfaces/IForwarder.sol";
 import {AbstractRouter} from "mgv_src/strategies/routers/AbstractRouter.sol";
 import "mgv_src/strategies/interfaces/IOfferLogic.sol";
@@ -34,23 +32,26 @@
 
   ///@notice Owner data mapping.
   ///@dev outbound_tkn => inbound_tkn => offerId => OwnerData
-  mapping(IERC20 => mapping(IERC20 => mapping(uint => OwnerData))) internal ownerData;
+  mapping(IERC20 => mapping(IERC20 => mapping(uint => OwnerData)))
+    internal ownerData;
 
   ///@notice Forwarder constructor
   ///@param mgv the deployed Mangrove contract on which `this` contract will post offers.
-  ///@param router_ the router that `this` contract will use to pull/push liquidity from offer maker's reserve. This cannot be `NO_ROUTER`.
-  constructor(IMangrove mgv, AbstractRouter router_) MangroveOffer(mgv) {
-    require(router_ != NO_ROUTER, "Forwarder logics must have a router");
+  ///@param router_ the router that `this` contract will use to pull/push liquidity from offer maker's reserve. This cannot be `NO_ROUTER`. 
+  constructor(
+    IMangrove mgv,
+    AbstractRouter router_
+  ) MangroveOffer(mgv) {
+    require (router_ != NO_ROUTER, "Forwarder logics must have a router");
     setRouter(router_);
   }
 
   ///@inheritdoc IForwarder
-  function offerOwners(IERC20 outbound_tkn, IERC20 inbound_tkn, uint[] calldata offerIds)
-    public
-    view
-    override
-    returns (address[] memory offerOwners_)
-  {
+  function offerOwners(
+    IERC20 outbound_tkn,
+    IERC20 inbound_tkn,
+    uint[] calldata offerIds
+  ) public view override returns (address[] memory offerOwners_) {
     offerOwners_ = new address[](offerIds.length);
     for (uint i = 0; i < offerIds.length; i++) {
       offerOwners_[i] = ownerOf(outbound_tkn, inbound_tkn, offerIds[i]);
@@ -62,10 +63,6 @@
   /// @param inbound_tkn the inbound token of the offer list.
   /// @param offerId the offer identifier in the offer list.
   /// @param owner the address of the offer maker who will have ownership over the offer.
-<<<<<<< HEAD
-  function addOwner(IERC20 outbound_tkn, IERC20 inbound_tkn, uint offerId, address owner) internal {
-    ownerData[outbound_tkn][inbound_tkn][offerId] = OwnerData({owner: owner, wei_balance: uint96(0)});
-=======
   function addOwner(
     IERC20 outbound_tkn,
     IERC20 inbound_tkn,
@@ -77,7 +74,6 @@
       owner: owner,
       wei_balance: uint96(leftover)
     });
->>>>>>> 914139c0
     emit NewOwnedOffer(MGV, outbound_tkn, inbound_tkn, offerId, owner);
   }
 
@@ -86,17 +82,13 @@
   /// @param provision the amount of native token one is using to provision the offer
   /// @return gasprice the gas price that is covered by `provision`.
   /// @dev the returned gasprice is slightly lower than the real gasprice that the provision can cover because of the rounding error due to division
-<<<<<<< HEAD
-  function deriveGasprice(uint gasreq, uint provision, uint offer_gasbase) internal pure returns (uint gasprice) {
-=======
   function deriveGasprice(
     uint gasreq,
     uint provision,
     uint offer_gasbase
   ) internal pure returns (uint gasprice, uint leftover) {
->>>>>>> 914139c0
     unchecked {
-      uint num = (offer_gasbase + gasreq) * 10 ** 9;
+      uint num = (offer_gasbase + gasreq) * 10**9;
       // pre-check to avoir underflow since 0 is interpreted as "use mangrove's gasprice"
       require(provision >= num, "mgv/insufficientProvision");
       gasprice = provision / num;
@@ -105,7 +97,11 @@
   }
 
   ///@inheritdoc IForwarder
-  function ownerOf(IERC20 outbound_tkn, IERC20 inbound_tkn, uint offerId) public view override returns (address owner) {
+  function ownerOf(
+    IERC20 outbound_tkn,
+    IERC20 inbound_tkn,
+    uint offerId
+  ) public view override returns (address owner) {
     owner = ownerData[outbound_tkn][inbound_tkn][offerId].owner;
     require(owner != address(0), "multiUser/unknownOffer");
   }
@@ -130,13 +126,8 @@
   ///@param caller msg.sender of the calling external function
   ///@param fund WEIs in `this` contract's balance that are used to provision the offer
   ///@param noRevert is set to true if calling function does not wish `_newOffer` to revert on error. Out of gas exception is always possible though.
-<<<<<<< HEAD
-  struct NewOfferData {
-    IERC20 outbound_tkn;
-=======
   struct NewOfferArgs {
     IERC20 outbound_tkn; 
->>>>>>> 914139c0
     IERC20 inbound_tkn;
     uint wants;
     uint gives;
@@ -151,25 +142,14 @@
   /// @param offData memory location of the function's arguments
   /// @return offerId the identifier of the new offer on the offer list
   /// @dev Forwarder logic does not manage user funds on Mangrove, as a consequence:
-  /// An offer maker's redeemable provisions on Mangrove is just the sum $S_locked(maker)$ of locked provision in all live offers it owns
-  /// plus the sum $S_free(maker)$ of `wei_balance`'s in all dead offers it owns (see `OwnerData.wei_balance`).
+  /// An offer maker's redeemable provisions on Mangrove is just the sum $S_locked(maker)$ of locked provision in all live offers it owns 
+  /// plus the sum $S_free(maker)$ of `wei_balance`'s in all dead offers it owns (see `OwnerData.wei_balance`). 
   /// Notice that $S_locked(maker)$ is not part of `this` contract's balance on Mangrove.
-  /// However $\sum_i S_free(maker_i)$ <= MGV.balanceOf(address(this))`.
+  /// However $\sum_i S_free(maker_i)$ <= MGV.balanceOf(address(this))`. 
   /// Any fund of an offer maker on Mangrove that is either not locked on Mangrove or stored in the `OwnerData` free wei's is thus not recoverable by the offer maker.
   /// Therefore we need to make sure that all `msg.value` is used to provision the offer at `gasprice`.
   /// To do so, we do not let offer maker fix a gasprice. Rather we derive the gasprice based on `msg.value`.
   /// Because of rounding errors in `deriveGasprice` a small amount of WEIs will accumulate in mangrove's balance of `this` contract
-<<<<<<< HEAD
-  /// We could assign this dust to the corresponding `wei_balance` of `OwnerData` but this would entail a storage write whose gas cost would exceed the saved dust.
-  /// Note that this dust is not burnt, as accrued dust can be admin retrieved from this contract via `withdrawFromMangrove`.
-  function _newOffer(NewOfferData memory offData) internal returns (uint offerId) {
-    (MgvPack.Global.t global, MgvPack.Local.t local) =
-      MGV.config(address(offData.outbound_tkn), address(offData.inbound_tkn));
-    // convention for default gasreq value
-    offData.gasreq = (offData.gasreq > type(uint24).max) ? offerGasreq() : offData.gasreq;
-    // computing max `gasprice` such that `offData.fund` covers `offData.gasreq` at `gasprice`
-    uint gasprice = deriveGasprice(offData.gasreq, offData.fund, local.offer_gasbase());
-=======
   /// We assign this dust to the corresponding `wei_balance` of `OwnerData`.
   function _newOffer(
     NewOfferArgs memory offData
@@ -186,12 +166,14 @@
       offData.fund,
       local.offer_gasbase()
     );
->>>>>>> 914139c0
     // mangrove will take max(`mko.gasprice`, `global.gasprice`)
     // if `mko.gasprice < global.gasprice` Mangrove will use available provision of this contract to provision the offer
     // this would potentially take native tokens that have been released after some offer managed by this contract have failed
     // so one needs to make sure here that only provision of this call will be used to provision the offer on mangrove
-    require(gasprice >= global.gasprice(), "mgv/insufficientProvision");
+    require(
+      gasprice >= global.gasprice(),
+      "mgv/insufficientProvision"
+    );
     // the call below cannot revert for lack of provision (by design)
     // it may revert still if `offData.fund` yields a gasprice that is too high (mangrove's gasprice is uint16)
     // or if `offData.gives` is below density (dust)
@@ -205,15 +187,11 @@
       offData.pivotId
     ) returns (uint offerId_) {
       // assign `offerId_` to caller
-<<<<<<< HEAD
-      addOwner(offData.outbound_tkn, offData.inbound_tkn, offerId_, offData.caller);
-=======
       addOwner(offData.outbound_tkn, offData.inbound_tkn, offerId_, offData.caller, leftover); 
->>>>>>> 914139c0
       offerId = offerId_;
-    } catch Error(string memory reason) {
+    } catch Error(string memory reason){
       /// letting revert bubble up unless `noRevert` is positioned.
-      require(offData.noRevert, reason);
+      require (offData.noRevert, reason);
       offerId = 0;
     }
   }
@@ -263,11 +241,11 @@
 
 
   ///@notice Memory allocation of `_updateOffer` variables
-  ///@param global current block's global configuration variables of Mangrove
+  ///@param global current block's global configuration variables of Mangrove 
   ///@param local current block's configuration variables of the (outbound token, inbound token) offer list
   ///@param offer_detail a recap of the current block's offer details.
   ///@param fund available funds for provisioning the offer
-  ///@param outbound_tkn token contract
+  ///@param outbound_tkn token contract 
   ///@param inbound_tkn token contract
   ///@param wants the new amount of inbound tokens the maker wants for a complete fill
   ///@param gives the new amount of outbound tokens the maker gives for a complete fill
@@ -296,34 +274,6 @@
   }
 
   ///@notice Implementation body of `updateOffer`, using variables on memory to avoid stack too deep.
-<<<<<<< HEAD
-  function _updateOffer(UpdateOfferData memory upd) private {
-    // storing current offer gasprice (`upd.gasprice` is uninitialized)
-    upd.gasprice = upd.offer_detail.gasprice();
-    if (upd.gasprice == 0) {
-      // offer was previously deprovisioned
-      if (upd.wei_balance > 0) {
-        // offer was passively deprovisionned by Mangrove. `wei_balance` is a portion of `this` contract's balance on Mangrove that belongs to offer owner
-        // we recycle these funds to reprovision the updated offer
-        upd.fund += upd.wei_balance;
-        ownerData[upd.outbound_tkn][upd.inbound_tkn][upd.offerId] = OwnerData({owner: upd.owner, wei_balance: 0});
-      }
-      // gasprice for this offer is now recomputed based on `upd.fund`
-      upd.gasprice = deriveGasprice(upd.gasreq, upd.fund, upd.local.offer_gasbase());
-    } else {
-      // offer is still provisioned as offer.gasprice requires
-      if (upd.fund > 0) {
-        // caller wishes to add provision to existing provision
-        // we retrieve current offer provision based on upd.gasprice (which is current offer gasprice)
-        upd.fund += upd.gasprice * 10 ** 9 * (upd.offer_detail.gasreq() + upd.local.offer_gasbase());
-        upd.gasprice = deriveGasprice(upd.gasreq, upd.fund, upd.local.offer_gasbase());
-      }
-      // if value == 0  we keep upd.gasprice unchanged
-    }
-    // if `upd.fund` is too low, offer gasprice might be below mangrove's gasprice
-    // Mangrove will then take its own gasprice for the offer and would possibly tap into `this` contract's pool to cover for the missing provision
-    require(upd.gasprice >= upd.global.gasprice(), "mgv/insufficientProvision");
-=======
   function _updateOffer(UpdateOfferArgs memory args)
     private
   { 
@@ -349,7 +299,6 @@
       vars.gasprice >= args.global.gasprice(),
       "mgv/insufficientProvision"
     );
->>>>>>> 914139c0
     MGV.updateOffer{value: msg.value}(
       address(args.outbound_tkn),
       address(args.inbound_tkn),
@@ -363,60 +312,6 @@
   }
 
   ///@inheritdoc IOfferLogic
-<<<<<<< HEAD
-  function updateOffer(
-    IERC20 outbound_tkn,
-    IERC20 inbound_tkn,
-    uint wants,
-    uint gives,
-    uint gasreq,
-    uint gasprice, // value ignored but kept to satisfy `Forwarder is IOfferLogic`
-    uint pivotId,
-    uint offerId
-  )
-    external
-    payable
-    override
-  {
-    OwnerData memory od = ownerData[outbound_tkn][inbound_tkn][offerId];
-    require(msg.sender == od.owner, "Multi/updateOffer/unauthorized");
-    gasprice; // ssh
-    UpdateOfferData memory upd;
-    // upd.gasprice is deliberately left at 0
-    upd.offer_detail = MGV.offerDetails(address(outbound_tkn), address(inbound_tkn), offerId);
-    (upd.global, upd.local) = MGV.config(address(outbound_tkn), address(inbound_tkn));
-    upd.fund = msg.value;
-    upd.outbound_tkn = outbound_tkn;
-    upd.inbound_tkn = inbound_tkn;
-    upd.wants = wants;
-    upd.gives = gives;
-    upd.gasreq = gasreq > type(uint24).max ? upd.offer_detail.gasreq() : gasreq; // not using offerGasReq() to save a storage read.
-    upd.pivotId = pivotId;
-    upd.offerId = offerId;
-    upd.owner = msg.sender;
-
-    // if `wei_balance` > 0 then `this` contract has a balance on Mangrove >= `wei_balance`.
-    upd.wei_balance = od.wei_balance;
-    _updateOffer(upd);
-  }
-
-  ///@inheritdoc IOfferLogic
-  function provisionOf(IERC20 outbound_tkn, IERC20 inbound_tkn, uint offerId)
-    external
-    view
-    override
-    returns (uint provision)
-  {
-    uint deprovisioned = ownerData[outbound_tkn][inbound_tkn][offerId].wei_balance;
-    if (deprovisioned > 0) {
-      return deprovisioned;
-    } else {
-      OfferDetail.t offer_detail = MGV.offerDetails(address(outbound_tkn), address(inbound_tkn), offerId);
-      (, Local.t local) = MGV.config(address(outbound_tkn), address(inbound_tkn));
-      unchecked {
-        provision = offer_detail.gasprice() * 10 ** 9 * (local.offer_gasbase() + offer_detail.gasreq());
-      }
-=======
   function provisionOf(IERC20 outbound_tkn, IERC20 inbound_tkn, uint offerId) 
   override external view returns (uint provision) {
     OfferDetail.t offer_detail = MGV.offerDetails(
@@ -431,9 +326,8 @@
     unchecked{
       provision = offer_detail.gasprice() * 10 ** 9 * (local.offer_gasbase() + offer_detail.gasreq());
       provision += ownerData[outbound_tkn][inbound_tkn][offerId].wei_balance;
->>>>>>> 914139c0
     }
-  }
+   }
 
   ///@notice Retracts `offerId` from the (`outbound_tkn`,`inbound_tkn`) Offer list of Mangrove. Function call will throw if `this` contract is not the owner of `offerId`.
   ///@param deprovision is true if offer owner wishes to have the offer's provision pushed to its reserve
@@ -442,22 +336,8 @@
     IERC20 inbound_tkn,
     uint offerId,
     bool deprovision // if set to `true`, `this` contract will receive the remaining provision (in WEI) associated to `offerId`.
-  )
-    public
-    override
-    returns (uint free_wei)
-  {
+  ) public override returns (uint free_wei) {
     OwnerData memory od = ownerData[outbound_tkn][inbound_tkn][offerId];
-<<<<<<< HEAD
-    require(od.owner == msg.sender || address(MGV) == msg.sender, "Multi/retractOffer/unauthorized");
-    if (od.wei_balance > 0) {
-      // offer was already retracted and deprovisioned by Mangrove after a trade failure
-      // wei_balance is part of this contract's pooled free wei and can be redeemed by offer owner
-      free_wei = deprovision ? od.wei_balance : 0;
-    } else {
-      free_wei = MGV.retractOffer(address(outbound_tkn), address(inbound_tkn), offerId, deprovision);
-    }
-=======
     require(
       od.owner == msg.sender || address(MGV) == msg.sender,
       "Multi/retractOffer/unauthorized"
@@ -469,25 +349,24 @@
       offerId,
       deprovision
     );
->>>>>>> 914139c0
     if (free_wei > 0) {
       // pulling free wei from Mangrove to `this`
       require(MGV.withdraw(free_wei), "Forwarder/withdrawFail");
       // resetting pending returned provision
-<<<<<<< HEAD
-      ownerData[outbound_tkn][inbound_tkn][offerId] = OwnerData({owner: od.owner, wei_balance: 0});
-=======
       ownerData[outbound_tkn][inbound_tkn][offerId].wei_balance = 0;
->>>>>>> 914139c0
       // sending WEI's to offer owner. Note that this call could occur nested inside a call to `makerExecute` originating from Mangrove
-      // this is still safe because WEI's are being sent to offer owner who has no incentive to make current trade fail.
-      (bool noRevert,) = od.owner.call{value: free_wei}("");
+      // this is still safe because WEI's are being sent to offer owner who has no incentive to make current trade fail. 
+      (bool noRevert, ) = od.owner.call{value: free_wei}("");
       require(noRevert, "Forwarder/weiTransferFail");
     }
   }
 
   // NB anyone can call but msg.sender will only be able to withdraw from its reserve
-  function withdrawToken(IERC20 token, address receiver, uint amount) external override returns (bool success) {
+  function withdrawToken(
+    IERC20 token,
+    address receiver,
+    uint amount
+  ) external override returns (bool success) {
     require(receiver != address(0), "Forwarder/withdrawToken/0xReceiver");
     return router().withdrawToken(token, reserve(), receiver, amount);
   }
@@ -500,7 +379,12 @@
   // if nothing is done at that stage then it could still be done in the posthook but it cannot be a flush
   // since `this` contract balance would have the accumulated takers inbound tokens
   // here we make sure nothing remains unassigned after a trade
-  function __put__(uint amount, MgvLib.SingleOrder calldata order) internal virtual override returns (uint) {
+  function __put__(uint amount, MgvLib.SingleOrder calldata order)
+    internal
+    virtual
+    override
+    returns (uint)
+  {
     IERC20 outTkn = IERC20(order.outbound_tkn);
     IERC20 inTkn = IERC20(order.inbound_tkn);
     address owner = ownerOf(outTkn, inTkn, order.offerId);
@@ -510,7 +394,12 @@
   }
 
   // get outbound tokens from offer owner reserve
-  function __get__(uint amount, MgvLib.SingleOrder calldata order) internal virtual override returns (uint) {
+  function __get__(uint amount, MgvLib.SingleOrder calldata order)
+    internal
+    virtual
+    override
+    returns (uint)
+  {
     IERC20 outTkn = IERC20(order.outbound_tkn);
     IERC20 inTkn = IERC20(order.inbound_tkn);
     address owner = ownerOf(outTkn, inTkn, order.offerId);
@@ -518,7 +407,12 @@
     // because `pull` is strict, `pulled <= amount` (cannot be greater)
     // we do not check local balance here because multi user contracts do not keep more balance than what has been pulled
     address source = _reserve(owner);
-    uint pulled = router().pull(outTkn, source == address(0) ? owner : source, amount, true);
+    uint pulled = router().pull(
+      outTkn,
+      source == address(0) ? owner : source,
+      amount,
+      true
+    );
     return amount - pulled;
   }
 
@@ -526,28 +420,24 @@
   // the wei balance of `this` contract on Mangrove is now positive
   // this fallback returns an under approx of the provision that has been returned to this contract
   // being under approx implies `this` contract might accumulate a small amount of wei over time
-  function __posthookFallback__(MgvLib.SingleOrder calldata order, MgvLib.OrderResult calldata result)
-    internal
-    virtual
-    override
-    returns (bytes32)
-  {
+  function __posthookFallback__(
+    MgvLib.SingleOrder calldata order,
+    MgvLib.OrderResult calldata result
+  ) internal virtual override returns (bytes32) {
     result; // ssh
-    mapping(uint => OwnerData) storage semiBookOwnerData =
-      ownerData[IERC20(order.outbound_tkn)][IERC20(order.inbound_tkn)];
+    mapping(uint => OwnerData) storage semiBookOwnerData = ownerData[IERC20(order.outbound_tkn)][IERC20(order.inbound_tkn)];
     // NB if several offers of `this` contract have failed during the market order, the balance of this contract on Mangrove will contain cumulated free provision
 
     // computing an under approximation of returned provision because of this offer's failure
-    (MgvPack.Global.t global, MgvPack.Local.t local) = MGV.config(order.outbound_tkn, order.inbound_tkn);
-    uint provision =
-      10 ** 9 * order.offerDetail.gasprice() * (order.offerDetail.gasreq() + order.offerDetail.offer_gasbase());
+    (MgvPack.Global.t global, MgvPack.Local.t local) = MGV.config(
+      order.outbound_tkn,
+      order.inbound_tkn
+    );
+    uint provision = 10**9 *
+      order.offerDetail.gasprice() *
+      (order.offerDetail.gasreq() + order.offerDetail.offer_gasbase());
 
     // gasUsed estimate to complete posthook ~ 1500
-<<<<<<< HEAD
-    uint approxBounty =
-      (order.offerDetail.gasreq() - (gasleft() - 1500) + local.offer_gasbase()) * global.gasprice() * 10 ** 9;
-    uint approxReturnedProvision = approxBounty >= provision ? 0 : provision - approxBounty;
-=======
     uint approxBounty = (
       order.offerDetail.gasreq() - (gasleft() - 2000) 
       + local.offer_gasbase()
@@ -555,7 +445,6 @@
     uint approxReturnedProvision = approxBounty >= provision
       ? 0
       : provision - approxBounty;
->>>>>>> 914139c0
 
     // storing the portion of this contract's balance on Mangrove that should be attributed back to the failing offer's owner
     // those free WEIs can be retrieved by offer owner, by calling `retractOffer` with the `deprovision` flag.
