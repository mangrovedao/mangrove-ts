--- conflicted
+++ resolved
@@ -164,20 +164,9 @@
   /// To do so, we do not let offer maker fix a gasprice. Rather we derive the gasprice based on `msg.value`.
   /// Because of rounding errors in `deriveGasprice` a small amount of WEIs will accumulate in mangrove's balance of `this` contract
   /// We assign this dust to the corresponding `wei_balance` of `OwnerData`.
-<<<<<<< HEAD
-  function _newOffer(NewOfferArgs memory offData)
-    internal
-    returns (uint offerId)
-  {
-    (Global.t global, Local.t local) = MGV.config(
-      address(offData.outbound_tkn),
-      address(offData.inbound_tkn)
-    );
-=======
   function _newOffer(NewOfferArgs memory offData) internal returns (uint offerId) {
     (MgvStructs.GlobalPacked global, MgvStructs.LocalPacked local) =
       MGV.config(address(offData.outbound_tkn), address(offData.inbound_tkn));
->>>>>>> e2d68c13
     // convention for default gasreq value
     offData.gasreq = (offData.gasreq > type(uint24).max)
       ? offerGasreq()
@@ -334,19 +323,6 @@
   }
 
   ///@inheritdoc IOfferLogic
-<<<<<<< HEAD
-  function provisionOf(
-    IERC20 outbound_tkn,
-    IERC20 inbound_tkn,
-    uint offerId
-  ) external view override returns (uint provision) {
-    OfferDetail.t offer_detail = MGV.offerDetails(
-      address(outbound_tkn),
-      address(inbound_tkn),
-      offerId
-    );
-    (, Local.t local) = MGV.config(address(outbound_tkn), address(inbound_tkn));
-=======
   function provisionOf(IERC20 outbound_tkn, IERC20 inbound_tkn, uint offerId)
     external
     view
@@ -355,7 +331,6 @@
   {
     MgvStructs.OfferDetailPacked offer_detail = MGV.offerDetails(address(outbound_tkn), address(inbound_tkn), offerId);
     (, MgvStructs.LocalPacked local) = MGV.config(address(outbound_tkn), address(inbound_tkn));
->>>>>>> e2d68c13
     unchecked {
       provision =
         offer_detail.gasprice() *
@@ -466,14 +441,9 @@
     // NB if several offers of `this` contract have failed during the market order, the balance of this contract on Mangrove will contain cumulated free provision
 
     // computing an under approximation of returned provision because of this offer's failure
-<<<<<<< HEAD
-    (Global.t global, Local.t local) = MGV.config(
-      order.outbound_tkn,
-      order.inbound_tkn
-    );
-    uint provision = 10**9 *
-      order.offerDetail.gasprice() *
-      (order.offerDetail.gasreq() + order.offerDetail.offer_gasbase());
+    (MgvStructs.GlobalPacked global, MgvStructs.LocalPacked local) = MGV.config(order.outbound_tkn, order.inbound_tkn);
+    uint provision =
+      10 ** 9 * order.offerDetail.gasprice() * (order.offerDetail.gasreq() + order.offerDetail.offer_gasbase());
 
     // gasUsed estimate to complete posthook and penalize this offer is ~1750 (empirical estimate)
     uint approxBounty = (order.offerDetail.gasreq() -
@@ -484,16 +454,6 @@
     uint approxReturnedProvision = approxBounty >= provision
       ? 0
       : provision - approxBounty;
-=======
-    (MgvStructs.GlobalPacked global, MgvStructs.LocalPacked local) = MGV.config(order.outbound_tkn, order.inbound_tkn);
-    uint provision =
-      10 ** 9 * order.offerDetail.gasprice() * (order.offerDetail.gasreq() + order.offerDetail.offer_gasbase());
-
-    // gasUsed estimate to complete posthook ~ 1500
-    uint approxBounty =
-      (order.offerDetail.gasreq() - (gasleft() - 2000) + local.offer_gasbase()) * global.gasprice() * 10 ** 9;
-    uint approxReturnedProvision = approxBounty >= provision ? 0 : provision - approxBounty;
->>>>>>> e2d68c13
 
     // storing the portion of this contract's balance on Mangrove that should be attributed back to the failing offer's owner
     // those free WEIs can be retrieved by offer owner, by calling `retractOffer` with the `deprovision` flag.
