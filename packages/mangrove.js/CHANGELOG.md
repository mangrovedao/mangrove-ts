# Next version

- Use array to handle market subscription
<<<<<<< HEAD
- [bug fix] gas estimates for market orders is boosted to avoid `NotEnoughGasForMaker` type of tx failures.
- max gas limit for market orders is set to 10,000,000
=======
- commonlib.js dependency removed
>>>>>>> 09cd5047

# 1.2.6-2

- Debugging version for UI

# 1.2.6-1

- Bump RES to v1.1.19

# 1.2.6-0

- Bump mangrove-core to 1.5.1
- Expose deal logic for any token on an Anvil chain
- Expose forge script funcitionality, to run forge script

# 1.2.5 (March 2023)

- Add back env vars temporarily
- Safety release to supersede prerelease erroneously released

# 1.2.4-14

- Bump mangrove-core to 1.5.1-1
- OfferLogic has an `approve` function to ask the underlying logic to approve signer (or an arbitrary address) to spend a specific token on its behalf.
- Liquidity provider no longer provides `approveAsk`, `approveBids` which were making too much asumptions on router usage.
- Adapts tutorial scripts accordingly.
- bugfix: token approval could not be set to 0

# 1.2.4-13 (may 2023)

- Update reliable-event-subscriber to fix rpc bug with go-ethereum

# 1.2.4-12 (may 2023)

- Fix broken commonlib.js dependency

# 1.2.4-11 (may 2023)

- reliable-event-subscriber: update to v1.1.4 (reduce rpc usage, prevent rate limiting)
- logging: Reduce noise during tests
- KandelStatus: Add min and max price
- KandelInstance: Add calculateUniformDistributionFromMinPrice to heal all dead offers
- KandelInstance: Add getMinimumVolumeForIndex to heal a single offer

# 1.2.4-10 (may 2023)

- temporarily remove check for rpc provider

# 1.2.4-9 (may 2023)

- fixed issue with reliable-event-subscriber integration when using metamask through wagmi

# 1.2.4-8 (may 2023)

- fixed issue with reliable-event-subscriber integration when using metamask

# 1.2.4-7 (may 2023)

- added approveIfHigher, approve, increaseApprove for more fine-grained approval control
- added functions for increasing and decreasing volumes of Kandel distributions
- use @mangrovedao/reliable-event-subscriber for keeping semibook up to date and resilient to block reorgs

# 1.2.4-6 (april 2023)

- removed ability to control compounding for Kandel - always full compounding.

# 1.2.4-5 (april 2023)

- updated Kandel configuration for mumbai

# 1.2.4-4 (april 2023)

- added recommended configuration retrieval for the Kandel strategy

# 1.2.4-3 (march 2023)

- added calculation of provision, withdrawal, access to offer logic to kandel sdk
- use next prerelease mangrove-core

# 1.2.4-2 (March 2023)

- Draft version of Kandel SDK
- Use prerelease mangrove-core
- adapt to abi changes in the new mangrove-core

# 1.2.4-1 (March 2023)

- Use no_env_vars profile

# 1.2.3-0 (February 2023)

- Use prerelease mangrove-core
- adapt to abi changes in the new mangrove-core

# 1.2.3 (February 2023)

- Add permit features
- Correctly read addresses from mangrove-core
- `mgv deal` to deal arbitrary tokens (WIP)
- Reverse lookup name from address
- mgvToken approval accepts Big

# 1.2.2 (February 2023)

- Use AAVE faucet addresses on mumbai network

# 1.2.1 (February 2023)

- skipped

# 1.2.0 (January 2023)

- Remove inefficient synchronous block-by-block querying and updates of `Semibook`'s. Instead process events one-by-one (optimized for WebSocket subscriptions). Block-subscription have been removed from `Semibook` and `Market`. Code relying on block-by-block processing (mostly test and test-util libs) have been rewritten. APIs in `Market` and `Semibook` supporting on-block listening have been removed.

# 1.1.1 (January 2023)

- Improve and bugfix devNode detection (which made `Mangrove.connect()` buggy against local chains in previous version), and add options for Multicall and ToyENS usage.

# 1.1.0 (January 2023)

- add Mangrove.openMarkets and Mangrove.openMarketsData, reads open markets info off MgvReader

# 1.0.1 (December 2022)

- Updated order to return both transaction response and result
- Add option to TradeParams, that forces usage of MangroveOrder
- Moved ExpiryDate from RestingOrderParams to TradeParams

# 1.0.0 (December 2022)

- Upgraded mangrove-core dependency with new addresses
- Bump version to 1.0.0 for initial release

# 0.14.0 (December 2022)

- Upgraded mangrove-core dependency to enable Polygon mainnet
- Updated TradeParams to remove slippage
- public fields of Mangrove class are no longer prefixed by '\_'
- Simplifying `offerLogic` and `liquidityProvider` classes. They now respectively implement `IOfferLogic` and `ILiquidityProvider` interface

# 0.13.0 (November 2022)

- Add name resolution via the [ToyENS](https://github.com/mangrovedao/mangrove-core/blob/master/lib/ToyENS.sol) contract from mangrove-core if it exists at the canonical address. This enables using named contracts in mangrove.js when running a local chain. This also works if those contracts are deployed after mangrove.js has been initialized as long as the deployer registers the address in ToyENS, which all mangrove-core deployment scripts do.
- Add `Watcher` proxy class to ease observation of async updates
- Smaller code documentation improvements

# 0.12.0 (November 2022)

- Upgraded mangrove-core dependency.
- For resting orders timeToLiveForRestingOrder is changed to expiryDate and is in Unix time.
- For TradeParams changed to have restingOrder be a boolean on a mangroveOrder parameter.
- MangroveOrder now supports fill-or-kill orders.
- Fix `Semibook.simulateMarketOrder`. Fixes `Semibook.estimateVolume`, `Market.(estimateVolume[|ToReceive|ToSpend])`.
- EOA offers (on the fly) do not require any gasreq
- Remove unsafe option to set `price=null` in `market.{buy|sell}` as simulating true market orders is prone to sandwich attacks and therefore not encouraged.

# 0.11.4 (October 2022)

- Fix addresses being stored in checksum format

# 0.11.3 (October 2022)

- Move @mangrovedao/mangrove-core from devDependency to dependency.

# 0.11.2 (October 2022)

- Export typechain namespace
- Rename `penalty` to `bounty` in `Market.Summary` as it's a bounty from the taker's perspective
- Fix comparison of addresses which caused missing summaries for some tokens. Addresses are now handled as checksum addresses.

# 0.11.1 (October 2022)

- Fixed decimals handling for resting order in results.

# 0.11.0 (September 2022)

- Resting order no longer expect `gasForMarketOrder` and `retryNumber`
- new deploy address for `MangroveOrder`
- changing scheme for retrieving resting order id (listening to MangroveOrder logs).

# 0.10.2 (September 2022)

- bugfix: wrong deployment addresses

# 0.10.1 (September 2022)

- Update and verify `MangroveOrderEnriched`
- `ApproveMangrove` and `ApproveRouter` are no longer functions of `OfferLogic` and `LiquidityProvider` use `activate` instead.
- `OfferLogic` has an `approveToken` function to let EOA approve router or logic itself if the logic has no router
- update ABIs

# 0.10.0 (August 2022)

- Update address for `MangroveOrderEnriched`

# 0.9.2 (August 2022)

- Update commonlib.js dependency
- Bug fix: Remove node dependencies from browser bundle
- mgv.token can specify address/(displayed)decimals
- Remove all hardhat dependencies
- mgv can host a local node, see `mgv node --help`
- Add parameter to `snipe` to force failing on successful orders (using MgvCleaner contract)

# 0.9.1 (August 2022)

- Add ability in `market.ts` to snipe a list of targets
- Testing: Refactor to greatly improve ability to unit test, and add a considerable amount of tests
- Generalize volume estimations to better match mangrove's contract core
- Bump version of a number of dependencies
- Update out-of-date ABIs

# 0.9.0 (August 2022)

- several bugfixes
- [strats] Providing an 'activate' function to enable strat admin to set required allowances in a single transaction
- Providing access to `activate` in the API (`OfferLogic` class)
- new class (to be improved) 'aaveV3Module' to cast a contract address into an ethers.js contract with the ABI of 'AaveV3Module.sol'
- [major update] adding `enableRouting` function on `liquidityProvider` class to approve router to route liquidity on current market.
- `cancelOffer/Bid/Ask` is now called `retractOffer/Bid/Ask` to match Mangrove's naming scheme
- Remove deprecated and defunct `printOrderBook.ts` script which has been superseded by the `mgv print` commmand
- bump commonlib.js to 0.0.4 as commonlib.js@0.0.2 was broken

# 0.8.1 (June 2022)

- Update ABI's and addresses for `MangroveOrder` and `MangroveOrderEnriched`

# 0.8.0 (June 2022)

- Bug fix: Deploy maker contract with the simple maker abi requires an additional argument.
- New deployment of `MangroveOrder` contract with the Mangrove address added to relevant events

# 0.7.1 (June 2022)

- new deployment of `MangroveOrder` contract

# 0.7.0 (June 2022)

- (breaks backwards comp) `buy` and `sell` function in `Market.ts` class now returns additional information for market order introspection.

# 0.6.4 (May 2022)

- Resting Limit Orders now post residual a the taker price before slippage
- update with latest Mumbai address for `MangroveOrderEnriched` with the above feature

# 0.6.3 (May 2022)

- Update with latest Mumbai address for `MangroveOrderEnriched` (formerly known as `MangroveOrder`), which uses the latest Mangrove.

# 0.6.2 (May 2022)

- `approveMangrove` on `OfferLogic` instance may use an optional value `{amount:value}`. Note it is now a signed transaction that must be emitted by the admin of the underlying logic.
- Remove instance aliases for stateful static methods in `Mangrove` as the scope of these was misleading: setting a value on one instance would affect all others. The removed methods are: `{get,set}Decimals`, `{get,set}DisplayedDecimals`, and `fetchDecimals`.
- Disable logging by default. It can be turned on by calling `enableLogging()` in `util/logger`. This is a temporary workaround to prevent unwanted logging to the console until issue #220 is fixed.
- `market.subscribe` now returns a user friendly `mgvData` in the case
  of `OfferFail`.

# 0.6.1 (May 2022)

- Update with latest Mumbai address for `MangroveOrder` which uses the latest Mangrove.

# 0.6.0 (May 2022)

- Add support for resting limit orders using `MangroveOrder` contract.

# 0.5.7 (May 2022)

- Update addresses (really this time) to newly deployed Mangrove core contracts (they now match the mangrove.js ABI files)

# 0.5.6 (May 2022)

- Update addresses to newly deployed Mangrove core contracts (they now match the mangrove.js ABI files)

# 0.5.5 (May 2022)

- Fix `Mangrove.getDisplayedPriceDecimals`: It was mistakenly using the configuration for `Mangrove.getDisplayedDecimals` instead of its own configuration.

# 0.5.4 (May 2022)

- Add support for WebSocket URL's in `Mangrove.connect`
- Added two separate features for displaying prices with appropriate numbers of decimals:
  - `Mangrove.{get|set}DisplayedPriceDecimals` gets/set the number of decimals to display for a given token when displayed as a price (the default is 6)
  - `Market.getDisplayDecimalsForPriceDifferences` computes the number of decimals to display in order for the smallest price difference to be visible.

# 0.5.3 (April 2022)

- Adding address and other constants for test MGV token on Mumbai

# 0.5.2 (April 2022)

- `Mangrove.offerLogic` now accepts the name of a predeployed multi user logic (`offerProxy` or `oasisLike` in this version)
- Adding deployed addresses for `offerProxy` and `oasisLike` in `addresses.json`
- New `Market.getGivesWantsForVolumeAtPrice` method that converts a volume (in base tokens) and a price to appropriate gives and wants for either bids or asks.
- Update the number of decimals to display for WETH=4, USDC=2, and DAI=2.

# 0.5.1 (March 2022)

- `addresses.json` points to AAVE-v3 dApp addresses
- Eliminate a Market initialization bug which could cause an error to be thrown [#203](https://github.com/mangrovedao/mangrove/issues/203)

# 0.5.0 (March 2022)

- `addresses.json` points to AAVE-v3 compatible ERC20 addresses on network `maticmum`
- `offerLogic` class is now compatible with multi-makers logics
- ethers.js overrides can now be added to API functions that produce signed transactions
- `mgvToken.contract` accept a wider class of ERC20 (e.g. minting, blacklisting...) for ethers.js calls.
- some bugfixes for various hanging issues

# 0.4.0 (Skipped)

# 0.3.8 (March 2022)

- `Market.OrderResult` now contains the raw `ethers.ContractReceipt`.

# 0.3.7 (March 2022)

- Update address to newly deployed Mangrove core contracts (they now match the mangrove.js ABI files)

# 0.3.6 (March 2022)

This version number was inadvertently skipped.

# 0.3.5 (March 2022)

- Fix: Include root `tsconfig.json` which is referenced from `src/tsconfig.json` (this was causing issues with Vite)
- Fix: Underestimation by estimateGas() when takerWants was low (issue #89).

# 0.3.4 (March 2022)

- Chain-related constants are now in JSON files instead of TypeScript files and thus easily machine readable for other tools

# 0.3.3 (March 2022)

- Following the removing of the new logging feature, a node-only dependency (`config`) has been removed to keep compatibility with browser environment

# 0.3.1 (March 2022)

- The new logging has been stunted: It only logs to the console and without timestamps
  - This is a temporary workaround to issue #220

# 0.2.0 (February 2022)

- New `Market` options:
  - `desiredPrice`: allows one to specify a price point of interest. This will cause the cache to initially load all offers with this price or better.
  - `desiredVolume`: allows one to specify a volume of interest. This will cause the cache to initially load at least this volume (if available). The option uses the same specification as for `estimateVolume`: `desiredVolume: { given: 1, what: "base", to: "buy" }` will cause the asks semibook to be initialized with a volume of at least 1 base token.
- New `Market` subscription: `market.afterBlock(n,callback)` will trigger `callback` after the market events for block `n` have been processed. If the block has already been processed, `callback` will be triggered at the next event loop.
- Improve logging: add file logging, allow applications using the package to configure logging using local `config` file.
- add support for keystore file (json wallet) (`Mangrove.connect(jsonWallet:{path 'path/to/file.json', password: <wallet password>})`)
- New `partialFill` flag in `OrderResult`: This flag will be true if the order was only partially filled.
- New `Market` convenience estimator methods `estimateVolumeTo{Spend,Receive}`.

# 0.1.0 (January 2022)

- `{Market|Semibook}.getPivotId` now fetches offers until a pivot can be determined
- `MarketCallback`s now receive an `ethers.providers.Log` instead of an `ethers.Event`
- 2 new classes `OfferLogic` and `LiquidityProvider`. `OfferLogic` allows one to connect to an onchain offer logic and calls functions of the `IOfferLogic.sol` interface. A `LiquidityProvider` instance is obtained either direclty from a `Mangrove` instance, in which case the liquidity provider is the signer, or from an `OfferLogic` instance, in which case all calls to Mangrove are done via the onchain contract.
- the above classes subsume and replace the old `Maker` class.
- `MgvToken` implements `balanceOf`
- Add experimental CLI: `mgv`. See README.md for instructions
- You can do `market.buy({total: 100, price:null})` on a BAT/DAI market to buy BAT by spending 100 DAI, no (real) price limit. You can also specify a limit average price, and also specify a `total` in quote token on `Market#sell`.

# 0.0.9 (January 2022)

- New Mangrove deployment
- All types now start with upper case
- All functions now start with lower case
- Removed `fromId` and `blockNumber` from `Market.BookOptions`
- `Market.{subscribe|consoleAsks|consoleBids|prettyPrint}` are no longer `async`
- `Market.{getBaseQuoteVolumes|getPrice|getWantsForPrice|getGivesForPrice}` are now `static`
- `Market.Offer.{prev|next}` are now `undefined` (instead of `0`) if there is no previous/next offer
- `Market.getPivot` renamed to `Market.getPivotId`
- `Market.getPivotId` now returns `undefined` (instead of `0`) if no offer with better price exists
- `Market.getPivotId` now throws `Error` if the order book cache is insufficient to determine a pivot

# 0.0.8

- OfferMaker constructor is called Maker
- `market.consoleAsk` and `market.consoleBids` now allows for pretty printing semi OB
- `bids` and `asks` allows for optional parameters `gasreq` and `gasprice` if one wants to change their values

# 0.0.5 (December 2021)

- Add `bookOptions` to OfferMaker constructor.
- Allow initializing markets&makers after construction.
- Uncertain pivot ids when pushing an offer will throw.
  - TODO: allow giving bookOptions later
- Calling `maker.approveMangrove(token)` with no specified amount will approve the max amount.
- Add override sto most functions
- User can add slippage limit to market orders

# 0.0.4 (December 2021)

# 0.0.3 (December 2021)

TODO fill in

# 0.0.2 (November 2021)

Initial release<|MERGE_RESOLUTION|>--- conflicted
+++ resolved
@@ -1,12 +1,9 @@
 # Next version
 
 - Use array to handle market subscription
-<<<<<<< HEAD
 - [bug fix] gas estimates for market orders is boosted to avoid `NotEnoughGasForMaker` type of tx failures.
 - max gas limit for market orders is set to 10,000,000
-=======
 - commonlib.js dependency removed
->>>>>>> 09cd5047
 
 # 1.2.6-2
 
