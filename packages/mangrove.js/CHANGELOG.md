# Next version

<<<<<<< HEAD
- Improve logging: add file logging, allow applications using the package to configure logging using local `config` file.
=======
- New `Market` options:
  - `desiredPrice`: allows one to specify a price point of interest. This will cause the cache to initially load all offers with this price or better.
  - `desiredVolume`: allows one to specify a volume of interest. This will cause the cache to initially load at least this volume (if available). The option uses the same specification as for `estimateVolume`: `desiredVolume: { given: 1, what: "base", to: "buy" }` will cause the asks semibook to be initialized with a volume of at least 1 base token.
>>>>>>> b8b73ea7

# 0.1.0 (January 2022)

- `{Market|Semibook}.getPivotId` now fetches offers until a pivot can be determined
- `MarketCallback`s now receive an `ethers.providers.Log` instead of an `ethers.Event`
- 2 new classes `OfferLogic` and `LiquidityProvider`. `OfferLogic` allows one to connect to an onchain offer logic and calls functions of the `IOfferLogic.sol` interface. A `LiquidityProvider` instance is obtained either direclty from a `Mangrove` instance, in which case the liquidity provider is the signer, or from an `OfferLogic` instance, in which case all calls to Mangrove are done via the onchain contract.
- the above classes subsume and replace the old `Maker` class.
- `MgvToken` implements `balanceOf`
- Add experimental CLI: `mgv`. See README.md for instructions
- You can do `market.buy({total: 100, price:null})` on a BAT/DAI market to buy BAT by spending 100 DAI, no (real) price limit. You can also specify a limit average price, and also specify a `total` in quote token on `Market#sell`.

# 0.0.9 (January 2022)

- New Mangrove deployment
- All types now start with upper case
- All functions now start with lower case
- Removed `fromId` and `blockNumber` from `Market.BookOptions`
- `Market.{subscribe|consoleAsks|consoleBids|prettyPrint}` are no longer `async`
- `Market.{getBaseQuoteVolumes|getPrice|getWantsForPrice|getGivesForPrice}` are now `static`
- `Market.Offer.{prev|next}` are now `undefined` (instead of `0`) if there is no previous/next offer
- `Market.getPivot` renamed to `Market.getPivotId`
- `Market.getPivotId` now returns `undefined` (instead of `0`) if no offer with better price exists
- `Market.getPivotId` now throws `Error` if the order book cache is insufficient to determine a pivot

# 0.0.8

- SimpleMaker constructor is called Maker
- `market.consoleAsk` and `market.consoleBids` now allows for pretty printing semi OB
- `bids` and `asks` allows for optional parameters `gasreq` and `gasprice` if one wants to change their values

# 0.0.5 (December 2021)

- Add `bookOptions` to SimpleMaker constructor.
- Allow initializing markets&makers after construction.
- Uncertain pivot ids when pushing an offer will throw.
  - TODO: allow giving bookOptions later
- Calling `maker.approveMangrove(token)` with no specified amount will approve the max amount.
- Add override sto most functions
- User can add slippage limit to market orders

# 0.0.4 (December 2021)

# 0.0.3 (December 2021)

TODO fill in

# 0.0.2 (November 2021)

Initial release<|MERGE_RESOLUTION|>--- conflicted
+++ resolved
@@ -1,12 +1,9 @@
 # Next version
 
-<<<<<<< HEAD
-- Improve logging: add file logging, allow applications using the package to configure logging using local `config` file.
-=======
 - New `Market` options:
   - `desiredPrice`: allows one to specify a price point of interest. This will cause the cache to initially load all offers with this price or better.
   - `desiredVolume`: allows one to specify a volume of interest. This will cause the cache to initially load at least this volume (if available). The option uses the same specification as for `estimateVolume`: `desiredVolume: { given: 1, what: "base", to: "buy" }` will cause the asks semibook to be initialized with a volume of at least 1 base token.
->>>>>>> b8b73ea7
+- Improve logging: add file logging, allow applications using the package to configure logging using local `config` file.
 
 # 0.1.0 (January 2022)
 
