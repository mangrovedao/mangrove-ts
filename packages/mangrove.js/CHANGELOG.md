<<<<<<< HEAD
# next

- offerLogics support for `setRouter` function
- mgvtokens support for `transferFrom` function

# 1.2.4-3 (March 2023)
=======
# 1.2.4-6 (april 2023)
>>>>>>> 2d44a9be

- removed ability to control compounding for Kandel - always full compounding.

# 1.2.4-5 (april 2023)

- updated Kandel configuration for mumbai

# 1.2.4-4 (april 2023)

- added recommended configuration retrieval for the Kandel strategy

# 1.2.4-3 (march 2023)

- added calculation of provision, withdrawal, access to offer logic to kandel sdk
- use next prerelease mangrove-core

# 1.2.4-2 (March 2023)

- Draft version of Kandel SDK
- Use prerelease mangrove-core
- adapt to abi changes in the new mangrove-core

# 1.2.4-1 (March 2023)

- Use no_env_vars profile

# 1.2.3-0 (February 2023)

- Use prerelease mangrove-core
- adapt to abi changes in the new mangrove-core

# 1.2.2 (February 2023)

- Use AAVE faucet addresses on mumbai network

# 1.2.1 (February 2023)

- skipped

# 1.2.0 (January 2023)

- Remove inefficient synchronous block-by-block querying and updates of `Semibook`'s. Instead process events one-by-one (optimized for WebSocket subscriptions). Block-subscription have been removed from `Semibook` and `Market`. Code relying on block-by-block processing (mostly test and test-util libs) have been rewritten. APIs in `Market` and `Semibook` supporting on-block listening have been removed.

# 1.1.1 (January 2023)

- Improve and bugfix devNode detection (which made `Mangrove.connect()` buggy against local chains in previous version), and add options for Multicall and ToyENS usage.

# 1.1.0 (January 2023)

- add Mangrove.openMarkets and Mangrove.openMarketsData, reads open markets info off MgvReader

# 1.0.1 (December 2022)

- Updated order to return both transaction response and result
- Add option to TradeParams, that forces usage of MangroveOrder
- Moved ExpiryDate from RestingOrderParams to TradeParams

# 1.0.0 (December 2022)

- Upgraded mangrove-core dependency with new addresses
- Bump version to 1.0.0 for initial release

# 0.14.0 (December 2022)

- Upgraded mangrove-core dependency to enable Polygon mainnet
- Updated TradeParams to remove slippage
- public fields of Mangrove class are no longer prefixed by '\_'
- Simplifying `offerLogic` and `liquidityProvider` classes. They now respectively implement `IOfferLogic` and `ILiquidityProvider` interface

# 0.13.0 (November 2022)

- Add name resolution via the [ToyENS](https://github.com/mangrovedao/mangrove-core/blob/master/lib/ToyENS.sol) contract from mangrove-core if it exists at the canonical address. This enables using named contracts in mangrove.js when running a local chain. This also works if those contracts are deployed after mangrove.js has been initialized as long as the deployer registers the address in ToyENS, which all mangrove-core deployment scripts do.
- Add `Watcher` proxy class to ease observation of async updates
- Smaller code documentation improvements

# 0.12.0 (November 2022)

- Upgraded mangrove-core dependency.
- For resting orders timeToLiveForRestingOrder is changed to expiryDate and is in Unix time.
- For TradeParams changed to have restingOrder be a boolean on a mangroveOrder parameter.
- MangroveOrder now supports fill-or-kill orders.
- Fix `Semibook.simulateMarketOrder`. Fixes `Semibook.estimateVolume`, `Market.(estimateVolume[|ToReceive|ToSpend])`.
- EOA offers (on the fly) do not require any gasreq
- Remove unsafe option to set `price=null` in `market.{buy|sell}` as simulating true market orders is prone to sandwich attacks and therefore not encouraged.

# 0.11.4 (October 2022)

- Fix addresses being stored in checksum format

# 0.11.3 (October 2022)

- Move @mangrovedao/mangrove-core from devDependency to dependency.

# 0.11.2 (October 2022)

- Export typechain namespace
- Rename `penalty` to `bounty` in `Market.Summary` as it's a bounty from the taker's perspective
- Fix comparison of addresses which caused missing summaries for some tokens. Addresses are now handled as checksum addresses.

# 0.11.1 (October 2022)

- Fixed decimals handling for resting order in results.

# 0.11.0 (September 2022)

- Resting order no longer expect `gasForMarketOrder` and `retryNumber`
- new deploy address for `MangroveOrder`
- changing scheme for retrieving resting order id (listening to MangroveOrder logs).

# 0.10.2 (September 2022)

- bugfix: wrong deployment addresses

# 0.10.1 (September 2022)

- Update and verify `MangroveOrderEnriched`
- `ApproveMangrove` and `ApproveRouter` are no longer functions of `OfferLogic` and `LiquidityProvider` use `activate` instead.
- `OfferLogic` has an `approveToken` function to let EOA approve router or logic itself if the logic has no router
- update ABIs

# 0.10.0 (August 2022)

- Update address for `MangroveOrderEnriched`

# 0.9.2 (August 2022)

- Update commonlib.js dependency
- Bug fix: Remove node dependencies from browser bundle
- mgv.token can specify address/(displayed)decimals
- Remove all hardhat dependencies
- mgv can host a local node, see `mgv node --help`
- Add parameter to `snipe` to force failing on successful orders (using MgvCleaner contract)

# 0.9.1 (August 2022)

- Add ability in `market.ts` to snipe a list of targets
- Testing: Refactor to greatly improve ability to unit test, and add a considerable amount of tests
- Generalize volume estimations to better match mangrove's contract core
- Bump version of a number of dependencies
- Update out-of-date ABIs

# 0.9.0 (August 2022)

- several bugfixes
- [strats] Providing an 'activate' function to enable strat admin to set required allowances in a single transaction
- Providing access to `activate` in the API (`OfferLogic` class)
- new class (to be improved) 'aaveV3Module' to cast a contract address into an ethers.js contract with the ABI of 'AaveV3Module.sol'
- [major update] adding `enableRouting` function on `liquidityProvider` class to approve router to route liquidity on current market.
- `cancelOffer/Bid/Ask` is now called `retractOffer/Bid/Ask` to match Mangrove's naming scheme
- Remove deprecated and defunct `printOrderBook.ts` script which has been superseded by the `mgv print` commmand
- bump commonlib.js to 0.0.4 as commonlib.js@0.0.2 was broken

# 0.8.1 (June 2022)

- Update ABI's and addresses for `MangroveOrder` and `MangroveOrderEnriched`

# 0.8.0 (June 2022)

- Bug fix: Deploy maker contract with the simple maker abi requires an additional argument.
- New deployment of `MangroveOrder` contract with the Mangrove address added to relevant events

# 0.7.1 (June 2022)

- new deployment of `MangroveOrder` contract

# 0.7.0 (June 2022)

- (breaks backwards comp) `buy` and `sell` function in `Market.ts` class now returns additional information for market order introspection.

# 0.6.4 (May 2022)

- Resting Limit Orders now post residual a the taker price before slippage
- update with latest Mumbai address for `MangroveOrderEnriched` with the above feature

# 0.6.3 (May 2022)

- Update with latest Mumbai address for `MangroveOrderEnriched` (formerly known as `MangroveOrder`), which uses the latest Mangrove.

# 0.6.2 (May 2022)

- `approveMangrove` on `OfferLogic` instance may use an optional value `{amount:value}`. Note it is now a signed transaction that must be emitted by the admin of the underlying logic.
- Remove instance aliases for stateful static methods in `Mangrove` as the scope of these was misleading: setting a value on one instance would affect all others. The removed methods are: `{get,set}Decimals`, `{get,set}DisplayedDecimals`, and `fetchDecimals`.
- Disable logging by default. It can be turned on by calling `enableLogging()` in `util/logger`. This is a temporary workaround to prevent unwanted logging to the console until issue #220 is fixed.
- `market.subscribe` now returns a user friendly `mgvData` in the case
  of `OfferFail`.

# 0.6.1 (May 2022)

- Update with latest Mumbai address for `MangroveOrder` which uses the latest Mangrove.

# 0.6.0 (May 2022)

- Add support for resting limit orders using `MangroveOrder` contract.

# 0.5.7 (May 2022)

- Update addresses (really this time) to newly deployed Mangrove core contracts (they now match the mangrove.js ABI files)

# 0.5.6 (May 2022)

- Update addresses to newly deployed Mangrove core contracts (they now match the mangrove.js ABI files)

# 0.5.5 (May 2022)

- Fix `Mangrove.getDisplayedPriceDecimals`: It was mistakenly using the configuration for `Mangrove.getDisplayedDecimals` instead of its own configuration.

# 0.5.4 (May 2022)

- Add support for WebSocket URL's in `Mangrove.connect`
- Added two separate features for displaying prices with appropriate numbers of decimals:
  - `Mangrove.{get|set}DisplayedPriceDecimals` gets/set the number of decimals to display for a given token when displayed as a price (the default is 6)
  - `Market.getDisplayDecimalsForPriceDifferences` computes the number of decimals to display in order for the smallest price difference to be visible.

# 0.5.3 (April 2022)

- Adding address and other constants for test MGV token on Mumbai

# 0.5.2 (April 2022)

- `Mangrove.offerLogic` now accepts the name of a predeployed multi user logic (`offerProxy` or `oasisLike` in this version)
- Adding deployed addresses for `offerProxy` and `oasisLike` in `addresses.json`
- New `Market.getGivesWantsForVolumeAtPrice` method that converts a volume (in base tokens) and a price to appropriate gives and wants for either bids or asks.
- Update the number of decimals to display for WETH=4, USDC=2, and DAI=2.

# 0.5.1 (March 2022)

- `addresses.json` points to AAVE-v3 dApp addresses
- Eliminate a Market initialization bug which could cause an error to be thrown [#203](https://github.com/mangrovedao/mangrove/issues/203)

# 0.5.0 (March 2022)

- `addresses.json` points to AAVE-v3 compatible ERC20 addresses on network `maticmum`
- `offerLogic` class is now compatible with multi-makers logics
- ethers.js overrides can now be added to API functions that produce signed transactions
- `mgvToken.contract` accept a wider class of ERC20 (e.g. minting, blacklisting...) for ethers.js calls.
- some bugfixes for various hanging issues

# 0.4.0 (Skipped)

# 0.3.8 (March 2022)

- `Market.OrderResult` now contains the raw `ethers.ContractReceipt`.

# 0.3.7 (March 2022)

- Update address to newly deployed Mangrove core contracts (they now match the mangrove.js ABI files)

# 0.3.6 (March 2022)

This version number was inadvertently skipped.

# 0.3.5 (March 2022)

- Fix: Include root `tsconfig.json` which is referenced from `src/tsconfig.json` (this was causing issues with Vite)
- Fix: Underestimation by estimateGas() when takerWants was low (issue #89).

# 0.3.4 (March 2022)

- Chain-related constants are now in JSON files instead of TypeScript files and thus easily machine readable for other tools

# 0.3.3 (March 2022)

- Following the removing of the new logging feature, a node-only dependency (`config`) has been removed to keep compatibility with browser environment

# 0.3.1 (March 2022)

- The new logging has been stunted: It only logs to the console and without timestamps
  - This is a temporary workaround to issue #220

# 0.2.0 (February 2022)

- New `Market` options:
  - `desiredPrice`: allows one to specify a price point of interest. This will cause the cache to initially load all offers with this price or better.
  - `desiredVolume`: allows one to specify a volume of interest. This will cause the cache to initially load at least this volume (if available). The option uses the same specification as for `estimateVolume`: `desiredVolume: { given: 1, what: "base", to: "buy" }` will cause the asks semibook to be initialized with a volume of at least 1 base token.
- New `Market` subscription: `market.afterBlock(n,callback)` will trigger `callback` after the market events for block `n` have been processed. If the block has already been processed, `callback` will be triggered at the next event loop.
- Improve logging: add file logging, allow applications using the package to configure logging using local `config` file.
- add support for keystore file (json wallet) (`Mangrove.connect(jsonWallet:{path 'path/to/file.json', password: <wallet password>})`)
- New `partialFill` flag in `OrderResult`: This flag will be true if the order was only partially filled.
- New `Market` convenience estimator methods `estimateVolumeTo{Spend,Receive}`.

# 0.1.0 (January 2022)

- `{Market|Semibook}.getPivotId` now fetches offers until a pivot can be determined
- `MarketCallback`s now receive an `ethers.providers.Log` instead of an `ethers.Event`
- 2 new classes `OfferLogic` and `LiquidityProvider`. `OfferLogic` allows one to connect to an onchain offer logic and calls functions of the `IOfferLogic.sol` interface. A `LiquidityProvider` instance is obtained either direclty from a `Mangrove` instance, in which case the liquidity provider is the signer, or from an `OfferLogic` instance, in which case all calls to Mangrove are done via the onchain contract.
- the above classes subsume and replace the old `Maker` class.
- `MgvToken` implements `balanceOf`
- Add experimental CLI: `mgv`. See README.md for instructions
- You can do `market.buy({total: 100, price:null})` on a BAT/DAI market to buy BAT by spending 100 DAI, no (real) price limit. You can also specify a limit average price, and also specify a `total` in quote token on `Market#sell`.

# 0.0.9 (January 2022)

- New Mangrove deployment
- All types now start with upper case
- All functions now start with lower case
- Removed `fromId` and `blockNumber` from `Market.BookOptions`
- `Market.{subscribe|consoleAsks|consoleBids|prettyPrint}` are no longer `async`
- `Market.{getBaseQuoteVolumes|getPrice|getWantsForPrice|getGivesForPrice}` are now `static`
- `Market.Offer.{prev|next}` are now `undefined` (instead of `0`) if there is no previous/next offer
- `Market.getPivot` renamed to `Market.getPivotId`
- `Market.getPivotId` now returns `undefined` (instead of `0`) if no offer with better price exists
- `Market.getPivotId` now throws `Error` if the order book cache is insufficient to determine a pivot

# 0.0.8

- OfferMaker constructor is called Maker
- `market.consoleAsk` and `market.consoleBids` now allows for pretty printing semi OB
- `bids` and `asks` allows for optional parameters `gasreq` and `gasprice` if one wants to change their values

# 0.0.5 (December 2021)

- Add `bookOptions` to OfferMaker constructor.
- Allow initializing markets&makers after construction.
- Uncertain pivot ids when pushing an offer will throw.
  - TODO: allow giving bookOptions later
- Calling `maker.approveMangrove(token)` with no specified amount will approve the max amount.
- Add override sto most functions
- User can add slippage limit to market orders

# 0.0.4 (December 2021)

# 0.0.3 (December 2021)

TODO fill in

# 0.0.2 (November 2021)

Initial release<|MERGE_RESOLUTION|>--- conflicted
+++ resolved
@@ -1,13 +1,9 @@
-<<<<<<< HEAD
 # next
 
 - offerLogics support for `setRouter` function
 - mgvtokens support for `transferFrom` function
 
-# 1.2.4-3 (March 2023)
-=======
 # 1.2.4-6 (april 2023)
->>>>>>> 2d44a9be
 
 - removed ability to control compounding for Kandel - always full compounding.
 
