{
  "name": "@mangrovedao/mangrove.js",
  "version": "0.1.0",
  "author": "Mangrove DAO",
  "description": "A Typescript SDK for the Mangrove Protocol.",
  "license": "(BSD-2-Clause OR BSD-3-Clause)",
  "main": "dist/nodejs/index.js",
  "scripts": {
    "precommit": "lint-staged",
    "prepack": "yarn run build",
    "lint": "npx eslint ./src/*.ts",
    "build-this-package": "yarn run get-mangrove-abis && yarn run typechain && yarn run lint && tsc --build src && yarn run make-cli-executable && yarn run write-test-deployment-file && yarn run copy-static-and-generated-assets && yarn run rollup",
    "build": "yarn install && yarn workspaces foreach -vpiR --topological-dev --from $npm_package_name run build-this-package",
    "check-mangrove-abis": "ts-node warnIfDifferent.ts -- node_modules/@mangrovedao/mangrove-solidity/dist/mangrove-abis src/abis \"Warning! Mangrove ABIs in src/abis do not match ABIs in mangrove-solidity\"",
    "get-mangrove-abis": "cp node_modules/@mangrovedao/mangrove-solidity/dist/mangrove-abis/*.json ./src/abis/",
    "make-cli-executable": "shx chmod u+x ./dist/nodejs/cli/mgv.js",
    "copy-static-and-generated-assets": "ts-node copyStaticAndGeneratedAssets.ts",
    "write-test-deployment-file": "ts-node writeTestDeploymentFiles.ts",
    "clean-this-package": "yarn run clean-typechain && rimraf dist",
    "clean": "yarn workspaces foreach -vpiR --topological-dev --from $npm_package_name run clean-this-package",
    "clean-typechain": "rimraf \"src/types/typechain/*\" || exit 0",
    "publish_patch": "npm version patch && npm publish --access public",
    "publish_minor": "npm version minor && npm publish --access public",
    "publish_major": "npm version major && npm publish --access public",
    "rollup": "rollup -c rollup.config.ts",
    "test-with-dependencies": "yarn workspaces foreach -vpiR --topological-dev --from $npm_package_name run test",
    "test": "cross-env NODE_ENV=test nyc --reporter=lcov mocha --config test/mocha/config/integration-tests.json",
    "typechain": "yarn run clean-typechain && npx typechain --target=ethers-v5 --out-dir=src/types/typechain \"src/abis/*.json\""
  },
  "files": [
    "dist/",
    "src/",
    "LICENSE",
    "README.md"
  ],
  "bin": {
    "mgv": "./dist/nodejs/cli/mgv.js"
  },
  "repository": {
    "type": "git",
    "url": "https://github.com/mangrovedao/mangrove.git"
  },
  "keywords": [
    "mangrove",
    "mangrove.js",
    "mangrove exchange",
    "decentralized finance",
    "defi",
    "ethereum"
  ],
  "nyc": {
    "include": [
      "src/**/*.ts"
    ]
  },
  "lint-staged": {
    "*.{js,ts,css,md}": "prettier --write"
  },
  "dependencies": {
    "@ethersproject/experimental": "^5.5.0",
<<<<<<< HEAD
    "@mangrovedao/commonlib-js": "workspace:*",
=======
    "async-mutex": "^0.3.2",
>>>>>>> 19ead951
    "big.js": "^6.1.1",
    "config": "^3.3.6",
    "dotenv-flow": "^3.2.0",
    "ethers": "^5.4.6",
    "fast-safe-stringify": "^2.1.1",
    "object.pick": "^1.3.0",
    "typedoc": "^0.22.3"
  },
  "devDependencies": {
    "@espendk/json-file-reporter": "^1.4.2",
    "@ethersproject/abi": "^5.0.0",
    "@ethersproject/bytes": "^5.0.0",
    "@ethersproject/hardware-wallets": "^5.0.0",
    "@ethersproject/providers": "^5.0.0",
    "@mangrovedao/hardhat-utils": "workspace:*",
    "@mangrovedao/mangrove-solidity": "workspace:*",
    "@nomiclabs/hardhat-ethers": "^2.0.2",
    "@rollup/plugin-commonjs": "^20.0.0",
    "@rollup/plugin-json": "^4.1.0",
    "@rollup/plugin-node-resolve": "^9.0.0",
    "@typechain/ethers-v5": "^8.0.2",
    "@types/big.js": "^6.1.1",
    "@types/chai-as-promised": "^7.1.4",
    "@types/mocha": "^8.2.0",
    "@types/node": "^14.0.11",
    "@types/shelljs": "^0.8.9",
    "@types/yargs": "^17.0.7",
    "@typescript-eslint/eslint-plugin": "^4.31.1",
    "@typescript-eslint/parser": "^4.2.0",
    "chai": "^4.3.4",
    "chai-as-promised": "^7.1.1",
    "chalk": "^4.1.2",
    "cross-env": "^7.0.3",
    "dir-compare": "^3.3.0",
    "docblock-parser": "^1.0.0",
    "eslint": "^7.9.0",
    "eslint-config-prettier": "^8.3.0",
    "hardhat": "^2.6.1",
    "hardhat-deploy": "^0.9.1",
    "hardhat-deploy-ethers": "^0.3.0-beta.10",
    "lint-staged": "^10.5.1",
    "mocha": "^8.2.1",
    "mocha-multi-reporters": "^1.5.1",
    "npm-run-all": "^4.1.5",
    "nyc": "^15.1.0",
    "prettier": "^2.4.1",
    "rimraf": "^3.0.2",
    "rollup": "^2.57.0",
    "rollup-plugin-terser": "^7.0.2",
    "seedrandom": "^3.0.5",
    "shelljs": "^0.8.4",
    "shx": "^0.3.4",
    "ts-essentials": "^8.1.0",
    "ts-node": "^9.1.1",
    "typechain": "^6.0.2",
    "typescript": "^4.4.0",
    "yargs": "^17.3.0"
  }
}<|MERGE_RESOLUTION|>--- conflicted
+++ resolved
@@ -58,11 +58,8 @@
   },
   "dependencies": {
     "@ethersproject/experimental": "^5.5.0",
-<<<<<<< HEAD
     "@mangrovedao/commonlib-js": "workspace:*",
-=======
     "async-mutex": "^0.3.2",
->>>>>>> 19ead951
     "big.js": "^6.1.1",
     "config": "^3.3.6",
     "dotenv-flow": "^3.2.0",
