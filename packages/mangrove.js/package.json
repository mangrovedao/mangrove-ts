--- conflicted
+++ resolved
@@ -22,13 +22,9 @@
     "clean-typechain": "rimraf \"src/types/typechain/*\" || exit 0",
     "rollup": "rollup -c rollup.config.ts",
     "test-with-dependencies": "yarn workspaces foreach -vpiR --topological-dev --from $npm_package_name run test",
-<<<<<<< HEAD
-    "test": "cross-env NODE_ENV=test nyc --reporter=lcov mocha --config test/mocha/config/integration-tests.json --exit",
-=======
     "test": "yarn run test:unit && yarn run test:integration",
-    "test:integration": "cross-env NODE_ENV=test nyc --reporter=lcov mocha --max-old-space-size=8192 --config test/mocha/config/integration-tests.json --exit",
+    "test:integration": "cross-env NODE_ENV=test nyc --reporter=lcov mocha --config test/mocha/config/integration-tests.json --exit",
     "test:unit": "cross-env NODE_ENV=test nyc --reporter=lcov mocha --config test/mocha/config/unit-tests.json --exit",
->>>>>>> 9b5b5fda
     "typechain": "yarn run clean-typechain && npx typechain --target=ethers-v5 --out-dir=src/types/typechain \"src/abis/*.json\"",
     "doc": "cd src && yarn typedoc --options ../typedoc.json index.ts",
     "test-server": "ts-node src/util/test/testServer.ts"
@@ -72,13 +68,7 @@
     "async-mutex": "^0.3.2",
     "big.js": "^6.1.1",
     "ethers": "^5.6.4",
-<<<<<<< HEAD
     "object-inspect": "^1.12.0"
-=======
-    "object-inspect": "^1.12.0",
-    "object.pick": "^1.3.0",
-    "typedoc": "^0.23.10"
->>>>>>> 9b5b5fda
   },
   "devDependencies": {
     "@espendk/json-file-reporter": "^1.4.2",
@@ -87,12 +77,7 @@
     "@ethersproject/hardware-wallets": "^5.6.1",
     "@ethersproject/providers": "^5.6.4",
     "@mangrovedao/mangrove-solidity": "workspace:*",
-<<<<<<< HEAD
-    "@rollup/plugin-commonjs": "^22.0.0",
-=======
-    "@nomiclabs/hardhat-ethers": "^2.0.6",
     "@rollup/plugin-commonjs": "^22.0.2",
->>>>>>> 9b5b5fda
     "@rollup/plugin-json": "^4.1.0",
     "@rollup/plugin-node-resolve": "^13.3.0",
     "@typechain/ethers-v5": "^10.1.0",
@@ -111,14 +96,7 @@
     "dir-compare": "^4.0.0",
     "eslint": "^8.14.0",
     "eslint-config-prettier": "^8.5.0",
-<<<<<<< HEAD
-    "lint-staged": "^13.0.2",
-=======
-    "hardhat": "^2.9.9",
-    "hardhat-deploy": "^0.11.10",
-    "hardhat-deploy-ethers": "^0.3.0-beta.10",
     "lint-staged": "^13.0.3",
->>>>>>> 9b5b5fda
     "minimist": "^1.2.6",
     "mocha": "^10.0.0",
     "mocha-multi-reporters": "^1.5.1",
