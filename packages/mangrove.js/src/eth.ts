/**
 * @file Ethereum
 * @desc These methods facilitate interactions with the Ethereum blockchain.
 */

import { ethers } from "ethers";
import { Provider, Signer } from "./types";
<<<<<<< HEAD
import fs from "fs";

interface JsonWalletOptions {
  path: string;
  password: string;
}
=======
import { logger, logdataLimiter } from "./util/logger";
>>>>>>> d446fb2a

export interface CreateSignerOptions {
  provider?: Provider | string;
  privateKey?: string;
  mnemonic?: string;
  path?: string;
  signer?: any;
  signerIndex?: number;
  jsonWallet?: JsonWalletOptions;
  forceReadOnly?: boolean;
}

export interface ProviderNetwork {
  id?: number;
  name: string;
}

/**
 * This helps the mangrove.js constructor discover which Ethereum network the
 *     developer wants to use.
 *
 * @param {Provider | string} [provider] Optional Ethereum network provider.
 *     Defaults to Ethers.js fallback mainnet provider.
 *
 * @hidden
 *
 * @returns {object} Returns a metadata object containing the Ethereum network
 *     name and ID.
 */
export async function getProviderNetwork(
  _provider: Provider
): Promise<ProviderNetwork> {
  let networkId;
  if (_provider["send"]) {
    networkId = await (_provider as any).send("net_version");
  } else if (_provider["_network"]) {
    networkId = (_provider as any)._network.chainId;
  } else {
    throw Error(
      "Provider can neither make RPC requests nor has a known network."
    );
  }

  networkId = isNaN(networkId) ? 0 : +networkId;

  let networkName;

  if (networkId === 31337) {
    networkName = "hardhat";
  } else {
    networkName = ethers.providers.getNetwork(networkId).name;
  }

  return {
    id: networkId,
    name: networkName === "homestead" ? "mainnet" : networkName,
  };
}

/**
 * Creates an Ethereum network provider object.
 *
 * @param {CreateSignerOptions} options
 *
 * options.provider can be:
 * - a string (url or ethers.js network name)
 * - an EIP-1193 provider object (eg window.ethereum)
 * - empty, if `options.signer` is a signer and `options.signer.provider` is a provider.
 *
 * Signing info can be provided by
 * - `options.signer`, if you want to contruct the Signer yourself
 * - `options.provider`, then you can specify `options.signerIndex` to get the nth account, or
 * - `options.privateKey`, or
 * - `options.mnemonic`, then you can specify the derivation with `options.path`.
 * In addition, you can specify
 * - `options.forceReadOnly:boolean` to connect readonly to mangrove. If you don't specify a signer and the provider does not include a signer, you will connect in readonly mode.
 *
 * IMPORTANT if both provider&signer are ethers objects,
 * - if the signer has its own provider, the provider argument will be ignored
 * - otherwise, the signer will attempt to connect to the provider (so any signer info on the provider will be ignored).
 *
 * Note on intended meaning of signer/provider by ricmoo (ethers.js author
 * Provider - read-only access
 * Signer (without a provider) - write-only access
 * Signer (with a provider) - read/write access
 *
 * When in readonly mode, all write operations will fail and msg.sender will be
 * 0x0000000000000000000000000000000000000001
 *
 * @hidden
 *
 * @returns {object} Returns a valid Ethereum network signer object with an attached provider.
 */
export async function _createSigner(
  options: CreateSignerOptions = {}
): Promise<{
  readOnly: boolean;
  signer: Signer;
}> {
  let readOnly = false;

  if (options.signer && options.signer.provider) {
    logger.debug("Uses provider from given signer", {
      contextInfo: "eth.signer",
      data: logdataLimiter({ signer: options.signer }),
    });
    return { readOnly, signer: options.signer };
  }

  // eslint-disable-next-line @typescript-eslint/no-explicit-any
  let provider: any = options.provider;
  const isADefaultProvider = !!ethers.providers.getNetwork(provider.toString());

  let signer: Signer;

  // Create an ethers provider, web3s can sign
  if (typeof provider === "string") {
    logger.debug("Uses given provider", {
      contextInfo: "eth.signer",
      data: { signer: options.signer },
    });
    if (isADefaultProvider) {
      provider = ethers.getDefaultProvider(provider);
    } else {
      provider = new ethers.providers.JsonRpcProvider(provider);
    }
  } else {
    logger.debug("Uses ethers' Web3Provider created from given provider", {
      contextInfo: "eth.signer",
      data: { signer: options.signer },
    });
    provider = new ethers.providers.Web3Provider(provider);
  }

  if (
    provider.getSigner &&
    !("forceReadOnly" in options && options.forceReadOnly)
  ) {
    signer = provider.getSigner(options.signerIndex || 0);
    await signer.getAddress().catch(() => {
      logger.warn("Cannot use signer retrieved from provider.getSigner", {
        contextInfo: "eth.signer",
        data: { signer: signer },
      });
      signer = undefined;
    });
  }

  if (
    signer &&
    (!!options.privateKey ||
      !!options.mnemonic ||
      !!options.signer ||
      !!options.jsonWallet)
  ) {
    logger.warn("Signer info provided will override default signer", {
      contextInfo: "eth.signer",
      data: { signer: signer },
    });
  }

  // Add an explicit signer
  if (options.signer) {
    try {
      signer = options.signer.connect(provider);
    } catch (e) {
      console.warn(
        "provided signer object is not able to reinstantiate on new provider info."
      );
      throw e;
    }
    if (options.mnemonic || options.privateKey) {
      logger.warn("options.signer overrides mnemonic and privateKey", {
        contextInfo: "eth.signer",
        data: { signer: options.signer },
      });
    }
  } else if (options.privateKey) {
    signer = new ethers.Wallet(options.privateKey, provider);
    if (options.signerIndex) {
      logger.warn("options.signerIndex not applicable to private keys", {
        contextInfo: "eth.signer",
      });
    }
    if (options.mnemonic) {
      logger.warn("options.signerIndex not applicable to private keys", {
        contextInfo: "eth.signer",
      });
    }
  } else if (options.mnemonic) {
    signer = new ethers.Wallet(
      ethers.Wallet.fromMnemonic(options.mnemonic, options.path),
      provider
    );
    if (options.signerIndex) {
      logger.warn(
        "options.signerIndex not applicable to mnemonic, use options.path instead.",
        {
          contextInfo: "eth.signer",
        }
      );
    }
  } else if (options.jsonWallet) {
    const jsonWalletFile = fs.readFileSync(options.jsonWallet.path, "utf8");
    signer = new ethers.Wallet(
      await ethers.Wallet.fromEncryptedJson(
        jsonWalletFile,
        options.jsonWallet.password
      ),
      provider
    );
  } else if (!signer) {
<<<<<<< HEAD
    console.warn(
      "No signing info provided or forceReadOnly is true: only read methods will work."
=======
    logger.warn(
      "No signing info provided or forceReadOnly is true: only read methods will work.",
      {
        contextInfo: "eth.signer",
      }
>>>>>>> d446fb2a
    );
    readOnly = true;
    signer = new ethers.VoidSigner(
      "0x0000000000000000000000000000000000000001",
      provider
    );
  }

  return { readOnly, signer };
}<|MERGE_RESOLUTION|>--- conflicted
+++ resolved
@@ -5,16 +5,13 @@
 
 import { ethers } from "ethers";
 import { Provider, Signer } from "./types";
-<<<<<<< HEAD
+import { logger, logdataLimiter } from "./util/logger";
 import fs from "fs";
 
 interface JsonWalletOptions {
   path: string;
   password: string;
 }
-=======
-import { logger, logdataLimiter } from "./util/logger";
->>>>>>> d446fb2a
 
 export interface CreateSignerOptions {
   provider?: Provider | string;
@@ -227,16 +224,11 @@
       provider
     );
   } else if (!signer) {
-<<<<<<< HEAD
-    console.warn(
-      "No signing info provided or forceReadOnly is true: only read methods will work."
-=======
     logger.warn(
       "No signing info provided or forceReadOnly is true: only read methods will work.",
       {
         contextInfo: "eth.signer",
       }
->>>>>>> d446fb2a
     );
     readOnly = true;
     signer = new ethers.VoidSigner(
