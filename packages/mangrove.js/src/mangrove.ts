--- conflicted
+++ resolved
@@ -1,9 +1,4 @@
-<<<<<<< HEAD
-import { logger, logdataLimiter } from "./util/logger";
-=======
-import pick from "object.pick";
 import { LiquidityProvider, Market, MgvToken, OfferLogic } from ".";
->>>>>>> 9b5b5fda
 import {
   addresses,
   defaultDisplayedDecimals,
@@ -12,15 +7,9 @@
   displayedPriceDecimals as loadedDisplayedPriceDecimals,
 } from "./constants";
 import * as eth from "./eth";
-<<<<<<< HEAD
 import { getAllToyENSEntries } from "./util/test/testServer";
-import { typechain, Provider, Signer } from "./types";
-import { Bigish } from "./types";
-import { LiquidityProvider, OfferLogic, MgvToken, Market } from ".";
-=======
 import { Bigish, Provider, Signer, typechain } from "./types";
 import { logdataLimiter, logger } from "./util/logger";
->>>>>>> 9b5b5fda
 
 import Big from "big.js";
 // Configure big.js global constructor
@@ -76,12 +65,8 @@
   // orderContract: typechain.MangroveOrder;
   orderContract: typechain.MangroveOrderEnriched;
   static typechain = typechain;
-<<<<<<< HEAD
   static addresses = addresses;
-  static decimals = loadedDecimals;
-=======
   unitCalculations = new UnitCalculations();
->>>>>>> 9b5b5fda
 
   /**
    * Creates an instance of the Mangrove Typescript object
@@ -408,15 +393,7 @@
    * To read decimals directly onchain, use `fetchDecimals`.
    */
   static getDecimals(tokenName: string): number {
-<<<<<<< HEAD
-    if (typeof Mangrove.decimals[tokenName] !== "number") {
-      throw Error(`No decimals on record for token ${tokenName}`);
-    }
-
-    return Mangrove.decimals[tokenName] as number;
-=======
     return MgvToken.getDecimals(tokenName);
->>>>>>> 9b5b5fda
   }
 
   /**
@@ -439,11 +416,7 @@
    * Set decimals for `tokenName` on current network.
    */
   static setDecimals(tokenName: string, dec: number): void {
-<<<<<<< HEAD
-    Mangrove.decimals[tokenName] = dec;
-=======
     MgvToken.setDecimals(tokenName, dec);
->>>>>>> 9b5b5fda
   }
 
   /**
