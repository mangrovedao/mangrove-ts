--- conflicted
+++ resolved
@@ -1,15 +1,11 @@
-<<<<<<< HEAD
 import { logger, logdataLimiter } from "./util/logger";
 import pick from "object.pick";
-import { addresses, decimals as loadedDecimals } from "./constants";
-=======
 import {
   addresses,
   decimals as loadedDecimals,
   displayedDecimals as loadedDisplayedDecimals,
   defaultDisplayedDecimals,
 } from "./constants";
->>>>>>> f7cd4a4c
 import * as eth from "./eth";
 import { typechain, Provider, Signer } from "./types";
 import { Bigish } from "./types";
