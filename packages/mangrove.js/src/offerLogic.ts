import * as ethers from "ethers";
import Market from "./market";
// syntactic sugar
import { Bigish } from "./types";
import { typechain } from "./types";

import { LiquidityProvider, Mangrove } from ".";
import { TransactionResponse } from "@ethersproject/abstract-provider";
import { ApproveArgs } from "./mgvtoken";

/* Note on big.js:
ethers.js's BigNumber (actually BN.js) only handles integers
big.js handles arbitrary precision decimals, which is what we want
for more on big.js vs decimals.js vs. bignumber.js (which is *not* ethers's BigNumber):
  github.com/MikeMcl/big.js/issues/45#issuecomment-104211175
*/
import Big from "big.js";

type SignerOrProvider = ethers.ethers.Signer | ethers.ethers.providers.Provider;

/**
 * The OfferLogic class connects to a Maker contract
 */

class OfferLogic {
  mgv: Mangrove;
  contract: typechain.ILiquidityProvider;
  address: string;

  constructor(mgv: Mangrove, logic: string, signer?: SignerOrProvider) {
    this.mgv = mgv;
    this.address = logic;
    this.contract = typechain.ILiquidityProvider__factory.connect(
      logic,
      signer ? signer : this.mgv.signer
    );
  }

  static async deploy(mgv: Mangrove): Promise<string> {
    const signerAddress = await mgv.signer.getAddress();
    const contract = await new typechain[`OfferMaker__factory`](
      mgv.signer
    ).deploy(
      mgv.address,
<<<<<<< HEAD
      ethers.constants.AddressZero,
      signerAddress,
      30000,
      signerAddress
=======
      ethers.constants.AddressZero, // no router
      await mgv.signer.getAddress(), // signer is deployer
      50000, // 50K gasreq is large
      ethers.constants.AddressZero // no liquidity sharing possible
>>>>>>> 3328bfa0
    );
    await contract.deployTransaction.wait();
    return contract.address;
  }

  /**
   * @note Returns this logic's router. If logic has no router this call will return `undefined`
   * @returns the router ethers.js contract responding to the `AbstractRouter` abi.
   */
  async router(): Promise<typechain.AbstractRouter | undefined> {
    const router_address = await this.contract.router();
    if (router_address != ethers.constants.AddressZero) {
      return typechain.AbstractRouter__factory.connect(
        router_address,
        this.mgv.signer
      );
    }
  }

  /**
   * @note Approves the logic to spend `token`s on signer's behalf.
   * This has to be done for each token the signer's wishes to ask or bid for.
   * @param arg optional `arg.amount` can be used if one wishes to approve a finite amount
   */
  async approveToken(
    tokenName: string,
    arg: ApproveArgs = {}
  ): Promise<ethers.ContractTransaction> {
    const router: typechain.AbstractRouter | undefined = await this.router();
    const token = this.mgv.token(tokenName);
    if (router) {
      // LP's logic is using a router to manage its liquidity
      return token.approve(router.address, arg);
    } else {
      // LP's logic is doing the routing itself
      return token.approve(this.address, arg);
    }
  }

  /**@note returns logic's allowance to trade `tokenName` on signer's behalf */
  async allowance(tokenName: string): Promise<Big> {
    const router: typechain.AbstractRouter | undefined = await this.router();
    const token = this.mgv.token(tokenName);
    if (router) {
      return token.allowance({
        owner: await this.mgv.signer.getAddress(),
        spender: router.address,
      });
    } else {
      return token.allowance({
        owner: await this.mgv.signer.getAddress(),
        spender: this.address,
      });
    }
  }

  // returns a new `OfferLogic` object with a different signer or provider connected to its ethers.js `contract`
  connect(sOp: SignerOrProvider): OfferLogic {
    return new OfferLogic(this.mgv, this.contract.address, sOp);
  }

  async offerGasreq(): Promise<number> {
    const gr = await this.contract.offerGasreq();
    return gr.toNumber();
  }

  setAdmin(
    newAdmin: string,
    overrides: ethers.Overrides = {}
  ): Promise<TransactionResponse> {
    const accessControlled = typechain.AccessControlled__factory.connect(
      this.address,
      this.mgv.signer
    );
    return accessControlled.setAdmin(newAdmin, overrides);
  }

  admin(): Promise<string> {
    const accessControlled = typechain.AccessControlled__factory.connect(
      this.address,
      this.mgv.signer
    );
    return accessControlled.admin();
  }

  /**
   * @note (contract admin action) activates logic
   * @param tokenNames the names of the tokens one wishes the logic to trade
   * */
  activate(
    tokenNames: string[],
    overrides: ethers.Overrides = {}
  ): Promise<TransactionResponse> {
    const tokenAddresses = tokenNames.map(
      (tokenName) => this.mgv.token(tokenName).address
    );
    return this.contract.activate(tokenAddresses, overrides);
  }

  // todo look in the tx receipt for the `Debit(maker, amount)` log emitted by mangrove in order to returned a value to user
  retractOffer(
    outbound_tkn: string,
    inbound_tkn: string,
    id: number,
    deprovision: boolean,
    overrides: ethers.Overrides
  ): Promise<TransactionResponse> {
    return this.contract.retractOffer(
      this.mgv.token(outbound_tkn).address,
      this.mgv.token(inbound_tkn).address,
      id,
      deprovision,
      overrides
    );
  }

  /** Withdraw from the OfferLogic's ether balance on Mangrove to the sender's account */
  /** tx will revert is signer is not the admin of the OfferLogic onchain contract */
  async withdrawFromMangrove(
    amount: Bigish,
    overrides: ethers.Overrides = {}
  ): Promise<TransactionResponse> {
    return this.contract.withdrawFromMangrove(
      this.mgv.toUnits(amount, 18),
      await this.mgv.signer.getAddress(),
      overrides
    );
  }

  /** Connects the logic to a Market in order to pass market orders. The function returns a LiquidityProvider object */
  async liquidityProvider(
    p:
      | Market
      | {
          base: string;
          quote: string;
          bookOptions?: Market.BookOptions;
        }
  ): Promise<LiquidityProvider> {
    if (p instanceof Market) {
      return new LiquidityProvider({
        mgv: this.mgv,
        logic: this,
        market: p,
      });
    } else {
      return new LiquidityProvider({
        mgv: this.mgv,
        logic: this,
        market: await this.mgv.market(p),
      });
    }
  }
}

export default OfferLogic;<|MERGE_RESOLUTION|>--- conflicted
+++ resolved
@@ -37,22 +37,14 @@
   }
 
   static async deploy(mgv: Mangrove): Promise<string> {
-    const signerAddress = await mgv.signer.getAddress();
     const contract = await new typechain[`OfferMaker__factory`](
       mgv.signer
     ).deploy(
       mgv.address,
-<<<<<<< HEAD
-      ethers.constants.AddressZero,
-      signerAddress,
-      30000,
-      signerAddress
-=======
       ethers.constants.AddressZero, // no router
       await mgv.signer.getAddress(), // signer is deployer
       50000, // 50K gasreq is large
       ethers.constants.AddressZero // no liquidity sharing possible
->>>>>>> 3328bfa0
     );
     await contract.deployTransaction.wait();
     return contract.address;
