--- conflicted
+++ resolved
@@ -24,62 +24,9 @@
   maxOffers: DEFAULT_MAX_OFFERS,
 };
 
-<<<<<<< HEAD
-type MgvReader = typechain.MgvReader;
-
-export type bookSubscriptionEvent =
-  | ({ name: "OfferWrite" } & MgvTypes.OfferWriteEvent)
-  | ({ name: "OfferFail" } & MgvTypes.OfferFailEvent)
-  | ({ name: "OfferSuccess" } & MgvTypes.OfferSuccessEvent)
-  | ({ name: "OfferRetract" } & MgvTypes.OfferRetractEvent)
-  | ({ name: "SetGasbase" } & MgvTypes.SetGasbaseEvent);
-
-export type BookOptions = {
-  fromId?: number;
-  maxOffers?: number;
-  chunkSize?: number;
-  blockNumber?: number;
-};
-
-export type Offer = {
-  id: number;
-  prev: number;
-  next: number;
-  gasprice: number;
-  maker: string;
-  gasreq: number;
-  offer_gasbase: number;
-  wants: Big;
-  gives: Big;
-  volume: Big;
-  price: Big;
-};
-
-=======
->>>>>>> 65d05dbf
 import type { Awaited } from "ts-essentials";
 import * as TCM from "./types/typechain/Mangrove";
 
-<<<<<<< HEAD
-type offerList = { offers: Map<number, Offer>; best: number };
-
-type semibook = offerList & {
-  ba: "bids" | "asks";
-  gasbase: { offer_gasbase: number };
-};
-
-type OfferData = {
-  id: number | BigNumber;
-  prev: number | BigNumber;
-  next: number | BigNumber;
-  gasprice: number | BigNumber;
-  maker: string;
-  gasreq: number | BigNumber;
-  offer_gasbase: number | BigNumber;
-  wants: BigNumber;
-  gives: BigNumber;
-};
-=======
 // eslint-disable-next-line @typescript-eslint/no-namespace
 namespace Market {
   export type MgvReader = typechain.MgvReader;
@@ -105,7 +52,6 @@
     gasprice: number;
     maker: string;
     gasreq: number;
-    overhead_gasbase: number;
     offer_gasbase: number;
     wants: Big;
     gives: Big;
@@ -126,7 +72,7 @@
 
   export type semibook = offerList & {
     ba: "bids" | "asks";
-    gasbase: { offer_gasbase: number; overhead_gasbase: number };
+    gasbase: { offer_gasbase: number; };
   };
 
   export type OfferData = {
@@ -136,7 +82,6 @@
     gasprice: number | BigNumber;
     maker: string;
     gasreq: number | BigNumber;
-    overhead_gasbase: number | BigNumber;
     offer_gasbase: number | BigNumber;
     wants: BigNumber;
     gives: BigNumber;
@@ -157,7 +102,6 @@
     | { type: "OfferSuccess"; taker: string; takerWants: Big; takerGives: Big }
     | { type: "OfferRetract" }
   );
->>>>>>> 65d05dbf
 
   export type marketCallback<T> = (
     cbArg: bookSubscriptionCbArgument,
@@ -508,11 +452,11 @@
     asks: Mangrove.rawConfig;
     bids: Mangrove.rawConfig;
   }> {
-    const rawAskConfig = await this.mgv.readerContract.config(
+    const rawAskConfig = await this.mgv.contract.configInfo(
       this.base.address,
       this.quote.address
     );
-    const rawBidsConfig = await this.mgv.readerContract.config(
+    const rawBidsConfig = await this.mgv.contract.configInfo(
       this.quote.address,
       this.base.address
     );
