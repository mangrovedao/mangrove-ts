import * as ethers from "ethers";
import { BigNumber } from "ethers"; // syntactic sugar
import Mangrove from "./mangrove";
import MgvToken from "./mgvtoken";
import Semibook from "./semibook";
import { Bigish, typechain } from "./types";
import { Deferred } from "./util";
import Trade from "./util/trade";

let canConstructMarket = false;

const MAX_MARKET_ORDER_GAS = 6500000;

/* Note on big.js:
ethers.js's BigNumber (actually BN.js) only handles integers
big.js handles arbitrary precision decimals, which is what we want
for more on big.js vs decimals.js vs. bignumber.js (which is *not* ethers's BigNumber):
  github.com/MikeMcl/big.js/issues/45#issuecomment-104211175
*/
import Big from "big.js";

export const bookOptsDefault: Market.BookOptions = {
  maxOffers: Semibook.DEFAULT_MAX_OFFERS,
};

import type { Awaited } from "ts-essentials";
import ThresholdBlockSubscriptions from "./ThresholdBlockSubscriptions";
import * as TCM from "./types/typechain/Mangrove";
import TradeEventManagement from "./util/tradeEventManagement";

// eslint-disable-next-line @typescript-eslint/no-namespace
namespace Market {
  export type MgvReader = typechain.MgvReader;
  export type Failure = {
    offerId: number;
    reason: string;
    FailToDeliver?: Big;
    volumeGiven?: Big;
  };
  export type Success = {
    offerId: number;
    got: Big;
    gave: Big;
  };
  export type Summary = {
    got: Big;
    gave: Big;
    partialFill: boolean;
    penalty: Big;
    feePaid: Big;
    offerId?: number; // id of resting order if any
  };
  export type OrderResult = {
    txReceipt: ethers.ContractReceipt;
    summary: Summary;
    successes: Success[];
    tradeFailures: Failure[];
    posthookFailures: Failure[];
  };
  export type BookSubscriptionEvent =
    | ({ name: "OfferWrite" } & TCM.OfferWriteEvent)
    | ({ name: "OfferFail" } & TCM.OfferFailEvent)
    | ({ name: "OfferSuccess" } & TCM.OfferSuccessEvent)
    | ({ name: "OfferRetract" } & TCM.OfferRetractEvent)
    | ({ name: "SetGasbase" } & TCM.SetGasbaseEvent);

  export type TradeParams = {
    slippage?: number;
  } & ({ restingOrder?: RestingOrderParams } | { offerId?: number }) &
    (
      | { volume: Bigish; price: Bigish | null }
      | { total: Bigish; price: Bigish | null }
      | { wants: Bigish; gives: Bigish; fillWants?: boolean }
    );

  export type RestingOrderParams = {
    partialFillNotAllowed?: boolean;
    retryNumber?: number;
    gasForMarketOrder?: number;
    blocksToLiveForRestingOrder?: number;
    provision: Bigish;
  };

  export type SnipeParams = {
    targets: {
      offerId: number;
      takerWants: Bigish;
      takerGives: Bigish;
      gasLimit?: number;
    }[];
    ba: "asks" | "bids";
    fillWants?: boolean;
  };

  /**
   * Specification of how much volume to (potentially) trade on the market.
   *
   * `{given:100, what:"base", to:"buy"}` means buying 100 base tokens.
   *
   * `{given:10, what:"quote", to:"sell"})` means selling 10 quote tokens.
   */
  export type VolumeParams = Semibook.VolumeParams & {
    /** Whether `given` is the market's base or quote. */
    what: "base" | "quote";
  };
  export type DirectionlessVolumeParams = Omit<VolumeParams, "to">;

  /**
   * Options that control how the book cache behaves.
   */
  export type BookOptions = {
    /** The maximum number of offers to store in the cache.
     *
     * `maxOffers` and `desiredPrice` are mutually exclusive.
     */
    maxOffers?: number;
    /** The number of offers to fetch in one call.
     *
     * Defaults to `maxOffers` if it is set and positive; Otherwise `Semibook.DEFAULT_MAX_OFFERS` is used. */
    chunkSize?: number;
    /** The price that is expected to be used in calls to the market.
     * The cache will initially contain all offers with this price or better.
     * This can be useful in order to ensure a good pivot is readily available.
     *
     * `maxOffers` and `desiredPrice` are mutually exclusive.
     */
    desiredPrice?: Bigish;
    /**
     * The volume that is expected to be used in trades on the market.
     */
    desiredVolume?: VolumeParams;
  };

  export type Offer = {
    id: number;
    prev: number | undefined;
    next: number | undefined;
    gasprice: number;
    maker: string;
    gasreq: number;
    offer_gasbase: number;
    wants: Big;
    gives: Big;
    volume: Big;
    price: Big;
  };

  // eslint-disable-next-line @typescript-eslint/no-namespace
  export namespace BookReturns {
    type _BookReturns = Awaited<
      ReturnType<Market.MgvReader["functions"]["offerList"]>
    >;
    export type Indices = _BookReturns[1];
    export type Offers = _BookReturns[2];
    export type Details = _BookReturns[3];
  }

  export type BookSubscriptionCbArgument = {
    ba: "asks" | "bids";
    offerId: number;
    offer?: Offer; // if undefined, offer was not found/inserted in local cache
  } & (
    | { type: "OfferWrite" }
    | {
        type: "OfferFail";
        taker: string;
        takerWants: Big;
        takerGives: Big;
        mgvData: string;
      }
    | { type: "OfferSuccess"; taker: string; takerWants: Big; takerGives: Big }
    | { type: "OfferRetract" }
  );

  export type MarketCallback<T> = (
    cbArg: BookSubscriptionCbArgument,
    event?: BookSubscriptionEvent,
    ethersLog?: ethers.providers.Log
  ) => T;
  export type StorableMarketCallback = MarketCallback<any>;
  export type MarketFilter = MarketCallback<boolean | Promise<boolean>>;
  export type SubscriptionParam =
    | { type: "multiple" }
    | {
        type: "once";
        ok: (...a: any[]) => any;
        ko: (...a: any[]) => any;
        filter?: (...a: any[]) => boolean | Promise<boolean>;
      };

  export type Book = { asks: Semibook; bids: Semibook };

  export type VolumeEstimate = {
    estimatedVolume: Big;
    givenResidue: Big;
  };
}

// no unsubscribe yet
/**
 * The Market class focuses on a Mangrove market.
 * On-chain, markets are implemented as two offer lists,
 * one for asks (base,quote), the other for bids (quote,base).
 *
 * Market initialization needs to store the network name, so you cannot
 * directly use the constructor. Instead of `new Market(...)`, do
 *
 * `await Market.connect(...)`
 */
class Market {
  mgv: Mangrove;
  base: MgvToken;
  quote: MgvToken;
  #subscriptions: Map<Market.StorableMarketCallback, Market.SubscriptionParam>;
  #blockSubscriptions: ThresholdBlockSubscriptions;
  #asksSemibook: Semibook;
  #bidsSemibook: Semibook;
  #initClosure?: () => Promise<void>;
  trade: Trade = new Trade();
  tradeEventManagement: TradeEventManagement = new TradeEventManagement();

  static async connect(params: {
    mgv: Mangrove;
    base: string;
    quote: string;
    bookOptions?: Market.BookOptions;
  }): Promise<Market> {
    canConstructMarket = true;
    const market = new Market(params);
    canConstructMarket = false;
    if (params["noInit"]) {
      market.#initClosure = () => {
        return market.#initialize(params.bookOptions);
      };
    } else {
      await market.#initialize(params.bookOptions);
    }

    return market;
  }

  /* Stop listening to events from mangrove */
  disconnect(): void {
    this.#asksSemibook.disconnect();
    this.#bidsSemibook.disconnect();
  }

  /**
   * Initialize a new `params.base`:`params.quote` market.
   *
   * `params.mgv` will be used as mangrove instance
   */
  private constructor(params: { mgv: Mangrove; base: string; quote: string }) {
    if (!canConstructMarket) {
      throw Error(
        "Mangrove Market must be initialized async with Market.connect (constructors cannot be async)"
      );
    }
    this.#subscriptions = new Map();

    this.mgv = params.mgv;

    this.base = this.mgv.token(params.base);
    this.quote = this.mgv.token(params.quote);
  }

  initialize(): Promise<void> {
    if (typeof this.#initClosure === "undefined") {
      throw new Error("Cannot initialize already initialized market.");
    } else {
      const initClosure = this.#initClosure;
      this.#initClosure = undefined;
      return initClosure();
    }
  }

  async #initialize(opts: Market.BookOptions = bookOptsDefault): Promise<void> {
    const semibookDesiredVolume =
      opts.desiredVolume === undefined
        ? undefined
        : { given: opts.desiredVolume.given, to: opts.desiredVolume.to };

    const getSemibookOpts: (ba: "bids" | "asks") => Semibook.Options = (
      ba
    ) => ({
      maxOffers: opts.maxOffers,
      chunkSize: opts.chunkSize,
      desiredPrice: opts.desiredPrice,
      desiredVolume:
        (ba === "asks" && Semibook.getIsVolumeDesiredForAsks(opts)) ||
        (ba === "bids" && Semibook.getIsVolumeDesiredForBids(opts))
          ? semibookDesiredVolume
          : undefined,
    });

    const asksPromise = Semibook.connect(
      this,
      "asks",
      (e) => this.#semibookEventCallback(e),
      (n) => this.#semibookBlockCallback(n),
      getSemibookOpts("asks")
    );
    const bidsPromise = Semibook.connect(
      this,
      "bids",
      (e) => this.#semibookEventCallback(e),
      (n) => this.#semibookBlockCallback(n),
      getSemibookOpts("bids")
    );
    this.#asksSemibook = await asksPromise;
    this.#bidsSemibook = await bidsPromise;

    // start block events from the last block seen by both semibooks
    const lastBlock = Math.min(
      this.#asksSemibook.lastReadBlockNumber(),
      this.#bidsSemibook.lastReadBlockNumber()
    );
    if (!lastBlock) {
      throw Error("Could not retrieve last block number");
    }
    this.#blockSubscriptions = new ThresholdBlockSubscriptions(lastBlock, 2);
  }

  #semibookBlockCallback(n: number): void {
    // This callback may be called by the semibooks before initialization is complete,
    // so #blockSubscriptions may not have been initialized yet.
    if (this.#blockSubscriptions) {
      this.#blockSubscriptions.increaseCount(n);
    }
  }

  async #semibookEventCallback({
    cbArg,
    event,
    ethersLog: ethersLog,
  }: Semibook.Event): Promise<void> {
    for (const [cb, params] of this.#subscriptions) {
      if (params.type === "once") {
        let isFilterSatisfied: boolean;
        if (!("filter" in params)) {
          isFilterSatisfied = true;
        } else {
          const filterResult = params.filter(cbArg, event, ethersLog);
          isFilterSatisfied =
            typeof filterResult === "boolean"
              ? filterResult
              : await filterResult;
        }
        if (isFilterSatisfied) {
          this.#subscriptions.delete(cb);
          Promise.resolve(cb(cbArg, event, ethersLog)).then(
            params.ok,
            params.ko
          );
        }
      } else {
        cb(cbArg, event, ethersLog);
      }
    }
  }

  /**
   * Return the semibooks of this market.
   *
   * Asks are standing offers to sell base and buy quote.
   * Bids are standing offers to buy base and sell quote.
   * All prices are in quote/base, all volumes are in base.
   * Order is from best to worse from taker perspective.
   */
  getBook(): Market.Book {
    return {
      asks: this.#asksSemibook,
      bids: this.#bidsSemibook,
    };
  }

  /** Trigger `cb` after block `n` has been seen. */
  afterBlock<T>(n: number, cb: (number) => T): Promise<T> {
    return this.#blockSubscriptions.subscribe(n, cb);
  }

  /**
   * Return the asks or bids semibook
   */
  getSemibook(ba: "bids" | "asks"): Semibook {
    return ba === "asks" ? this.#asksSemibook : this.#bidsSemibook;
  }

  async requestBook(
    opts: Market.BookOptions = bookOptsDefault
  ): Promise<{ asks: Market.Offer[]; bids: Market.Offer[] }> {
    const asksPromise = this.#asksSemibook.requestOfferListPrefix(opts);
    const bidsPromise = this.#bidsSemibook.requestOfferListPrefix(opts);
    return {
      asks: await asksPromise,
      bids: await bidsPromise,
    };
  }

  async isActive(): Promise<boolean> {
    const config = await this.config();
    return config.asks.active && config.bids.active;
  }

  async isLive(ba: "bids" | "asks", offerId: number): Promise<boolean> {
    const offer: Market.Offer = await this.getSemibook(ba).offerInfo(offerId);
    return offer.gives.gt(0);
  }

  /** Given a price, find the id of the immediately-better offer in the
   * book. If there is no offer with a better price, `undefined` is returned.
   */
  async getPivotId(
    ba: "asks" | "bids",
    price: Bigish
  ): Promise<number | undefined> {
    return this.getSemibook(ba).getPivotId(price);
  }

  async getOfferProvision(
    ba: "bids" | "asks",
    gasreq: number,
    gasprice: number
  ): Promise<Big> {
    const { outbound_tkn, inbound_tkn } = this.getOutboundInbound(ba);
    const prov = await this.mgv.readerContract.getProvision(
      outbound_tkn.address,
      inbound_tkn.address,
      gasreq,
      gasprice
    );
    return this.mgv.fromUnits(prov, 18);
  }

  getBidProvision(gasreq: number, gasprice: number): Promise<Big> {
    return this.getOfferProvision("bids", gasreq, gasprice);
  }
  getAskProvision(gasreq: number, gasprice: number): Promise<Big> {
    return this.getOfferProvision("asks", gasreq, gasprice);
  }

  bidInfo(offerId: number): Promise<Market.Offer> {
    return this.offerInfo("bids", offerId);
  }

  askInfo(offerId: number): Promise<Market.Offer> {
    return this.offerInfo("asks", offerId);
  }

  /** Returns struct containing offer details in the current market */
  async offerInfo(ba: "bids" | "asks", offerId: number): Promise<Market.Offer> {
    return this.getSemibook(ba).offerInfo(offerId);
  }

  /**
   * Market buy order. Will attempt to buy base token using quote tokens.
   * Params can be of the form:
   * - `{volume,price}`: buy `volume` base tokens for a max average price of `price`. Set `price` to null for a true market order. `fillWants` will be true.
   * - `{total,price}` : buy as many base tokens as possible using up to `total` quote tokens, with a max average price of `price`. Set `price` to null for a true market order. `fillWants` will be false.
   * - `{wants,gives,fillWants?}`: accept implicit max average price of `gives/wants`
   *
   * In addition, `slippage` defines an allowed slippage in % of the amount of quote token, and
   * `restingOrder` or `offerId` can be supplied to create a resting order or to snipe a specific order, e.g.,
   * to account for gas.
   *
   * Will stop if
   * - book is empty, or
   * - price no longer good, or
   * - `wants` tokens have been bought.
   *
   * @example
   * ```
   * const market = await mgv.market({base:"USDC",quote:"DAI"}
   * market.buy({volume: 100, price: '1.01'}) //use strings to be exact
   * ```
   */
  buy(
    params: Market.TradeParams,
    overrides: ethers.Overrides = {}
  ): Promise<Market.OrderResult> {
<<<<<<< HEAD
    let _wants: Big, _gives: Big, fillWants: boolean;
    if ("price" in params) {
      if ("volume" in params) {
        _wants = Big(params.volume);
        _gives =
          params.price === null
            ? Big(2).pow(256).minus(1)
            : _wants.mul(params.price);
        fillWants = true;
      } else {
        _gives = Big(params.total);
        _wants = params.price === null ? Big(0) : _gives.div(params.price);
        fillWants = false;
      }
    } else {
      _wants = Big(params.wants);
      _gives = Big(params.gives);
      fillWants = "fillWants" in params ? params.fillWants : true;
    }

    const slippage = validateSlippage(params.slippage);

    const __gives = _gives.mul(100 + slippage).div(100);
    const wants = this.base.toUnits(_wants);
    const gives = this.quote.toUnits(__gives);

    if ("restingOrder" in params && params.restingOrder) {
      const makerWants = wants;
      const makerGives = this.quote.toUnits(_gives);

      return this.#restingOrder(
        {
          gives,
          makerGives,
          wants,
          makerWants,
          orderType: "buy",
          fillWants,
          params: params.restingOrder,
        },
        overrides
      );
    } else {
      if ("offerId" in params && params.offerId) {
        return this.#snipes(
          {
            targets: [
              {
                offerId: params.offerId,
                gives: gives,
                wants: wants,
                gasLimit: null,
              },
            ],
            fillWants: fillWants,
            orderType: "buy",
          },
          overrides
        );
      } else {
        return this.#marketOrder(
          { gives, wants, orderType: "buy", fillWants },
          overrides
        );
      }
    }
=======
    return this.trade.buy(params, overrides, this);
>>>>>>> 9b5b5fda
  }

  /**
   * Market sell order. Will attempt to sell base token for quote tokens.
   * Params can be of the form:
   * - `{volume,price}`: sell `volume` base tokens for a min average price of `price`. Set `price` to null for a true market order. `fillWants` will be false.
   * - `{total,price}` : sell as many base tokens as possible buying up to `total` quote tokens, with a min average price of `price`. Set `price` to null. `fillWants` will be true.
   * - `{wants,gives,fillWants?}`: accept implicit min average price of `gives/wants`. `fillWants` will be false by default.
   *
   * In addition, `slippage` defines an allowed slippage in % of the amount of quote token, and
   * `restingOrder` or `offerId` can be supplied to create a resting order or to snipe a specific order, e.g.,
   * to account for gas.
   *
   * Will stop if
   * - book is empty, or
   * - price no longer good, or
   * -`gives` tokens have been sold.
   *
   * @example
   * ```
   * const market = await mgv.market({base:"USDC",quote:"DAI"}
   * market.sell({volume: 100, price: 1})
   * ```
   */
  sell(
    params: Market.TradeParams,
    overrides: ethers.Overrides = {}
  ): Promise<Market.OrderResult> {
<<<<<<< HEAD
    let _wants, _gives, fillWants;
    if ("price" in params) {
      if ("volume" in params) {
        _gives = Big(params.volume);
        _wants = params.price === null ? Big(0) : _gives.mul(params.price);
        fillWants = false;
      } else {
        _wants = Big(params.total);
        _gives =
          params.price === null
            ? Big(2).pow(256).minus(1)
            : _wants.div(params.price);
        fillWants = true;
      }
    } else {
      _wants = Big(params.wants);
      _gives = Big(params.gives);
      fillWants = "fillWants" in params ? params.fillWants : false;
    }

    const slippage = validateSlippage(params.slippage);

    const __wants = _wants.mul(100 - slippage).div(100);
    const gives = this.base.toUnits(_gives);
    const wants = this.quote.toUnits(__wants);

    if ("restingOrder" in params && params.restingOrder) {
      const makerGives = gives;
      const makerWants = this.quote.toUnits(_wants);
      return this.#restingOrder(
        {
          gives,
          makerGives,
          wants,
          makerWants,
          orderType: "sell",
          fillWants,
          params: params.restingOrder,
        },
        overrides
      );
    } else {
      if ("offerId" in params && params.offerId) {
        return this.#snipes(
          {
            targets: [
              {
                offerId: params.offerId,
                gives: wants,
                wants: gives,
                gasLimit: null,
              },
            ],
            orderType: "sell",
            fillWants: fillWants,
          },
          overrides
        );
      } else {
        return this.#marketOrder(
          { wants, gives, orderType: "sell", fillWants },
          overrides
        );
      }
    }
  }

  #resultOfEvent(
    evt: ethers.Event,
    got_bq: "base" | "quote",
    gave_bq: "base" | "quote",
    fillWants: boolean,
    takerWants: ethers.BigNumber,
    takerGives: ethers.BigNumber,
    result: Market.OrderResult
  ): Market.OrderResult {
    return this.#resultOfEventCore(
      evt,
      got_bq,
      gave_bq,
      (takerGot, takerGave) =>
        fillWants ? takerGot.lt(takerWants) : takerGave.lt(takerGives),
      result
    );
  }

  #resultOfEventCore(
    evt: ethers.Event,
    got_bq: "base" | "quote",
    gave_bq: "base" | "quote",
    partialFillFunc: (takerGot: BigNumber, takerGave: BigNumber) => boolean,
    result: Market.OrderResult
  ): Market.OrderResult {
    switch (evt.event) {
      case "OrderComplete": {
        const event = evt as TCM.OrderCompleteEvent;
        result.summary = {
          got: this[got_bq].fromUnits(event.args.takerGot),
          gave: this[gave_bq].fromUnits(event.args.takerGave),
          partialFill: partialFillFunc(
            event.args.takerGot,
            event.args.takerGave
          ),
          penalty: this.mgv.fromUnits(event.args.penalty, 18),
        };
        return result;
      }
      case "OfferSuccess": {
        const event = evt as TCM.OfferSuccessEvent;
        result.successes.push({
          offerId: event.args.id.toNumber(),
          got: this[got_bq].fromUnits(event.args.takerWants),
          gave: this[gave_bq].fromUnits(event.args.takerGives),
        });
        return result;
      }
      case "OfferFail": {
        const event = evt as TCM.OfferFailEvent;
        result.tradeFailures.push({
          offerId: event.args.id.toNumber(),
          reason: event.args.mgvData,
          FailToDeliver: this[got_bq].fromUnits(event.args.takerWants),
          volumeGiven: this[gave_bq].fromUnits(event.args.takerGives),
        });
        return result;
      }
      case "PosthookFail": {
        const event = evt as TCM.PosthookFailEvent;
        result.posthookFailures.push({
          offerId: event.args.offerId.toNumber(),
          reason: event.args.posthookData,
        });
        return result;
      }
      case "OrderSummary": {
        const event = evt as OrderSummaryEvent;
        result.summary = {
          got: this[got_bq].fromUnits(event.args.takerGot),
          gave: this[gave_bq].fromUnits(event.args.takerGave),
          partialFill: partialFillFunc(
            event.args.takerGot,
            event.args.takerGave
          ),
          penalty: this.mgv.fromUnits(event.args.penalty, 18),
          offerId: event.args.restingOrderId.toNumber(),
        };
        return result;
      }
      default: {
        return result;
      }
    }
  }
=======
    return this.trade.sell(params, overrides, this);
  }

>>>>>>> 9b5b5fda
  /**
   * Snipe specific offers.
   * Params are:
   * `targets`: an array of
   *    `offerId`: the offer to snipe
   *    `takerWants`: the amount of base token (for asks) or quote token (for bids) the taker wants
   *    `takerGives`: the amount of quote token (for asks) or base token (for bids) the take gives
   *    `gasLimit?`: the maximum gas requirement the taker will tolerate for that offer
   * `ba`: whether to snipe `asks` or `bids`
   * `fillWants?`: specifies whether you will buy at most `takerWants` (true), or you will buy as many tokens as possible as long as you don't spend more than `takerGives` (false).
   */
<<<<<<< HEAD
  async #marketOrder(
    {
      wants,
      gives,
      orderType,
      fillWants,
    }: {
      wants: ethers.BigNumber;
      gives: ethers.BigNumber;
      orderType: "buy" | "sell";
      fillWants: boolean;
    },
    overrides: ethers.Overrides
  ): Promise<Market.OrderResult> {
    const [outboundTkn, inboundTkn] =
      orderType === "buy" ? [this.base, this.quote] : [this.quote, this.base];

    // user defined gasLimit overrides estimates
    if (!overrides.gasLimit) {
      overrides.gasLimit = await this.estimateGas(orderType, wants);
    }

    logger.debug("Creating market order", {
      contextInfo: "market.marketOrder",
      data: {
        outboundTkn: outboundTkn.name,
        inboundTkn: inboundTkn.name,
        fillWants: fillWants,
        wants: wants.toString(),
        gives: gives.toString(),
        orderType: orderType,
        gasLimit: overrides.gasLimit?.toString(),
      },
    });
    const response = await this.mgv.contract.marketOrder(
      outboundTkn.address,
      inboundTkn.address,
      wants,
      gives,
      fillWants,
      overrides
    );
    const receipt = await response.wait();

    let result: Market.OrderResult = {
      txReceipt: receipt,
      summary: undefined,
      successes: [],
      tradeFailures: [],
      posthookFailures: [],
    };
    //last OrderComplete is ours!
    logger.debug("Market order raw receipt", {
      contextInfo: "market.marketOrder",
      data: { receipt: receipt },
    });
    const got_bq = orderType === "buy" ? "base" : "quote";
    const gave_bq = orderType === "buy" ? "quote" : "base";
    for (const evt of receipt.events) {
      if (
        evt.address === this.mgv._address &&
        (!evt.args.taker || receipt.from === evt.args.taker)
      ) {
        result = this.#resultOfEvent(
          evt,
          got_bq,
          gave_bq,
          fillWants,
          wants,
          gives,
          result
        );
      }
    }
    if (!result.summary) {
      throw Error("market order went wrong");
    }
    return result;
  }

  async #restingOrder(
    {
      wants,
      makerWants,
      gives,
      makerGives,
      orderType,
      fillWants,
      params,
    }: {
      wants: ethers.BigNumber;
      makerWants: ethers.BigNumber;
      gives: ethers.BigNumber;
      makerGives: ethers.BigNumber;
      orderType: "buy" | "sell";
      fillWants: boolean;
      params: Market.RestingOrderParams;
    },
    overrides: ethers.Overrides
  ): Promise<Market.OrderResult> {
    const overrides_ = {
      ...overrides,
      value: this.mgv.toUnits(params.provision, 18),
    };

    // user defined gasLimit overrides estimates
    overrides_.gasLimit = overrides_.gasLimit
      ? overrides_.gasLimit
      : await this.estimateGas(orderType, wants);

    const response = await this.mgv.orderContract.take(
      {
        base: this.base.address,
        quote: this.quote.address,
        partialFillNotAllowed: params.partialFillNotAllowed
          ? params.partialFillNotAllowed
          : false,
        selling: orderType === "sell",
        wants: wants,
        makerWants: makerWants,
        gives: gives,
        makerGives: makerGives,
        restingOrder: true,
        retryNumber: params.retryNumber ? params.retryNumber : 0,
        gasForMarketOrder: params.gasForMarketOrder
          ? params.gasForMarketOrder
          : 0,
        blocksToLiveForRestingOrder: params.blocksToLiveForRestingOrder
          ? params.blocksToLiveForRestingOrder
          : 0,
      },
      overrides_
    );
    const receipt = await response.wait();

    let result: Market.OrderResult = {
      txReceipt: receipt,
      summary: undefined,
      successes: [],
      tradeFailures: [],
      posthookFailures: [],
    };
    const got_bq = orderType === "buy" ? "base" : "quote";
    const gave_bq = orderType === "buy" ? "quote" : "base";
    //last OrderComplete is ours!
    logger.debug("Resting order raw receipt", {
      contextInfo: "market.restingOrder",
      data: { receipt: receipt },
    });
    // check last `OrderComplete` event emitted by `MangroveOrder`
    for (const evt of receipt.events) {
      if (
        evt.address === this.mgv.orderContract.address &&
        (!evt.args.taker || receipt.from === evt.args.taker)
      ) {
        result = this.#resultOfEvent(
          evt,
          got_bq,
          gave_bq,
          fillWants,
          wants,
          gives,
          result
        );
      }
    }
    if (!result.summary) {
      throw Error("resting order went wrong");
    }
    // if resting order was not posted, result.summary is still undefined.
    return result;
  }

  /**
   * Low level sniping of `targets`.
   *
   * If `orderType` is `"buy"`, the base/quote market will be used,
   * If `orderType` is `"sell"`, the quote/base market will be used,
   *
   * `fillWants` defines whether the market order stops immediately once `wants` tokens have been purchased or whether it tries to keep going until `gives` tokens have been spent.
   *
   * Returns a promise for snipes result after 1 confirmation.
   * Will throw on same conditions as ethers.js `transaction.wait`.
   */
  async #snipes(
    {
      targets,
      orderType,
      fillWants,
    }: {
      targets: {
        offerId: ethers.BigNumberish;
        wants: ethers.BigNumber;
        gives: ethers.BigNumber;
        gasLimit?: ethers.BigNumber;
      }[];
      orderType: "buy" | "sell";
      fillWants: boolean;
    },
    overrides: ethers.Overrides
  ): Promise<Market.OrderResult> {
    const [outboundTkn, inboundTkn] =
      orderType === "buy" ? [this.base, this.quote] : [this.quote, this.base];

    logger.debug("Creating snipes", {
      contextInfo: "market.snipes",
      data: {
        outboundTkn: outboundTkn.name,
        inboundTkn: inboundTkn.name,
        fillWants: fillWants,
      },
    });

    // user defined gasLimit overrides estimates
    const _targets = targets.map<
      [
        ethers.BigNumberish | Promise<ethers.BigNumberish>,
        ethers.BigNumberish | Promise<ethers.BigNumberish>,
        ethers.BigNumberish | Promise<ethers.BigNumberish>,
        ethers.BigNumberish | Promise<ethers.BigNumberish>
      ]
    >((t) => [
      t.offerId,
      t.wants,
      t.gives,
      t.gasLimit ?? overrides.gasLimit ?? this.estimateGas(orderType, t.wants),
    ]);

    const response = await this.mgv.contract.snipes(
      outboundTkn.address,
      inboundTkn.address,
      _targets,
      fillWants,
      overrides
    );

    const receipt = await response.wait();

    let result: Market.OrderResult = {
      txReceipt: receipt,
      summary: undefined,
      successes: [],
      tradeFailures: [],
      posthookFailures: [],
    };
    //last OrderComplete is ours!
    logger.debug("Snipes raw receipt", {
      contextInfo: "market.snipes",
      data: { receipt: receipt },
    });
    const got_bq = orderType === "buy" ? "base" : "quote";
    const gave_bq = orderType === "buy" ? "quote" : "base";
    for (const evt of receipt.events) {
      if (
        evt.address === this.mgv._address &&
        (!evt.args.taker || receipt.from === evt.args.taker)
      ) {
        result = this.#resultOfEventCore(
          evt,
          got_bq,
          gave_bq,
          () => false,
          result
        );
      }
    }
    if (!result.summary) {
      throw Error("snipes went wrong");
    }
    return result;
  }

=======
  snipe(
    params: Market.SnipeParams,
    overrides: ethers.Overrides = {}
  ): Promise<Market.OrderResult> {
    return this.trade.snipe(params, overrides, this);
  }
>>>>>>> 9b5b5fda
  async estimateGas(bs: "buy" | "sell", volume: BigNumber): Promise<BigNumber> {
    const semibook = bs === "buy" ? this.#asksSemibook : this.#bidsSemibook;
    const {
      local: { density, offer_gasbase },
    } = await semibook.getRawConfig();

    const maxGasreqOffer = (await semibook.getMaxGasReq()) ?? 0;
    const maxMarketOrderGas: BigNumber = BigNumber.from(MAX_MARKET_ORDER_GAS);
    const estimation = density.isZero()
      ? maxMarketOrderGas
      : offer_gasbase.add(volume.div(density)).add(maxGasreqOffer);

    if (estimation.lt(maxMarketOrderGas)) return estimation;

    return maxMarketOrderGas;
  }

  /**
   * Volume estimator.
   *
   * if you say `estimateVolume({given:100,what:"base",to:"buy"})`,
   *
   * it will give you an estimate of how much quote token you would have to
   * spend to get 100 base tokens.
   *
   * if you say `estimateVolume({given:10,what:"quote",to:"sell"})`,
   *
   * it will given you an estimate of how much base tokens you'd have to buy in
   * order to spend 10 quote tokens.
   * */
  async estimateVolume(
    params: Market.VolumeParams
  ): Promise<Market.VolumeEstimate> {
    if (
      (params.what === "base" && params.to === "buy") ||
      (params.what === "quote" && params.to === "sell")
    ) {
      return await this.#asksSemibook.estimateVolume(params);
    } else {
      return await this.#bidsSemibook.estimateVolume(params);
    }
  }

  /* Convenience method: estimate volume to be received given an amount of base/quote you are ready to spend. */
  async estimateVolumeToReceive(
    params: Market.DirectionlessVolumeParams
  ): Promise<Market.VolumeEstimate> {
    return this.estimateVolume({ ...params, to: "sell" });
  }

  /* Convenience method: estimate volume to be spent given an amount of base/quote you want to receive. */
  async estimateVolumeToSpend(
    params: Market.DirectionlessVolumeParams
  ): Promise<Market.VolumeEstimate> {
    return this.estimateVolume({ ...params, to: "buy" });
  }

  /* Convenience method to estimate volume */

  /**
   * Return config local to a market.
   * Returned object is of the form
   * {bids,asks} where bids and asks are of type `localConfig`
   * Notes:
   * Amounts are converted to plain numbers.
   * density is converted to public token units per gas used
   * fee *remains* in basis points of the token being bought
   */
  async config(): Promise<{
    asks: Mangrove.LocalConfig;
    bids: Mangrove.LocalConfig;
  }> {
    const asksConfigPromise = this.#asksSemibook.getConfig();
    const bidsConfigPromise = this.#bidsSemibook.getConfig();
    return {
      asks: await asksConfigPromise,
      bids: await bidsConfigPromise,
    };
  }

  /** Pretty prints the current state of the asks of the market */
  consoleAsks(
    filter?: Array<
      | "id"
      | "prev"
      | "next"
      | "gasprice"
      | "maker"
      | "gasreq"
      | "offer_gasbase"
      | "wants"
      | "gives"
      | "volume"
      | "price"
    >
  ): void {
    let column = [];
    column = filter ? filter : ["id", "maker", "volume", "price"];
    this.prettyPrint("asks", column);
  }

  /** Pretty prints the current state of the bids of the market */
  consoleBids(
    filter?: Array<
      | "id"
      | "prev"
      | "next"
      | "gasprice"
      | "maker"
      | "gasreq"
      | "offer_gasbase"
      | "wants"
      | "gives"
      | "volume"
      | "price"
    >
  ): void {
    let column = [];
    column = filter ? filter : ["id", "maker", "volume", "price"];
    this.prettyPrint("bids", column);
  }

  /** Pretty prints the current state of the asks or bids of the market */
  prettyPrint(
    ba: "bids" | "asks",
    filter: Array<
      | "id"
      | "prev"
      | "next"
      | "gasprice"
      | "maker"
      | "gasreq"
      | "overhead_gasbase"
      | "offer_gasbase"
      | "wants"
      | "gives"
      | "volume"
      | "price"
    >
  ): void {
    const offers = this.getSemibook(ba);
    console.table([...offers], filter);
  }

  /**
   * Subscribe to orderbook updates.
   *
   * `cb` gets called whenever the orderbook is updated.
   *  Its first argument `event` is a summary of the event. It has the following properties:
   *
   * * `type` the type of change. May be: * `"OfferWrite"`: an offer was
   * inserted  or moved in the book.  * `"OfferFail"`, `"OfferSuccess"`,
   * `"OfferRetract"`: an offer was removed from the book because it failed,
   * succeeded, or was canceled.
   *
   * * `ba` is either `"bids"` or `"asks"`. The offer concerned by the change is
   * either an ask (an offer for `base` asking for `quote`) or a bid (`an offer
   * for `quote` asking for `base`).
   *
   * * `offer` is information about the offer, see type `Offer`.
   *
   * * `taker`, `takerWants`, `takerGives` (for `"OfferFail"` and
   * `"OfferSuccess"` only): address of the taker who executed the offer as well
   * as the volumes that were requested by the taker.
   *
   * * `mgvData` : extra data from mangrove and the maker
   * contract. See the [Mangrove contracts documentation](#TODO) for the list of possible status codes.
   *
   * `opts` may specify the maximum of offers to read initially, and the chunk
   * size used when querying the reader contract (always ran locally).
   *
   * @example
   * ```
   * const market = await mgv.market({base:"USDC",quote:"DAI"}
   * market.subscribe((event,utils) => console.log(event.type, utils.book()))
   * ```
   *
   * @note Only one subscription may be active at a time.
   */
  subscribe(cb: Market.MarketCallback<void>): void {
    this.#subscriptions.set(cb, { type: "multiple" });
  }

  /**
   *  Returns a promise which is fulfilled after execution of the callback.
   */
  async once<T>(
    cb: Market.MarketCallback<T>,
    filter?: Market.MarketFilter
  ): Promise<T> {
    return new Promise((ok, ko) => {
      const params: Market.SubscriptionParam = { type: "once", ok, ko };
      if (typeof filter !== "undefined") {
        params.filter = filter;
      }
      this.#subscriptions.set(cb as Market.StorableMarketCallback, params);
    });
  }

  /** Await until mangrove.js has processed an event that matches `filter` as
   * part of the transaction generated by `tx`. The goal is to reuse the event
   * processing facilities of market.ts as much as possible but still be
   * tx-specific (and in particular fail if the tx fails).  Alternatively one
   * could just use `await (await tx).wait(1)` but then you would not get the
   * context provided by market.ts (current position of a new offer in the OB,
   * for instance).
   *
   * Warning: if `txPromise` has already been `await`ed, its result may have
   * already been processed by the semibook event loop, so the promise will
   * never fulfill. */

  onceWithTxPromise<T>(
    txPromise: Promise<ethers.ContractTransaction>,
    cb: Market.MarketCallback<T>,
    filter?: Market.MarketFilter
  ): Promise<T> {
    return new Promise((ok, ko) => {
      const txHashDeferred = new Deferred<string>();
      const filterPromises = [];
      let someMatch = false;
      const _filter = async (
        cbArg: Market.BookSubscriptionCbArgument,
        event: Market.BookSubscriptionEvent,
        ethersEvent: ethers.ethers.providers.Log
      ) => {
        const promise = (async () => {
          const goodTx =
            (await txHashDeferred.promise) === ethersEvent.transactionHash;
          const match = filter(cbArg, event, ethersEvent) && goodTx;
          someMatch = someMatch || match;
          return match;
        })();
        filterPromises.push(promise);
        return promise;
      };
      this.once(cb, _filter).then(ok, (e) =>
        ko({ revert: false, exception: e })
      );

      txPromise.then((resp) => {
        // Warning: if the tx nor any with the same nonce is ever mined,
        // the `once` and block callbacks will never be triggered and you will memory leak by queuing tasks.
        txHashDeferred.resolve(resp.hash);
        resp
          .wait(1)
          .then((recp) => {
            this.afterBlock(recp.blockNumber, async () => {
              this.unsubscribe(cb);
              // only check if someMatch after the filters have executed:
              await Promise.all(filterPromises);
              if (!someMatch) {
                ko({
                  revert: false,
                  exception: "tx mined but filter never returned true",
                });
              }
            });
          })
          .catch((e) => {
            this.unsubscribe(cb);
            ko({ revert: true, exception: e });
          });
      });
    });
  }

  /* Stop calling a user-provided function on book-related events. */
  unsubscribe(cb: Market.StorableMarketCallback): void {
    this.#subscriptions.delete(cb);
  }

  /** Determine which token will be Mangrove's outbound/inbound depending on whether you're working with bids or asks. */
  getOutboundInbound(ba: "bids" | "asks"): {
    outbound_tkn: MgvToken;
    inbound_tkn: MgvToken;
  } {
    return Market.getOutboundInbound(ba, this.base, this.quote);
  }

  /** Determine which token will be Mangrove's outbound/inbound depending on whether you're working with bids or asks. */
  static getOutboundInbound(
    ba: "bids" | "asks",
    base: MgvToken,
    quote: MgvToken
  ): {
    outbound_tkn: MgvToken;
    inbound_tkn: MgvToken;
  } {
    return {
      outbound_tkn: ba === "asks" ? base : quote,
      inbound_tkn: ba === "asks" ? quote : base,
    };
  }

  /** Determine whether gives or wants will be baseVolume/quoteVolume depending on whether you're working with bids or asks. */
  static getBaseQuoteVolumes(
    ba: "asks" | "bids",
    gives: Big,
    wants: Big
  ): { baseVolume: Big; quoteVolume: Big } {
    return {
      baseVolume: ba === "asks" ? gives : wants,
      quoteVolume: ba === "asks" ? wants : gives,
    };
  }

  /** Determine the price from gives or wants depending on whether you're working with bids or asks. */
  static getPrice(ba: "asks" | "bids", gives: Big, wants: Big): Big {
    const { baseVolume, quoteVolume } = Market.getBaseQuoteVolumes(
      ba,
      gives,
      wants
    );
    return quoteVolume.div(baseVolume);
  }

  /** Determine the wants from gives and price depending on whether you're working with bids or asks. */
  static getWantsForPrice(ba: "asks" | "bids", gives: Big, price: Big): Big {
    return ba === "asks" ? gives.mul(price) : gives.div(price);
  }

  /** Determine the gives from wants and price depending on whether you're working with bids or asks. */
  static getGivesForPrice(ba: "asks" | "bids", wants: Big, price: Big): Big {
    return ba === "asks" ? wants.div(price) : wants.mul(price);
  }

  /** Determine gives and wants from a volume (in base) and a price depending on whether you're working with bids or asks. */
  static getGivesWantsForVolumeAtPrice(
    ba: "asks" | "bids",
    volume: Big,
    price: Big
  ): { gives: Big; wants: Big } {
    const gives = ba === "asks" ? volume : volume.mul(price);
    const wants = ba === "asks" ? volume.mul(price) : volume;
    return {
      gives,
      wants,
    };
  }

  /** Determine the first decimal place where the smallest price difference between neighboring offers in the order book cache is visible. */
  getDisplayDecimalsForPriceDifferences(): number {
    return Market.getDisplayDecimalsForPriceDifferences([
      ...this.#asksSemibook,
      ...[...this.#bidsSemibook].slice().reverse(),
    ]);
  }

  /** Determine the first decimal place where the smallest price difference between neighboring offers is visible. */
  static getDisplayDecimalsForPriceDifferences(offers: Market.Offer[]): number {
    if (offers.length <= 1) {
      return 0;
    }

    const absPriceDiffs = new Array<Big>(offers.length - 1);
    offers.slice(1).reduce((prevPrice, o, i) => {
      absPriceDiffs[i] = prevPrice.sub(o.price).abs();
      return o.price;
    }, offers[0].price);

    const minBig = (b1: Big, b2: Big): Big => {
      if (b1 === undefined) {
        return b2;
      } else if (b2 === undefined) {
        return b1;
      }
      return b1.lt(b2) ? b1 : b2;
    };
    const minAbsPriceDiff = absPriceDiffs
      .filter((d) => !d.eq(0))
      .reduce(minBig, undefined);

    return minAbsPriceDiff === undefined
      ? 0
      : -Math.floor(Math.log10(minAbsPriceDiff.toNumber()));
  }
}

export default Market;<|MERGE_RESOLUTION|>--- conflicted
+++ resolved
@@ -478,76 +478,7 @@
     params: Market.TradeParams,
     overrides: ethers.Overrides = {}
   ): Promise<Market.OrderResult> {
-<<<<<<< HEAD
-    let _wants: Big, _gives: Big, fillWants: boolean;
-    if ("price" in params) {
-      if ("volume" in params) {
-        _wants = Big(params.volume);
-        _gives =
-          params.price === null
-            ? Big(2).pow(256).minus(1)
-            : _wants.mul(params.price);
-        fillWants = true;
-      } else {
-        _gives = Big(params.total);
-        _wants = params.price === null ? Big(0) : _gives.div(params.price);
-        fillWants = false;
-      }
-    } else {
-      _wants = Big(params.wants);
-      _gives = Big(params.gives);
-      fillWants = "fillWants" in params ? params.fillWants : true;
-    }
-
-    const slippage = validateSlippage(params.slippage);
-
-    const __gives = _gives.mul(100 + slippage).div(100);
-    const wants = this.base.toUnits(_wants);
-    const gives = this.quote.toUnits(__gives);
-
-    if ("restingOrder" in params && params.restingOrder) {
-      const makerWants = wants;
-      const makerGives = this.quote.toUnits(_gives);
-
-      return this.#restingOrder(
-        {
-          gives,
-          makerGives,
-          wants,
-          makerWants,
-          orderType: "buy",
-          fillWants,
-          params: params.restingOrder,
-        },
-        overrides
-      );
-    } else {
-      if ("offerId" in params && params.offerId) {
-        return this.#snipes(
-          {
-            targets: [
-              {
-                offerId: params.offerId,
-                gives: gives,
-                wants: wants,
-                gasLimit: null,
-              },
-            ],
-            fillWants: fillWants,
-            orderType: "buy",
-          },
-          overrides
-        );
-      } else {
-        return this.#marketOrder(
-          { gives, wants, orderType: "buy", fillWants },
-          overrides
-        );
-      }
-    }
-=======
     return this.trade.buy(params, overrides, this);
->>>>>>> 9b5b5fda
   }
 
   /**
@@ -576,165 +507,9 @@
     params: Market.TradeParams,
     overrides: ethers.Overrides = {}
   ): Promise<Market.OrderResult> {
-<<<<<<< HEAD
-    let _wants, _gives, fillWants;
-    if ("price" in params) {
-      if ("volume" in params) {
-        _gives = Big(params.volume);
-        _wants = params.price === null ? Big(0) : _gives.mul(params.price);
-        fillWants = false;
-      } else {
-        _wants = Big(params.total);
-        _gives =
-          params.price === null
-            ? Big(2).pow(256).minus(1)
-            : _wants.div(params.price);
-        fillWants = true;
-      }
-    } else {
-      _wants = Big(params.wants);
-      _gives = Big(params.gives);
-      fillWants = "fillWants" in params ? params.fillWants : false;
-    }
-
-    const slippage = validateSlippage(params.slippage);
-
-    const __wants = _wants.mul(100 - slippage).div(100);
-    const gives = this.base.toUnits(_gives);
-    const wants = this.quote.toUnits(__wants);
-
-    if ("restingOrder" in params && params.restingOrder) {
-      const makerGives = gives;
-      const makerWants = this.quote.toUnits(_wants);
-      return this.#restingOrder(
-        {
-          gives,
-          makerGives,
-          wants,
-          makerWants,
-          orderType: "sell",
-          fillWants,
-          params: params.restingOrder,
-        },
-        overrides
-      );
-    } else {
-      if ("offerId" in params && params.offerId) {
-        return this.#snipes(
-          {
-            targets: [
-              {
-                offerId: params.offerId,
-                gives: wants,
-                wants: gives,
-                gasLimit: null,
-              },
-            ],
-            orderType: "sell",
-            fillWants: fillWants,
-          },
-          overrides
-        );
-      } else {
-        return this.#marketOrder(
-          { wants, gives, orderType: "sell", fillWants },
-          overrides
-        );
-      }
-    }
-  }
-
-  #resultOfEvent(
-    evt: ethers.Event,
-    got_bq: "base" | "quote",
-    gave_bq: "base" | "quote",
-    fillWants: boolean,
-    takerWants: ethers.BigNumber,
-    takerGives: ethers.BigNumber,
-    result: Market.OrderResult
-  ): Market.OrderResult {
-    return this.#resultOfEventCore(
-      evt,
-      got_bq,
-      gave_bq,
-      (takerGot, takerGave) =>
-        fillWants ? takerGot.lt(takerWants) : takerGave.lt(takerGives),
-      result
-    );
-  }
-
-  #resultOfEventCore(
-    evt: ethers.Event,
-    got_bq: "base" | "quote",
-    gave_bq: "base" | "quote",
-    partialFillFunc: (takerGot: BigNumber, takerGave: BigNumber) => boolean,
-    result: Market.OrderResult
-  ): Market.OrderResult {
-    switch (evt.event) {
-      case "OrderComplete": {
-        const event = evt as TCM.OrderCompleteEvent;
-        result.summary = {
-          got: this[got_bq].fromUnits(event.args.takerGot),
-          gave: this[gave_bq].fromUnits(event.args.takerGave),
-          partialFill: partialFillFunc(
-            event.args.takerGot,
-            event.args.takerGave
-          ),
-          penalty: this.mgv.fromUnits(event.args.penalty, 18),
-        };
-        return result;
-      }
-      case "OfferSuccess": {
-        const event = evt as TCM.OfferSuccessEvent;
-        result.successes.push({
-          offerId: event.args.id.toNumber(),
-          got: this[got_bq].fromUnits(event.args.takerWants),
-          gave: this[gave_bq].fromUnits(event.args.takerGives),
-        });
-        return result;
-      }
-      case "OfferFail": {
-        const event = evt as TCM.OfferFailEvent;
-        result.tradeFailures.push({
-          offerId: event.args.id.toNumber(),
-          reason: event.args.mgvData,
-          FailToDeliver: this[got_bq].fromUnits(event.args.takerWants),
-          volumeGiven: this[gave_bq].fromUnits(event.args.takerGives),
-        });
-        return result;
-      }
-      case "PosthookFail": {
-        const event = evt as TCM.PosthookFailEvent;
-        result.posthookFailures.push({
-          offerId: event.args.offerId.toNumber(),
-          reason: event.args.posthookData,
-        });
-        return result;
-      }
-      case "OrderSummary": {
-        const event = evt as OrderSummaryEvent;
-        result.summary = {
-          got: this[got_bq].fromUnits(event.args.takerGot),
-          gave: this[gave_bq].fromUnits(event.args.takerGave),
-          partialFill: partialFillFunc(
-            event.args.takerGot,
-            event.args.takerGave
-          ),
-          penalty: this.mgv.fromUnits(event.args.penalty, 18),
-          offerId: event.args.restingOrderId.toNumber(),
-        };
-        return result;
-      }
-      default: {
-        return result;
-      }
-    }
-  }
-=======
     return this.trade.sell(params, overrides, this);
   }
 
->>>>>>> 9b5b5fda
   /**
    * Snipe specific offers.
    * Params are:
@@ -746,287 +521,12 @@
    * `ba`: whether to snipe `asks` or `bids`
    * `fillWants?`: specifies whether you will buy at most `takerWants` (true), or you will buy as many tokens as possible as long as you don't spend more than `takerGives` (false).
    */
-<<<<<<< HEAD
-  async #marketOrder(
-    {
-      wants,
-      gives,
-      orderType,
-      fillWants,
-    }: {
-      wants: ethers.BigNumber;
-      gives: ethers.BigNumber;
-      orderType: "buy" | "sell";
-      fillWants: boolean;
-    },
-    overrides: ethers.Overrides
-  ): Promise<Market.OrderResult> {
-    const [outboundTkn, inboundTkn] =
-      orderType === "buy" ? [this.base, this.quote] : [this.quote, this.base];
-
-    // user defined gasLimit overrides estimates
-    if (!overrides.gasLimit) {
-      overrides.gasLimit = await this.estimateGas(orderType, wants);
-    }
-
-    logger.debug("Creating market order", {
-      contextInfo: "market.marketOrder",
-      data: {
-        outboundTkn: outboundTkn.name,
-        inboundTkn: inboundTkn.name,
-        fillWants: fillWants,
-        wants: wants.toString(),
-        gives: gives.toString(),
-        orderType: orderType,
-        gasLimit: overrides.gasLimit?.toString(),
-      },
-    });
-    const response = await this.mgv.contract.marketOrder(
-      outboundTkn.address,
-      inboundTkn.address,
-      wants,
-      gives,
-      fillWants,
-      overrides
-    );
-    const receipt = await response.wait();
-
-    let result: Market.OrderResult = {
-      txReceipt: receipt,
-      summary: undefined,
-      successes: [],
-      tradeFailures: [],
-      posthookFailures: [],
-    };
-    //last OrderComplete is ours!
-    logger.debug("Market order raw receipt", {
-      contextInfo: "market.marketOrder",
-      data: { receipt: receipt },
-    });
-    const got_bq = orderType === "buy" ? "base" : "quote";
-    const gave_bq = orderType === "buy" ? "quote" : "base";
-    for (const evt of receipt.events) {
-      if (
-        evt.address === this.mgv._address &&
-        (!evt.args.taker || receipt.from === evt.args.taker)
-      ) {
-        result = this.#resultOfEvent(
-          evt,
-          got_bq,
-          gave_bq,
-          fillWants,
-          wants,
-          gives,
-          result
-        );
-      }
-    }
-    if (!result.summary) {
-      throw Error("market order went wrong");
-    }
-    return result;
-  }
-
-  async #restingOrder(
-    {
-      wants,
-      makerWants,
-      gives,
-      makerGives,
-      orderType,
-      fillWants,
-      params,
-    }: {
-      wants: ethers.BigNumber;
-      makerWants: ethers.BigNumber;
-      gives: ethers.BigNumber;
-      makerGives: ethers.BigNumber;
-      orderType: "buy" | "sell";
-      fillWants: boolean;
-      params: Market.RestingOrderParams;
-    },
-    overrides: ethers.Overrides
-  ): Promise<Market.OrderResult> {
-    const overrides_ = {
-      ...overrides,
-      value: this.mgv.toUnits(params.provision, 18),
-    };
-
-    // user defined gasLimit overrides estimates
-    overrides_.gasLimit = overrides_.gasLimit
-      ? overrides_.gasLimit
-      : await this.estimateGas(orderType, wants);
-
-    const response = await this.mgv.orderContract.take(
-      {
-        base: this.base.address,
-        quote: this.quote.address,
-        partialFillNotAllowed: params.partialFillNotAllowed
-          ? params.partialFillNotAllowed
-          : false,
-        selling: orderType === "sell",
-        wants: wants,
-        makerWants: makerWants,
-        gives: gives,
-        makerGives: makerGives,
-        restingOrder: true,
-        retryNumber: params.retryNumber ? params.retryNumber : 0,
-        gasForMarketOrder: params.gasForMarketOrder
-          ? params.gasForMarketOrder
-          : 0,
-        blocksToLiveForRestingOrder: params.blocksToLiveForRestingOrder
-          ? params.blocksToLiveForRestingOrder
-          : 0,
-      },
-      overrides_
-    );
-    const receipt = await response.wait();
-
-    let result: Market.OrderResult = {
-      txReceipt: receipt,
-      summary: undefined,
-      successes: [],
-      tradeFailures: [],
-      posthookFailures: [],
-    };
-    const got_bq = orderType === "buy" ? "base" : "quote";
-    const gave_bq = orderType === "buy" ? "quote" : "base";
-    //last OrderComplete is ours!
-    logger.debug("Resting order raw receipt", {
-      contextInfo: "market.restingOrder",
-      data: { receipt: receipt },
-    });
-    // check last `OrderComplete` event emitted by `MangroveOrder`
-    for (const evt of receipt.events) {
-      if (
-        evt.address === this.mgv.orderContract.address &&
-        (!evt.args.taker || receipt.from === evt.args.taker)
-      ) {
-        result = this.#resultOfEvent(
-          evt,
-          got_bq,
-          gave_bq,
-          fillWants,
-          wants,
-          gives,
-          result
-        );
-      }
-    }
-    if (!result.summary) {
-      throw Error("resting order went wrong");
-    }
-    // if resting order was not posted, result.summary is still undefined.
-    return result;
-  }
-
-  /**
-   * Low level sniping of `targets`.
-   *
-   * If `orderType` is `"buy"`, the base/quote market will be used,
-   * If `orderType` is `"sell"`, the quote/base market will be used,
-   *
-   * `fillWants` defines whether the market order stops immediately once `wants` tokens have been purchased or whether it tries to keep going until `gives` tokens have been spent.
-   *
-   * Returns a promise for snipes result after 1 confirmation.
-   * Will throw on same conditions as ethers.js `transaction.wait`.
-   */
-  async #snipes(
-    {
-      targets,
-      orderType,
-      fillWants,
-    }: {
-      targets: {
-        offerId: ethers.BigNumberish;
-        wants: ethers.BigNumber;
-        gives: ethers.BigNumber;
-        gasLimit?: ethers.BigNumber;
-      }[];
-      orderType: "buy" | "sell";
-      fillWants: boolean;
-    },
-    overrides: ethers.Overrides
-  ): Promise<Market.OrderResult> {
-    const [outboundTkn, inboundTkn] =
-      orderType === "buy" ? [this.base, this.quote] : [this.quote, this.base];
-
-    logger.debug("Creating snipes", {
-      contextInfo: "market.snipes",
-      data: {
-        outboundTkn: outboundTkn.name,
-        inboundTkn: inboundTkn.name,
-        fillWants: fillWants,
-      },
-    });
-
-    // user defined gasLimit overrides estimates
-    const _targets = targets.map<
-      [
-        ethers.BigNumberish | Promise<ethers.BigNumberish>,
-        ethers.BigNumberish | Promise<ethers.BigNumberish>,
-        ethers.BigNumberish | Promise<ethers.BigNumberish>,
-        ethers.BigNumberish | Promise<ethers.BigNumberish>
-      ]
-    >((t) => [
-      t.offerId,
-      t.wants,
-      t.gives,
-      t.gasLimit ?? overrides.gasLimit ?? this.estimateGas(orderType, t.wants),
-    ]);
-
-    const response = await this.mgv.contract.snipes(
-      outboundTkn.address,
-      inboundTkn.address,
-      _targets,
-      fillWants,
-      overrides
-    );
-
-    const receipt = await response.wait();
-
-    let result: Market.OrderResult = {
-      txReceipt: receipt,
-      summary: undefined,
-      successes: [],
-      tradeFailures: [],
-      posthookFailures: [],
-    };
-    //last OrderComplete is ours!
-    logger.debug("Snipes raw receipt", {
-      contextInfo: "market.snipes",
-      data: { receipt: receipt },
-    });
-    const got_bq = orderType === "buy" ? "base" : "quote";
-    const gave_bq = orderType === "buy" ? "quote" : "base";
-    for (const evt of receipt.events) {
-      if (
-        evt.address === this.mgv._address &&
-        (!evt.args.taker || receipt.from === evt.args.taker)
-      ) {
-        result = this.#resultOfEventCore(
-          evt,
-          got_bq,
-          gave_bq,
-          () => false,
-          result
-        );
-      }
-    }
-    if (!result.summary) {
-      throw Error("snipes went wrong");
-    }
-    return result;
-  }
-
-=======
   snipe(
     params: Market.SnipeParams,
     overrides: ethers.Overrides = {}
   ): Promise<Market.OrderResult> {
     return this.trade.snipe(params, overrides, this);
   }
->>>>>>> 9b5b5fda
   async estimateGas(bs: "buy" | "sell", volume: BigNumber): Promise<BigNumber> {
     const semibook = bs === "buy" ? this.#asksSemibook : this.#bidsSemibook;
     const {
