--- conflicted
+++ resolved
@@ -300,15 +300,12 @@
       id,
       this.#optValueToPayableOverride(overrides, fund)
     );
-<<<<<<< HEAD
 
     logger.debug(`Update offer`, {
       contextInfo: "mangrove.maker",
       data: { id: id, params: p, overrides: overrides },
     });
 
-=======
->>>>>>> 0ac47ecb
     return this.market.once(
       (_cbArg, _event, ethersEvent) => ({ event: ethersEvent }),
       (_cbArg, _event, ethersEvent) => resp.hash === ethersEvent.transactionHash
