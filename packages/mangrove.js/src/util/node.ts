// TODO do not distribute this in browser build
/* Run an anvil node, deploy a toy ENS contract, execute a script against it, gather its list of deployed contracts.
 
  This is a Mangrove.js utility for its internal tests. It can also be used in standalone.

  For rapid test cycles, use MGV_NODE_STATE_CACHE=true, this will cache the result
  of deploying contracts in a file (see DUMPFILE below), then delete that file
  every time you want to invalidate the cache.
*/
const childProcess = require("child_process");
const path = require("path");
const fs = require("fs");
import { ethers } from "ethers";
import * as eth from "../eth";
import { default as nodeCleanup } from "node-cleanup";
import DevNode from "./devNode";

const DEFAULT_HOST = "127.0.0.1";
const DEFAULT_PORT = 8545;
const LOCAL_MNEMONIC =
  "test test test test test test test test test test test junk";
const DUMPFILE = "mangroveJsNodeState.dump";

const CORE_DIR = path.parse(require.resolve("@mangrovedao/mangrove-core")).dir;

const execForgeCmd = (command: string, env: any, pipe?: any, handler?: any) => {
  // Foundry needs these RPC urls specified in foundry.toml to be available, else it complains
  env = {
    ...env,
<<<<<<< HEAD
    MUMBAI_NODE_URL: env.MUMBAI_NODE_URL ?? "",
    POLYGON_NODE_URL: env.POLYGON_NODE_URL ?? "",
    POLYGON_API_KEY: env.POLYGON_API_KEY ?? "",
=======
    FOUNDRY_PROFILE: "no_env_vars",
>>>>>>> 214b7bbb
  };

  if (typeof pipe === "undefined") {
    pipe = true;
  }
  // Warning: using exec & awaiting promise instead of using the simpler `execSync`
  // due to the following issue: when too many transactions are broadcast by the script,
  // the script seems never receives tx receipts back. Moving to `exec` solves the issue.
  // Using util.promisify on childProcess.exec recreates the issue.
  // Must be investigated further if it pops up again.
  const scriptPromise = new Promise((ok, ko) => {
    childProcess.exec(
      command,
      {
        encoding: "utf8",
        env: env,
        cwd: CORE_DIR,
      },
      (error, stdout, stderr) => {
        if (pipe || error) {
          console.error("forge cmd stdout:");
          console.error(stdout);
        }
        if (stderr.length > 0) {
          console.error("forge cmd stderr:");
          console.error(stderr);
        }
        if (error) {
          throw error;
        } else {
          ok(stdout);
        }
      }
    );
  });
  return scriptPromise;
};

import yargs from "yargs";
import { JsonRpcProvider, Provider } from "@ethersproject/providers";

// default first three default anvil accounts,
// TODO once --unlocked is added to forge script: use anvil's eth_accounts return value & remove Mnemonic class
const mnemonic = new eth.Mnemonic(LOCAL_MNEMONIC);
const anvilAccounts = [0, 1, 2, 3, 4, 5].map((i) => ({
  address: mnemonic.address(i),
  key: mnemonic.key(i),
}));

const stateCacheFile = path.resolve(`./${DUMPFILE}`);

export const builder = (yargs) => {
  return yargs
    .option("host", {
      describe: "The IP address the node will listen on",
      type: "string",
      default: DEFAULT_HOST,
    })
    .option("port", {
      describe: "Port number to listen on",
      type: "string",
      default: DEFAULT_PORT,
    })
    .option("spawn", {
      describe: "Do not spawn a new node",
      type: "boolean",
      default: true,
    })
    .option("state-cache", {
      describe: `Read/write ./${DUMPFILE} file when possible`,
      type: "boolean",
      default: false,
    })
    .option("deploy", {
      describe: "Create utility contracts at startup time",
      type: "boolean",
      default: true,
    })
    .option("script", {
      describe: "Path to forge script (contract or path or path:contract)",
      default: "MangroveJsDeploy",
      requiresArg: true,
      type: "string",
    })
    .option("fork-url", {
      describe: "Fork URL to be given to the newly deployed node",
      type: "string",
    })
    .option("chain-id", {
      describe: "Chain id to use in node (default is anvil's default)",
      type: "number",
    })
    .option("pipe", {
      describe: "Pipe all internal anvil/script data to stdout",
      default: false,
      type: "boolean",
    })
    .option("set-multicall-code-if-absent", {
      describe: "Set Multicall code if absent",
      default: true,
      type: "boolean",
    })
    .option("set-toy-ens-code-if-absent", {
      alias: "setToyENSCodeIfAbsent",
      describe: "Set ToyENS code if absent",
      default: true,
      type: "boolean",
    })
    .env("MGV_NODE"); // allow env vars like MGV_NODE_DEPLOY=false
};

const computeArgv = (params: any, ignoreCmdLineArgs = false) => {
  // ignore command line if not main module, but still read from env vars
  // note: this changes yargs' default precedence, which is (high to low):
  // cmdline args -> env vars -> config(obj) -> defaults
  const cmdLineArgv = ignoreCmdLineArgs ? [] : process.argv.slice(2);
  return builder(yargs(cmdLineArgv))
    .usage("Run a test Mangrove deployment on a local node")
    .version(false)
    .config(params)
    .env("MGV_NODE") // allow env vars like MGV_NODE_DEPLOY=false
    .help().argv;
};

/* Spawn a test node */
type spawnParams = {
  chainId?: number;
  forkUrl?: number;
  host: string;
  port: number;
  pipe: boolean;
};

const spawn = async (params: spawnParams) => {
  const chainIdArgs = "chainId" in params ? ["--chain-id", params.chainId] : [];
  const forkUrlArgs = "forkUrl" in params ? ["--fork-url", params.forkUrl] : [];
  const anvil = childProcess.spawn(
    "anvil",
    [
      "--host",
      params.host,
      "--port",
      params.port,
      "--order",
      "fifo", // just mine as you receive
      "--mnemonic",
      LOCAL_MNEMONIC,
    ]
      .concat(chainIdArgs)
      .concat(forkUrlArgs)
  );

  anvil.stdout.setEncoding("utf8");
  anvil.on("close", (code) => {
    if (code !== null) {
      console.log(`anvil has closed with code ${code}`);
    }
  });

  anvil.stderr.on("data", (data) => {
    console.error(`anvil: stderr: ${data}`);
  });

  nodeCleanup((exitCode, signal) => {
    anvil.kill();
  });

  const spawnEndedPromise = new Promise<void>((ok) => {
    anvil.on("close", ok);
  });

  // wait a while for anvil to be ready, then bail
  const ready = new Promise<void>((ok, ko) => {
    let ready = null;
    setTimeout(() => {
      if (ready === null) {
        ready = false;
        ko("timeout");
      }
    }, 3000);
    anvil.stdout.on("data", (data) => {
      if (params.pipe) {
        console.log(data);
      }
      if (ready !== null) {
        return;
      }
      for (const line of data.split("\n")) {
        if (line.startsWith(`Listening on`)) {
          ready = true;
          ok();
          break;
        }
      }
    });
  });

  await ready;

  return {
    spawnEndedPromise,
    process: anvil,
  };
};

/* Run a deployment, populate Mangrove addresses */
type deployParams = {
  provider: JsonRpcProvider;
  stateCache: boolean;
  targetContract: string;
  script: string;
  url: string;
  pipe: boolean;
  setMulticallCodeIfAbsent: boolean;
  setToyENSCodeIfAbsent: boolean;
};
const deploy = async (params: deployParams) => {
  // convenience: deploy ToyENS/Multicall if not in place yet and not forbidden by params
  const devNode = new DevNode(params.provider);
  if (params.setToyENSCodeIfAbsent) {
    await devNode.setToyENSCodeIfAbsent();
  }

  if (params.setMulticallCodeIfAbsent) {
    await devNode.setMulticallCodeIfAbsent();
  }

  // test connectivity
  try {
    await params.provider.send("eth_chainId", []);
  } catch (err) {
    throw new Error(
      "Could not get chain id, is the anvil node running?\nOriginal error: \n" +
        err.toString()
    );
  }

  if (params.stateCache && fs.existsSync(stateCacheFile)) {
    const state = fs.readFileSync(stateCacheFile, "utf8");
    console.log("Loading state from cache...");
    await params.provider.send("anvil_loadState", [state]);
    console.log("...done.");
  } else {
    /* The --root parameter sets the project root dir, but, importantly, the script still runs in `cwd`. If the command below was executed with cwd=CORE_DIR, forge would not look for a .env file in directories above CORE_DIR, because CORE_DIR contains a foundry.toml file. By leaving cwd as-is, forge will look look in cwd and up until it meets a foundry.toml file or a .git directory.

    The above means that a .env in the current .git directory will be picked up by forge.

    For more pointers see https://github.com/foundry-rs/foundry/issues/3711
    */
    const forgeScriptCmd = `forge script \
    --rpc-url ${params.url} \
    --froms ${mnemonic.address(0)} \
    --private-key ${mnemonic.key(0)} \
    --broadcast -vvv \
    --root ${CORE_DIR} \
    ${
      params.targetContract ? `--target-contract ${params.targetContract}` : ""
    } \
    ${params.script}`;

    console.log("Running forge script:");
    // this dumps the private-key but it is a test mnemonic
    console.log(forgeScriptCmd);

    await execForgeCmd(forgeScriptCmd, process.env, params.pipe);

    if (params.stateCache) {
      const stateData = await params.provider.send("anvil_dumpState", []);
      fs.writeFileSync(stateCacheFile, stateData);
      console.log(`Wrote state cache to ${stateCacheFile}`);
    }
  }
};

/* 
  Connect to a node. Optionally spawns it before connecting. Optionally runs
  initial deployment before connecting.
 */
type preConnectParams = {
  spawn: boolean;
  deploy: boolean;
  url: string;
  provider: JsonRpcProvider;
};
type connectParams = preConnectParams &
  ({ spawn: false } | spawnParams) &
  deployParams;

const connect = async (params: connectParams) => {
  let spawnInfo = { process: null, spawnEndedPromise: null };
  if (params.spawn) {
    spawnInfo = await spawn(params);
  }

  const deployFn = () => {
    return deploy(params);
  };

  // deploy immediately if requested, otherwise return a deploy function
  if (params.deploy) {
    await deployFn();
  }

  // // convenience: try to populate global Mangrove instance if possible
  // disabled for now; may hide issues in normal use of Mangrove
  // if (require.main !== module) {
  //   // assume we will use mangrove.js soon
  //   await Mangrove.fetchAllAddresses(params.provider);
  // }

  /* Track node snapshot ids for easy snapshot/revert */
  let lastSnapshotId: string;
  let snapshotBlockNumber: number;

  return {
    ...spawnInfo,
    url: params.url,
    accounts: anvilAccounts,
    params,
    deploy: params.deploy ? undefined : deployFn,
    snapshot: async () => {
      lastSnapshotId = await params.provider.send("evm_snapshot", []);
      snapshotBlockNumber = await params.provider.getBlockNumber();
      return lastSnapshotId;
    },
    revert: async (snapshotId = lastSnapshotId) => {
      await params.provider.send("evm_revert", [snapshotId]);
      const blockNumberAfterRevert = await params.provider.getBlockNumber();
      if (blockNumberAfterRevert != snapshotBlockNumber) {
        throw Error(
          `evm_revert did not revert to expected block number ${snapshotBlockNumber} but to ${blockNumberAfterRevert}. Snapshots are deleted when reverting - did you take a new snapshot after the last revert?`
        );
      }
    },
    /* set ERC20 token balance of account at amount (display units) or internalAmount (internal units) */
    deal: async (dealParams: {
      token: string;
      account: string;
      amount?: number;
      internalAmount?: ethers.BigNumber;
    }) => {
      //  token:string,account:string,amount:string) {
      const command = `forge script --rpc-url ${params.url} -vv GetTokenDealSlot`;

      console.log("Running forge script:");
      console.log(command);

      // Foundry needs these RPC urls specified in foundry.toml to be available, else it complains
      const env = {
        ...process.env,
        TOKEN: dealParams.token,
        ACCOUNT: dealParams.account,
      };

      // parse script results to get storage slot and token decimals
      let slot: string;
      let decimals: number;

      let ret: any = await execForgeCmd(command, env, false);
      for (const line of ret.split("\n")) {
        const slotMatch = line.match(/\s*slot:\s*(\S+)/);
        if (slotMatch) {
          slot = slotMatch[1];
        }
        const decimalsMatch = line.match(/\s*decimals:\s*(\S+)/);
        if (decimalsMatch) {
          decimals = parseInt(decimalsMatch[1], 10);
        }
      }

      if ("internalAmount" in dealParams) {
        if ("amount" in dealParams) {
          throw new Error(
            "Cannot specify both amount (display units) and internal amount (internal units). Please pick one."
          );
        }
      } else if ("amount" in dealParams) {
        dealParams.internalAmount = ethers.utils.parseUnits(
          `${dealParams.amount}`,
          decimals
        );
      } else {
        throw new Error(
          "Must specify one of dealParams.amount, dealParams.internalAmount."
        );
      }

      const devNode = new DevNode(params.provider);
      await devNode.setStorageAt(
        dealParams.token,
        slot,
        ethers.utils.hexZeroPad(dealParams.internalAmount.toHexString(), 32)
      );
    },
  };
};

/* Generate initial parameters with yargs, add data, then return node actions. */
export const node = (argv: any, useYargs: boolean = true) => {
  const params: any = useYargs ? computeArgv(argv) : argv;

  // if node is initialized with a URL, host/port
  if (typeof params.url === "undefined") {
    params.url = `http://${params.host}:${params.port}`;
  } else if (params.spawn) {
    throw new Error(
      "spawn and url params are incompatible. If you want to spawn a node, set host and port (not url); or keep url and set spawn to false."
    );
  }

  params.provider = new ethers.providers.StaticJsonRpcProvider(params.url);

  const devNode = new DevNode(params.provider);

  return {
    connect() {
      return connect(params);
    },
    watchAllToyENSEntries() {
      return devNode.watchAllToyENSEntries(params.provider);
    },
  };
};

export default node;

export const dealBuilder = (yargs) => {
  return yargs
    .option("host", {
      describe: "The node hostname -- must be a dev node (anvil, hardhat, ...)",
      type: "string",
      default: DEFAULT_HOST,
    })
    .option("port", {
      describe: "The node port -- must be a dev node (anvil, hardhat, ...)",
      type: "string",
      default: DEFAULT_PORT,
    })
    .option("token", {
      describe: "Address of the token",
      requiresArg: true,
      type: "string",
    })
    .option("account", {
      describe: "Address of the account to credit",
      requiresArg: true,
      type: "string",
    })
    .option("amount", {
      describe: "Number of tokens in display units.",
      requiresArg: true,
      type: "number",
    })
    .env("MGV_NODE"); // allow env vars like MGV_NODE_DEPLOY=false
};

/* If running as script, start anvil. */
if (require.main === module) {
  const main = async () => {
    const { spawnEndedPromise } = await node({
      pipe: true,
    }).connect();
    if (spawnEndedPromise) {
      console.log("Node ready.");
      await spawnEndedPromise;
    }
  };
  main()
    .then(() => {
      process.exit(0);
    })
    .catch((err) => {
      console.error(err);
      process.exit(1);
    });
}<|MERGE_RESOLUTION|>--- conflicted
+++ resolved
@@ -27,13 +27,7 @@
   // Foundry needs these RPC urls specified in foundry.toml to be available, else it complains
   env = {
     ...env,
-<<<<<<< HEAD
-    MUMBAI_NODE_URL: env.MUMBAI_NODE_URL ?? "",
-    POLYGON_NODE_URL: env.POLYGON_NODE_URL ?? "",
-    POLYGON_API_KEY: env.POLYGON_API_KEY ?? "",
-=======
     FOUNDRY_PROFILE: "no_env_vars",
->>>>>>> 214b7bbb
   };
 
   if (typeof pipe === "undefined") {
