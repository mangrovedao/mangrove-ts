import Big from "big.js";
import { ethers } from "ethers";
import Market from "../market";
import MgvToken from "../mgvtoken";
import { Bigish } from "../types";
import logger from "./logger";
import TradeEventManagement from "./tradeEventManagement";
import UnitCalculations from "./unitCalculations";

type SnipeUnitParams = {
  ba: Market.BA;
  targets: {
    offerId: number;
    takerWants: ethers.BigNumber;
    takerGives: ethers.BigNumber;
    gasLimit?: number;
  }[];
  fillWants?: boolean;
};

class Trade {
  mangroveUtils = new UnitCalculations();
  tradeEventManagement = new TradeEventManagement();

  getParamsForBuy(
    params: Market.TradeParams,
    baseToken: MgvToken,
    quoteToken: MgvToken
  ) {
    let wants: Big, gives: Big, fillWants: boolean;
    if ("price" in params) {
      if ("volume" in params) {
        wants = Big(params.volume);
        gives = wants.mul(params.price);
        fillWants = true;
      } else {
        gives = Big(params.total);
        wants = gives.div(params.price);
        fillWants = false;
      }
    } else {
      wants = Big(params.wants);
      gives = Big(params.gives);
      fillWants = "fillWants" in params ? params.fillWants : true;
    }

    const slippage = this.validateSlippage(params.slippage);
    const givesWithSlippage = quoteToken.toUnits(
      gives.mul(100 + slippage).div(100)
    );
    return {
      wants: baseToken.toUnits(wants),
      givesSlippageAmount: givesWithSlippage.sub(quoteToken.toUnits(gives)),
      gives: givesWithSlippage,
      fillWants: fillWants,
    };
  }

  getParamsForSell(
    params: Market.TradeParams,
    baseToken: MgvToken,
    quoteToken: MgvToken
  ) {
    let wants: Big, gives: Big, fillWants: boolean;
    if ("price" in params) {
      if ("volume" in params) {
        gives = Big(params.volume);
        wants = gives.mul(params.price);
        fillWants = false;
      } else {
        wants = Big(params.total);
        gives = wants.div(params.price);
        fillWants = true;
      }
    } else {
      wants = Big(params.wants);
      gives = Big(params.gives);
      fillWants = "fillWants" in params ? params.fillWants : false;
    }

    const slippage = this.validateSlippage(params.slippage);
    const wantsWithSlippage = quoteToken.toUnits(
      wants.mul(100 - slippage).div(100)
    );

    return {
      gives: baseToken.toUnits(gives),
      wantsSlippageAmount: wantsWithSlippage.sub(quoteToken.toUnits(wants)),
      wants: wantsWithSlippage,
      fillWants: fillWants,
    };
  }

  validateSlippage = (slippage = 0) => {
    if (typeof slippage === "undefined") {
      return 0;
    } else if (slippage > 100 || slippage < 0) {
      throw new Error("slippage should be a number between 0 and 100");
    }
    return slippage;
  };

  comparePrices(
    price: Bigish,
    priceComparison: string,
    referencePrice: Bigish
  ) {
    return Big(price)[priceComparison](Big(referencePrice));
  }

  isPriceBetter(price: Bigish, referencePrice: Bigish, ba: Market.BA) {
    const priceComparison = ba === "asks" ? "lt" : "gt";
    return this.comparePrices(price, priceComparison, referencePrice);
  }

  isPriceWorse(price: Bigish, referencePrice: Bigish, ba: Market.BA) {
    const priceComparison = ba === "asks" ? "gt" : "lt";
    return this.comparePrices(price, priceComparison, referencePrice);
  }

  /**
   * Market buy/sell order. Will attempt to buy/sell base token for quote tokens.
   * Params can be of the form:
   * - `{volume,price}`: buy `volume` base tokens for a max average price of `price`.
   * - `{total,price}` : buy as many base tokens as possible using up to `total` quote tokens, with a max average price of `price`.
   * - `{wants,gives,fillWants?}`: accept implicit max average price of `gives/wants`
   *
   * In addition, `slippage` defines an allowed slippage in % of the amount of quote token, and
   * `restingOrder` or `offerId` can be supplied to create a resting order or to snipe a specific order, e.g.,
   * to account for gas.
   *
   * Will stop if
   * - book is empty, or
   * - price no longer good, or
   * - `wants` tokens have been bought.
   *
   * @example
   * ```
   * const market = await mgv.market({base:"USDC",quote:"DAI"}
   * market.buy({volume: 100, price: '1.01'}) //use strings to be exact
   * ```
   */
  order(
    bs: Market.BS,
    params: Market.TradeParams,
    market: Market,
    overrides: ethers.Overrides = {}
  ): Promise<Market.OrderResult> {
    const { wants, gives, fillWants } =
      bs === "buy"
        ? this.getParamsForBuy(params, market.base, market.quote)
        : this.getParamsForSell(params, market.base, market.quote);
    const restingOrderParams =
      "restingOrder" in params ? params.restingOrder : null;
    if (params.fillOrKill || restingOrderParams) {
<<<<<<< HEAD
      if (
        !params.allowedOrderRoutes ||
        params.allowedOrderRoutes.includes("MangroveOrder")
      ) {
        return this.mangroveOrder(
          {
            wants: wants,
            gives: gives,
            orderType: bs,
            fillWants: fillWants,
            restingParams: restingOrderParams,
            market: market,
            fillOrKill: params.fillOrKill ? params.fillOrKill : false,
          },
          overrides
        );
      } else {
        throw new Error(
          "Given parameters matches a mangroveOrder, but MangroveOrder is not in the params.allowedOrderRoutes"
        );
      }
=======
      return this.mangroveOrder(
        {
          wants: wants,
          gives: gives,
          orderType: bs,
          fillWants: fillWants,
          expiryDate: "expiryDate" in params ? params.expiryDate : 0,
          restingParams: restingOrderParams,
          market: market,
          fillOrKill: params.fillOrKill ? params.fillOrKill : false,
        },
        overrides
      );
>>>>>>> b80333ab
    } else {
      if ("offerId" in params && params.offerId) {
        return this.snipes(
          {
            targets: [
              {
                offerId: params.offerId,
                takerGives: gives,
                takerWants: wants,
                gasLimit: null,
              },
            ],
            fillWants: fillWants,
            ba: this.bsToBa(bs),
          },
          market,
          overrides
        );
      } else {
        if (
          !params.allowedOrderRoutes ||
          params.allowedOrderRoutes.includes("Mangrove")
        ) {
          return this.marketOrder(
            {
              wants: wants,
              gives: gives,
              orderType: bs,
              fillWants: fillWants,
              market,
            },
            overrides
          );
        } else {
          throw new Error(
            "Given parameters matches a marketOrder, but Mangrove is not in the params.allowedOrderRoutes"
          );
        }
      }
    }
  }

  /**
   * Snipe specific offers.
   * Params are:
   * `targets`: an array of
   *    `offerId`: the offer to snipe
   *    `takerWants`: the amount of base token (for asks) or quote token (for bids) the taker wants
   *    `takerGives`: the amount of quote token (for asks) or base token (for bids) the take gives
   *    `gasLimit?`: the maximum gas requirement the taker will tolerate for that offer
   * `ba`: whether to snipe `asks` or `bids`
   * `fillWants?`: specifies whether you will buy at most `takerWants` (true), or you will buy as many tokens as possible as long as you don't spend more than `takerGives` (false).
   * `requireOffersToFail`: defines whether a successful offer will cause the call to fail without sniping anything.
   */
  async snipe(
    params: Market.SnipeParams,
    market: Market,
    overrides: ethers.Overrides = {}
  ): Promise<Market.OrderResult> {
    const raw = await this.getRawSnipeParams(params, market, overrides);

    return this.snipesWithRawParameters(
      raw,
      market,
      overrides,
      params.requireOffersToFail
    );
  }

  /**
   * Gets parameters to send to functions `market.mgv.cleanerContract.collect` or `market.mgv.contract.snipes`.
   * Params are:
   * `targets`: an array of
   *    `offerId`: the offer to snipe
   *    `takerWants`: the amount of base token (for asks) or quote token (for bids) the taker wants
   *    `takerGives`: the amount of quote token (for asks) or base token (for bids) the take gives
   *    `gasLimit?`: the maximum gas requirement the taker will tolerate for that offer
   * `ba`: whether to snipe `asks` or `bids`
   * `fillWants?`: specifies whether you will buy at most `takerWants` (true), or you will buy as many tokens as possible as long as you don't spend more than `takerGives` (false).
   * `requireOffersToFail`: defines whether a successful offer will cause the call to fail without sniping anything.
   */
  getRawSnipeParams(
    params: Market.SnipeParams,
    market: Market,
    overrides: ethers.Overrides = {}
  ): Promise<Market.RawSnipeParams> {
    const { outbound_tkn, inbound_tkn } = market.getOutboundInbound(params.ba);

    const _targets = params.targets.map<SnipeUnitParams["targets"][number]>(
      (t) => {
        return {
          offerId: t.offerId,
          takerWants: outbound_tkn.toUnits(t.takerWants),
          takerGives: inbound_tkn.toUnits(t.takerGives),
          gasLimit: t.gasLimit,
        };
      }
    );

    return this.getSnipesRawParamsFromUnitParams(
      { targets: _targets, ba: params.ba, fillWants: params.fillWants },
      market,
      overrides
    );
  }

  /**
   * Low level Mangrove market order.
   * If `orderType` is `"buy"`, the base/quote market will be used,
   *
   * If `orderType` is `"sell"`, the quote/base market will be used,
   *
   * `fillWants` defines whether the market order stops immediately once `wants` tokens have been purchased or whether it tries to keep going until `gives` tokens have been spent.
   *
   * In addition, `slippage` defines an allowed slippage in % of the amount of quote token.
   *
   * Returns a promise for market order result after 1 confirmation.
   * Will throw on same conditions as ethers.js `transaction.wait`.
   */
  async marketOrder(
    {
      wants,
      gives,
      orderType,
      fillWants,
      market,
    }: {
      wants: ethers.BigNumber;
      gives: ethers.BigNumber;
      orderType: Market.BS;
      fillWants: boolean;
      market: Market;
    },
    overrides: ethers.Overrides
  ): Promise<Market.OrderResult> {
    const [outboundTkn, inboundTkn] =
      orderType === "buy"
        ? [market.base, market.quote]
        : [market.quote, market.base];

    // user defined gasLimit overrides estimates
    if (!overrides.gasLimit) {
      overrides.gasLimit = await market.estimateGas(orderType, wants);
    }

    logger.debug("Creating market order", {
      contextInfo: "market.marketOrder",
      data: {
        outboundTkn: outboundTkn.name,
        inboundTkn: inboundTkn.name,
        fillWants: fillWants,
        wants: wants.toString(),
        gives: gives.toString(),
        orderType: orderType,
        gasLimit: overrides.gasLimit?.toString(),
      },
    });
    const response = await market.mgv.contract.marketOrder(
      outboundTkn.address,
      inboundTkn.address,
      wants,
      gives,
      fillWants,
      overrides
    );
    const receipt = await response.wait();

    logger.debug("Market order raw receipt", {
      contextInfo: "market.marketOrder",
      data: { receipt: receipt },
    });
    const result: Market.OrderResult = this.initialResult(receipt);
    this.tradeEventManagement.processMangroveEvents(
      result,
      receipt,
      this.bsToBa(orderType),
      fillWants,
      wants,
      gives,
      market
    );
    if (!result.summary) {
      throw Error("market order went wrong");
    }
    return result;
  }

  async mangroveOrder(
    {
      wants,
      gives,
      orderType,
      fillWants,
      fillOrKill,
      expiryDate,
      restingParams,
      market,
    }: {
      wants: ethers.BigNumber;
      gives: ethers.BigNumber;
      orderType: Market.BS;
      fillWants: boolean;
      fillOrKill: boolean;
      expiryDate: number;
      restingParams: Market.RestingOrderParams;
      market: Market;
    },
    overrides: ethers.Overrides
  ): Promise<Market.OrderResult> {
    const { postRestingOrder, provision } =
      this.getRestingOrderParams(restingParams);
    const overrides_ = {
      ...overrides,
      value: provision ? market.mgv.toUnits(provision, 18) : 0,
    };

    // user defined gasLimit overrides estimates
    overrides_.gasLimit = overrides_.gasLimit
      ? overrides_.gasLimit
      : await market.estimateGas(orderType, wants);

    const [outboundTkn, inboundTkn] =
      orderType === "buy"
        ? [market.base, market.quote]
        : [market.quote, market.base];

    const response = await market.mgv.orderContract.take(
      {
        outbound_tkn: outboundTkn.address,
        inbound_tkn: inboundTkn.address,
        fillOrKill: fillOrKill,
        fillWants: orderType === "buy",
        takerWants: wants,
        takerGives: gives,
        restingOrder: postRestingOrder,
        pivotId: 0, // FIXME: replace this with an evaluation of the pivot at price induced by price takerWants/(takerGives - slippageAmount) or vice versa
        expiryDate: expiryDate,
      },
      overrides_
    );
    const receipt = await response.wait();

    logger.debug("Mangrove order raw receipt", {
      contextInfo: "market.mangrove",
      data: { receipt: receipt },
    });

    const result: Market.OrderResult = this.initialResult(receipt);

    this.tradeEventManagement.processMangroveEvents(
      result,
      receipt,
      this.bsToBa(orderType),
      fillWants,
      wants,
      gives,
      market
    );
    this.tradeEventManagement.processMangroveOrderEvents(
      result,
      receipt,
      this.bsToBa(orderType),
      fillWants,
      wants,
      gives,
      market
    );

    if (!result.summary) {
      throw Error("mangrove order went wrong");
    }
    // if resting order was not posted, result.summary is still undefined.
    return result;
  }

  getRestingOrderParams(params: Market.RestingOrderParams): {
    provision: Bigish;
    postRestingOrder: boolean;
  } {
    if (params) {
      return {
        provision: params.provision,
        postRestingOrder: true,
      };
    } else {
      return { provision: 0, postRestingOrder: false };
    }
  }

  initialResult(receipt: ethers.ContractReceipt): Market.OrderResult {
    return {
      txReceipt: receipt,
      summary: undefined,
      successes: [],
      tradeFailures: [],
      posthookFailures: [],
      offerWrites: [],
    };
  }

  baToBs(ba: Market.BA): Market.BS {
    return ba === "asks" ? "buy" : "sell";
  }

  bsToBa(bs: Market.BS): Market.BA {
    return bs === "buy" ? "asks" : "bids";
  }

  /**
   * Gets parameters to send to functions `market.mgv.cleanerContract.collect` or `market.mgv.contract.snipes`.
   */
  async getSnipesRawParamsFromUnitParams(
    unitParams: SnipeUnitParams,
    market: Market,
    overrides: ethers.Overrides
  ): Promise<Market.RawSnipeParams> {
    const _fillWants = unitParams.fillWants ?? true;

    const [outboundTkn, inboundTkn] =
      unitParams.ba === "asks"
        ? [market.base, market.quote]
        : [market.quote, market.base];

    logger.debug("Creating snipes", {
      contextInfo: "market.snipes",
      data: {
        outboundTkn: outboundTkn.name,
        inboundTkn: inboundTkn.name,
        fillWants: _fillWants,
      },
    });

    // user defined gasLimit overrides estimates
    const _targets = unitParams.targets.map<
      Market.RawSnipeParams["targets"][number]
    >((t) => [
      t.offerId,
      t.takerWants,
      t.takerGives,
      t.gasLimit ??
        overrides.gasLimit ??
        market.estimateGas(this.baToBs(unitParams.ba), t.takerWants),
    ]);

    return {
      ba: unitParams.ba,
      outboundTkn: outboundTkn.address,
      inboundTkn: inboundTkn.address,
      targets: _targets,
      fillWants: _fillWants,
    };
  }

  /**
   * Low level sniping of `targets`.
   *
   * `requireOffersToFail`: if true, then a successful offer will cause the call to fail without sniping anything.
   *
   * Returns a promise for snipes result after 1 confirmation.
   * Will throw on same conditions as ethers.js `transaction.wait`.
   */
  async snipesWithRawParameters(
    raw: Market.RawSnipeParams,
    market: Market,
    overrides: ethers.Overrides,
    requireOffersToFail?: boolean
  ): Promise<Market.OrderResult> {
    // Invoking the cleanerContract does not populate receipt.events, so we instead parse receipt.logs
    const snipeFunction = requireOffersToFail
      ? market.mgv.cleanerContract.collect
      : market.mgv.contract.snipes;

    const response = await snipeFunction(
      raw.outboundTkn,
      raw.inboundTkn,
      raw.targets,
      raw.fillWants,
      overrides
    );

    const receipt = await response.wait();

    const result: Market.OrderResult = this.initialResult(receipt);

    logger.debug("Snipes raw receipt", {
      contextInfo: "market.snipes",
      data: { receipt: receipt },
    });

    // pass 0's for gives/wants to always report a full fill
    this.tradeEventManagement.processMangroveEvents(
      result,
      receipt,
      raw.ba,
      true,
      ethers.BigNumber.from(0),
      ethers.BigNumber.from(0),
      market
    );
    if (!result.summary) {
      throw Error("snipes went wrong");
    }
    return result;
  }

  /**
   * Low level sniping of `targets`.
   *
   * Returns a promise for snipes result after 1 confirmation.
   * Will throw on same conditions as ethers.js `transaction.wait`.
   */
  async snipes(
    unitParams: SnipeUnitParams,
    market: Market,
    overrides: ethers.Overrides
  ): Promise<Market.OrderResult> {
    const raw = await this.getSnipesRawParamsFromUnitParams(
      unitParams,
      market,
      overrides
    );

    return this.snipesWithRawParameters(raw, market, overrides);
  }
}

export default Trade;<|MERGE_RESOLUTION|>--- conflicted
+++ resolved
@@ -153,7 +153,6 @@
     const restingOrderParams =
       "restingOrder" in params ? params.restingOrder : null;
     if (params.fillOrKill || restingOrderParams) {
-<<<<<<< HEAD
       if (
         !params.allowedOrderRoutes ||
         params.allowedOrderRoutes.includes("MangroveOrder")
@@ -164,6 +163,7 @@
             gives: gives,
             orderType: bs,
             fillWants: fillWants,
+            expiryDate: "expiryDate" in params ? params.expiryDate : 0,
             restingParams: restingOrderParams,
             market: market,
             fillOrKill: params.fillOrKill ? params.fillOrKill : false,
@@ -175,21 +175,6 @@
           "Given parameters matches a mangroveOrder, but MangroveOrder is not in the params.allowedOrderRoutes"
         );
       }
-=======
-      return this.mangroveOrder(
-        {
-          wants: wants,
-          gives: gives,
-          orderType: bs,
-          fillWants: fillWants,
-          expiryDate: "expiryDate" in params ? params.expiryDate : 0,
-          restingParams: restingOrderParams,
-          market: market,
-          fillOrKill: params.fillOrKill ? params.fillOrKill : false,
-        },
-        overrides
-      );
->>>>>>> b80333ab
     } else {
       if ("offerId" in params && params.offerId) {
         return this.snipes(
