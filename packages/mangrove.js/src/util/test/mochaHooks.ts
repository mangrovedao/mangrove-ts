--- conflicted
+++ resolved
@@ -19,19 +19,14 @@
 let currentProxyPort = 8546;
 
 export const mochaHooks = {
-<<<<<<< HEAD
   async beforeAllImpl(args: any, hook: any) {
     const provider = new ethers.providers.JsonRpcProvider(hook.server.url);
-=======
-  async beforeAll() {
->>>>>>> 3a40f687
     if (process.env.MOCHA_WORKER_ID) {
       // running in parallel mode - change port
       serverParams.port =
         serverParams.port + 1000 * Number(process.env.MOCHA_WORKER_ID);
       currentProxyPort = serverParams.port + 1;
     }
-<<<<<<< HEAD
     hook.server = await node(args).connect();
 
     // Workaround for https://github.com/foundry-rs/foundry/issues/2884
@@ -50,27 +45,6 @@
       tester: hook.server.accounts[3],
       arbitrager: hook.server.accounts[4],
     };
-=======
-    this.server = await node(serverParams).connect();
-
-    // Workaround for https://github.com/foundry-rs/foundry/issues/2884
-    for (let i = 0; i < 10; i++) {
-      try {
-        await this.server.deploy();
-        break;
-      } catch (e) {
-        console.log("Failed to deploy, retrying...");
-      }
-    }
-    this.accounts = {
-      deployer: this.server.accounts[0],
-      maker: this.server.accounts[1],
-      cleaner: this.server.accounts[2],
-      tester: this.server.accounts[3],
-    };
-
-    const provider = new ethers.providers.JsonRpcProvider(this.server.url);
->>>>>>> 3a40f687
     const devNode = new DevNode(provider);
     // Workaround for https://github.com/foundry-rs/foundry/issues/2884
     for (let i = 0; i < 10; i++) {
@@ -122,22 +96,14 @@
 
   async beforeEachImpl(hook: any) {
     // Create a proxy for each test, and tear down that proxy at the beginning of the next test, before reverting to a prior snapshot
-<<<<<<< HEAD
     if (!hook.proxies) {
       hook.proxies = {
-=======
-    if (!this.proxies) {
-      this.proxies = {
->>>>>>> 3a40f687
+    if (!this.proxies)
         closeCurrentProxy: async () => {
           // Tear down existing proxy - waiting for all outstanding connections to close.
           // Note: anvil could still be processing something when this completes in case its async,
           // Consider probing anvil for completion.
-<<<<<<< HEAD
           const currentProxy = hook.proxies[currentProxyPort];
-=======
-          const currentProxy = this.proxies[currentProxyPort];
->>>>>>> 3a40f687
           if (currentProxy) {
             currentProxy.cancelAll = true;
             const closedDeferred = new Deferred();
@@ -169,11 +135,7 @@
       }
     }
 
-<<<<<<< HEAD
     await hook.proxies.closeCurrentProxy();
-=======
-    await this.proxies.closeCurrentProxy();
->>>>>>> 3a40f687
 
     // Create a new proxy for a new port (in case an outstanding async operation for a previous test sends a request)
     const newProxy = {
@@ -221,19 +183,11 @@
     await hook.server.snapshot();
   },
 
-<<<<<<< HEAD
   async afterAllImpl(hook: any) {
     await hook.proxies.closeCurrentProxy();
 
     if (hook.server.process) {
       hook.server.process.kill();
-=======
-  async afterAll() {
-    await this.proxies.closeCurrentProxy();
-
-    if (this.server.process) {
-      this.server.process.kill();
->>>>>>> 3a40f687
     }
   },
 
