// Unit tests for Trade.ts
import assert from "assert";
import { Big } from "big.js";
import { BigNumber } from "ethers";
import { describe, it } from "mocha";
import {
  anything,
  capture,
  instance,
  mock,
  spy,
  verify,
  when,
} from "ts-mockito";
import { Market, MgvToken } from "../../src";
import { Bigish } from "../../src/types";
import Trade from "../../src/util/trade";

describe("Trade unit tests suite", () => {
  describe("getParamsForBuy", () => {
    it("returns wants as volume, gives as wants*price and fillWants true, when params has price!=null and volume", async function () {
      //Arrange
      const trade = new Trade();
      const spyTrade = spy(trade);
      const price: Bigish = 20;
      const slippage = 3;
      const params: Market.TradeParams = {
        price: price,
        volume: 30,
        slippage: slippage,
      };
      const baseToken = mock(MgvToken);
      const quoteToken = mock(MgvToken);
      when(baseToken.toUnits(anything())).thenReturn(
        BigNumber.from(params.volume)
      );
      when(quoteToken.toUnits(anything()))
        .thenReturn(BigNumber.from(params.price))
        .thenCall((b) => {
          return BigNumber.from(b.toFixed(0));
        });
      when(spyTrade.validateSlippage(slippage)).thenReturn(slippage);

      //Act
      const result = trade.getParamsForBuy(
        params,
        instance(baseToken),
        instance(quoteToken)
      );
      const [wants] = capture(baseToken.toUnits).first();
      const [gives] = capture(quoteToken.toUnits).first();

      //Assert
      const expectedGivesWithoutSlippage = Big(params.volume).mul(price);
      assert.equal(result.wants.eq(BigNumber.from(params.volume)), true);
      assert.equal(
        BigNumber.from(expectedGivesWithoutSlippage.toFixed(0)).eq(
          result.gives.sub(result.givesSlippageAmount)
        ),
        true
      );
      assert.equal(result.gives.eq(BigNumber.from(params.price)), true);
      assert.equal(result.fillWants, true);
      assert.equal(Big(params.volume).eq(wants), true);
      assert.equal(
        expectedGivesWithoutSlippage
          .mul(100 + slippage)
          .div(100)
          .eq(gives),
        true
      );
    });

<<<<<<< HEAD
    it("returns wants as volume, gives as Big(2).pow(256).minus(1) and fillWants true, when params has price===null and volume", async function () {
      //Arrange
      const trade = new Trade();
      const spyTrade = spy(trade);
      const price = null;
      const slippage = 3;
      const params: Market.TradeParams = {
        price: price,
        volume: 30,
        slippage: slippage,
      };
      const baseToken = mock(MgvToken);
      const quoteToken = mock(MgvToken);
      const veryBigNumber = Big(2).pow(256).minus(1);
      when(baseToken.toUnits(anything())).thenReturn(
        BigNumber.from(params.volume)
      );
      when(quoteToken.toUnits(anything())).thenReturn(
        BigNumber.from(veryBigNumber.toFixed(0))
      );
      when(spyTrade.validateSlippage(slippage)).thenReturn(slippage);

      //Act
      const result = trade.getParamsForBuy(
        params,
        instance(baseToken),
        instance(quoteToken)
      );
      const [wants] = capture(baseToken.toUnits).first();
      const [gives] = capture(quoteToken.toUnits).first();

      //Assert
      const expectedGivesWithoutSlippage = veryBigNumber;
      assert.equal(result.wants.eq(BigNumber.from(params.volume)), true);
      assert.equal(
        result.gives.eq(BigNumber.from(veryBigNumber.toFixed(0))),
        true
      );
      assert.equal(result.fillWants, true);
      assert.equal(Big(params.volume).eq(wants), true);
      assert.equal(
        expectedGivesWithoutSlippage
          .mul(100 + slippage)
          .div(100)
          .eq(gives),
        true
      );
      assert.equal(
        BigNumber.from(expectedGivesWithoutSlippage.toFixed(0)).eq(
          result.gives.sub(result.givesSlippageAmount)
        ),
        true
      );
    });

=======
>>>>>>> ffd5f6f1
    it("returns gives as total, wants as gives.div(price) and fillWants false, when params has price!=null and total", async function () {
      //Arrange
      const trade = new Trade();
      const spyTrade = spy(trade);
      const price: Bigish = 20;
      const slippage = 3;
      const params: Market.TradeParams = {
        price: price,
        total: 30,
        slippage: slippage,
      };
      const baseToken = mock(MgvToken);
      const quoteToken = mock(MgvToken);
      when(baseToken.toUnits(anything())).thenReturn(
        BigNumber.from(Big(params.total).div(price).toFixed(0))
      );
      when(quoteToken.toUnits(anything())).thenReturn(
        BigNumber.from(params.total)
      );
      when(spyTrade.validateSlippage(slippage)).thenReturn(slippage);

      //Act
      const result = trade.getParamsForBuy(
        params,
        instance(baseToken),
        instance(quoteToken)
      );
      const [wants] = capture(baseToken.toUnits).first();
      const [gives] = capture(quoteToken.toUnits).first();

      //Assert
      const expectedGivesWithoutSlippage = Big(params.total);
      assert.equal(
        result.gives.eq(BigNumber.from(Big(params.total).toFixed(0))),
        true
      );
      assert.equal(
        result.wants.eq(
          BigNumber.from(Big(params.total).div(price).toFixed(0))
        ),
        true
      );
      assert.equal(result.fillWants, false);
      assert.equal(Big(params.total).div(price).eq(wants), true);
      assert.equal(
        expectedGivesWithoutSlippage
          .mul(100 + slippage)
          .div(100)
          .eq(gives),
        true
      );
      assert.equal(
        BigNumber.from(expectedGivesWithoutSlippage.toFixed(0)).eq(
          result.gives.sub(result.givesSlippageAmount)
        ),
        true
      );
    });

<<<<<<< HEAD
    it("returns gives as total, wants as Big(0) and fillWants false, when params has price===null and total", async function () {
      //Arrange
      const trade = new Trade();
      const spyTrade = spy(trade);
      const price = null;
      const slippage = 3;
      const params: Market.TradeParams = {
        price: price,
        total: 30,
        slippage: slippage,
      };
      const baseToken = mock(MgvToken);
      const quoteToken = mock(MgvToken);
      when(baseToken.toUnits(anything())).thenReturn(
        BigNumber.from(Big(0).toFixed(0))
      );
      when(quoteToken.toUnits(anything())).thenReturn(
        BigNumber.from(params.total)
      );
      when(spyTrade.validateSlippage(slippage)).thenReturn(slippage);

      //Act
      const result = trade.getParamsForBuy(
        params,
        instance(baseToken),
        instance(quoteToken)
      );
      const [wants] = capture(baseToken.toUnits).first();
      const [gives] = capture(quoteToken.toUnits).first();

      //Assert
      const expectedGivesWithoutSlippage = Big(params.total);
      assert.equal(
        result.gives.eq(BigNumber.from(Big(params.total).toFixed(0))),
        true
      );
      assert.equal(result.wants.eq(BigNumber.from(Big(0).toFixed(0))), true);
      assert.equal(result.fillWants, false);
      assert.equal(Big(0).eq(wants), true);
      assert.equal(
        expectedGivesWithoutSlippage
          .mul(100 + slippage)
          .div(100)
          .eq(gives),
        true
      );
      assert.equal(
        BigNumber.from(expectedGivesWithoutSlippage.toFixed(0)).eq(
          result.gives.sub(result.givesSlippageAmount)
        ),
        true
      );
    });

=======
>>>>>>> ffd5f6f1
    it("returns gives as gives, wants as want and fillWants as true, when params has gives and wants, but no fillWants ", async function () {
      //Arrange
      const trade = new Trade();
      const spyTrade = spy(trade);
      const slippage = 3;
      const params: Market.TradeParams = {
        gives: 20,
        wants: 30,
        slippage: slippage,
      };
      const baseToken = mock(MgvToken);
      const quoteToken = mock(MgvToken);
      when(baseToken.toUnits(anything())).thenReturn(
        BigNumber.from(Big(params.wants).toFixed(0))
      );
      when(quoteToken.toUnits(anything())).thenReturn(
        BigNumber.from(Big(params.gives).toFixed(0))
      );
      when(spyTrade.validateSlippage(slippage)).thenReturn(slippage);

      //Act
      const result = trade.getParamsForBuy(
        params,
        instance(baseToken),
        instance(quoteToken)
      );
      const [wants] = capture(baseToken.toUnits).first();
      const [gives] = capture(quoteToken.toUnits).first();

      //Assert
      const expectedGivesWithoutSlippage = Big(params.gives);
      assert.equal(
        result.gives.eq(BigNumber.from(Big(params.gives).toFixed(0))),
        true
      );
      assert.equal(
        result.wants.eq(BigNumber.from(Big(params.wants).toFixed(0))),
        true
      );
      assert.equal(result.fillWants, true);
      assert.equal(Big(params.wants).eq(wants), true);
      assert.equal(
        expectedGivesWithoutSlippage
          .mul(100 + slippage)
          .div(100)
          .eq(gives),
        true
      );
      assert.equal(
        BigNumber.from(expectedGivesWithoutSlippage.toFixed(0)).eq(
          result.gives.sub(result.givesSlippageAmount)
        ),
        true
      );
    });

    it("returns gives as gives, wants as want and fillWants as fillWants, when params has gives, wants and fillWants ", async function () {
      //Arrange
      const trade = new Trade();
      const spyTrade = spy(trade);
      const slippage = 3;
      const params: Market.TradeParams = {
        gives: 20,
        wants: 30,
        fillWants: false,
        slippage: slippage,
      };
      const baseToken = mock(MgvToken);
      const quoteToken = mock(MgvToken);
      when(baseToken.toUnits(anything())).thenReturn(
        BigNumber.from(Big(params.wants).toFixed(0))
      );
      when(quoteToken.toUnits(anything())).thenReturn(
        BigNumber.from(Big(params.gives).toFixed(0))
      );
      when(spyTrade.validateSlippage(slippage)).thenReturn(slippage);

      //Act
      const result = trade.getParamsForBuy(
        params,
        instance(baseToken),
        instance(quoteToken)
      );
      const [wants] = capture(baseToken.toUnits).first();
      const [gives] = capture(quoteToken.toUnits).first();

      //Assert
      const expectedGivesWithoutSlippage = Big(params.gives);
      assert.equal(
        result.gives.eq(BigNumber.from(Big(params.gives).toFixed(0))),
        true
      );
      assert.equal(
        result.wants.eq(BigNumber.from(Big(params.wants).toFixed(0))),
        true
      );
      assert.equal(result.fillWants, params.fillWants);
      assert.equal(Big(params.wants).eq(wants), true);
      assert.equal(
        expectedGivesWithoutSlippage
          .mul(100 + slippage)
          .div(100)
          .eq(gives),
        true
      );
      assert.equal(
        BigNumber.from(expectedGivesWithoutSlippage.toFixed(0)).eq(
          result.gives.sub(result.givesSlippageAmount)
        ),
        true
      );
    });
  });

  describe("getParamsForSell", () => {
    it("returns gives as volume, wants as gives.mul(price) and fillWants false, when params has price!=null and volume", async function () {
      //Arrange
      const trade = new Trade();
      const spyTrade = spy(trade);
      const price: Bigish = 20;
      const slippage = 3;
      const params: Market.TradeParams = {
        price: price,
        volume: 30,
        slippage: slippage,
      };
      const baseToken = mock(MgvToken);
      const quoteToken = mock(MgvToken);
      when(baseToken.toUnits(anything())).thenReturn(
        BigNumber.from(params.volume)
      );
      when(quoteToken.toUnits(anything())).thenReturn(
        BigNumber.from(Big(params.volume).mul(price).toFixed(0))
      );
      when(spyTrade.validateSlippage(slippage)).thenReturn(slippage);

      //Act
      const result = trade.getParamsForSell(
        params,
        instance(baseToken),
        instance(quoteToken)
      );
      const [gives] = capture(baseToken.toUnits).first();
      const [wants] = capture(quoteToken.toUnits).first();

      //Assert
      const expectedWantsWithoutSlippage = Big(params.volume).mul(price);
      assert.equal(
        result.wants.eq(
          BigNumber.from(Big(params.volume).mul(price).toFixed(0))
        ),
        true
      );
      assert.equal(
        BigNumber.from(expectedWantsWithoutSlippage.toFixed(0)).eq(
          result.wants.sub(result.wantsSlippageAmount)
        ),
        true
      );
      assert.equal(result.gives.eq(BigNumber.from(params.volume)), true);
      assert.equal(result.fillWants, false);
      assert.equal(Big(params.volume).eq(gives), true);
      assert.equal(
        expectedWantsWithoutSlippage
          .mul(100 - slippage)
          .div(100)
          .eq(wants),
        true
      );
    });

<<<<<<< HEAD
    it("returns gives as volume, wants as Big(0) and fillWants false, when params has price===null and volume", async function () {
      //Arrange
      const trade = new Trade();
      const spyTrade = spy(trade);
      const price = null;
      const slippage = 3;
      const params: Market.TradeParams = {
        price: price,
        volume: 30,
        slippage: slippage,
      };
      const baseToken = mock(MgvToken);
      const quoteToken = mock(MgvToken);
      when(baseToken.toUnits(anything())).thenReturn(
        BigNumber.from(params.volume)
      );
      when(quoteToken.toUnits(anything())).thenReturn(
        BigNumber.from(Big(0).toFixed(0))
      );
      when(spyTrade.validateSlippage(slippage)).thenReturn(slippage);

      //Act
      const result = trade.getParamsForSell(
        params,
        instance(baseToken),
        instance(quoteToken)
      );
      const [gives] = capture(baseToken.toUnits).first();
      const [wants] = capture(quoteToken.toUnits).first();

      //Assert
      const expectedWantsWithoutSlippage = Big(0);
      assert.equal(result.wants.eq(BigNumber.from(Big(0).toFixed(0))), true);
      assert.equal(
        BigNumber.from(expectedWantsWithoutSlippage.toFixed(0)).eq(
          result.wants.sub(result.wantsSlippageAmount)
        ),
        true
      );
      assert.equal(result.gives.eq(BigNumber.from(params.volume)), true);
      assert.equal(result.fillWants, false);
      assert.equal(Big(params.volume).eq(gives), true);
      assert.equal(
        expectedWantsWithoutSlippage
          .mul(100 - slippage)
          .div(100)
          .eq(wants),
        true
      );
    });

=======
>>>>>>> ffd5f6f1
    it("returns wants as total, gives as wants.div(price) and fillWants true, when params has price!=null and total", async function () {
      //Arrange
      const trade = new Trade();
      const spyTrade = spy(trade);
      const price = 20;
      const slippage = 3;
      const params: Market.TradeParams = {
        price: price,
        total: 30,
        slippage: slippage,
      };
      const baseToken = mock(MgvToken);
      const quoteToken = mock(MgvToken);
      when(quoteToken.toUnits(anything())).thenReturn(
        BigNumber.from(params.total)
      );
      when(baseToken.toUnits(anything())).thenReturn(
        BigNumber.from(Big(params.total).div(price).toFixed(0))
      );
      when(spyTrade.validateSlippage(slippage)).thenReturn(slippage);

      //Act
      const result = trade.getParamsForSell(
        params,
        instance(baseToken),
        instance(quoteToken)
      );
      const [gives] = capture(baseToken.toUnits).first();
      const [wants] = capture(quoteToken.toUnits).first();

      //Assert
      const expectedWantsWithoutSlippage = Big(params.total);
      assert.equal(
        result.wants.eq(BigNumber.from(Big(params.total).toFixed(0))),
        true
      );
      assert.equal(
        BigNumber.from(expectedWantsWithoutSlippage.toFixed(0)).eq(
          result.wants.sub(result.wantsSlippageAmount)
        ),
        true
      );
      assert.equal(
        result.gives.eq(
          BigNumber.from(Big(params.total).div(price).toFixed(0))
        ),
        true
      );
      assert.equal(result.fillWants, true);
      assert.equal(Big(params.total).div(price).eq(gives), true);
      assert.equal(
        expectedWantsWithoutSlippage
          .mul(100 - slippage)
          .div(100)
          .eq(wants),
        true
      );
    });

<<<<<<< HEAD
    it("returns wants as total, gives as Big(2).pow(256).minus(1) and fillWants true, when params has price===null and total", async function () {
      //Arrange
      const trade = new Trade();
      const spyTrade = spy(trade);
      const price = null;
      const slippage = 3;
      const params: Market.TradeParams = {
        price: price,
        total: 30,
        slippage: slippage,
      };
      const baseToken = mock(MgvToken);
      const quoteToken = mock(MgvToken);
      when(quoteToken.toUnits(anything())).thenReturn(
        BigNumber.from(params.total)
      );
      when(baseToken.toUnits(anything())).thenReturn(
        BigNumber.from(Big(2).pow(256).minus(1).toFixed(0))
      );
      when(spyTrade.validateSlippage(slippage)).thenReturn(slippage);

      //Act
      const result = trade.getParamsForSell(
        params,
        instance(baseToken),
        instance(quoteToken)
      );
      const [gives] = capture(baseToken.toUnits).first();
      const [wants] = capture(quoteToken.toUnits).first();

      //Assert
      const expectedWantsWithoutSlippage = Big(params.total);
      assert.equal(
        result.wants.eq(BigNumber.from(Big(params.total).toFixed(0))),
        true
      );
      assert.equal(
        BigNumber.from(expectedWantsWithoutSlippage.toFixed(0)).eq(
          result.wants.sub(result.wantsSlippageAmount)
        ),
        true
      );
      assert.equal(
        result.gives.eq(BigNumber.from(Big(2).pow(256).minus(1).toFixed(0))),
        true
      );
      assert.equal(result.fillWants, true);
      assert.equal(Big(2).pow(256).minus(1).eq(gives), true);
      assert.equal(
        expectedWantsWithoutSlippage
          .mul(100 - slippage)
          .div(100)
          .eq(wants),
        true
      );
    });

=======
>>>>>>> ffd5f6f1
    it("returns wants as wants, gives as gives and fillWants false, when params has wants and gives, but no fillWants", async function () {
      //Arrange
      const trade = new Trade();
      const spyTrade = spy(trade);
      const slippage = 3;
      const params: Market.TradeParams = {
        wants: 20,
        gives: 30,
        slippage: slippage,
      };
      const baseToken = mock(MgvToken);
      const quoteToken = mock(MgvToken);
      when(quoteToken.toUnits(anything())).thenReturn(
        BigNumber.from(params.wants)
      );
      when(baseToken.toUnits(anything())).thenReturn(
        BigNumber.from(params.gives)
      );
      when(spyTrade.validateSlippage(slippage)).thenReturn(slippage);

      //Act
      const result = trade.getParamsForSell(
        params,
        instance(baseToken),
        instance(quoteToken)
      );
      const [gives] = capture(baseToken.toUnits).first();
      const [wants] = capture(quoteToken.toUnits).first();

      //Assert
      const expectedWantsWithoutSlippage = Big(params.wants);
      assert.equal(
        result.wants.eq(BigNumber.from(Big(params.wants).toFixed(0))),
        true
      );

      assert.equal(
        BigNumber.from(expectedWantsWithoutSlippage.toFixed(0)).eq(
          result.wants.sub(result.wantsSlippageAmount)
        ),
        true
      );
      assert.equal(
        result.gives.eq(BigNumber.from(Big(params.gives).toFixed(0))),
        true
      );
      assert.equal(result.fillWants, false);
      assert.equal(Big(params.gives).eq(gives), true);
      assert.equal(
        expectedWantsWithoutSlippage
          .mul(100 - slippage)
          .div(100)
          .eq(wants),
        true
      );
    });

    it("returns wants as wants, gives as gives and fillWants as fillWants, when params has wants, gives and fillWants", async function () {
      //Arrange
      const trade = new Trade();
      const spyTrade = spy(trade);
      const slippage = 3;
      const params: Market.TradeParams = {
        wants: 20,
        gives: 30,
        fillWants: true,
        slippage: slippage,
      };
      const baseToken = mock(MgvToken);
      const quoteToken = mock(MgvToken);
      when(quoteToken.toUnits(anything())).thenReturn(
        BigNumber.from(params.wants)
      );
      when(baseToken.toUnits(anything())).thenReturn(
        BigNumber.from(params.gives)
      );
      when(spyTrade.validateSlippage(slippage)).thenReturn(slippage);

      //Act
      const result = trade.getParamsForSell(
        params,
        instance(baseToken),
        instance(quoteToken)
      );
      const [gives] = capture(baseToken.toUnits).first();
      const [wants] = capture(quoteToken.toUnits).first();

      //Assert
      const expectedWantsWithoutSlippage = Big(params.wants);
      assert.equal(
        result.wants.eq(BigNumber.from(Big(params.wants).toFixed(0))),
        true
      );
      assert.equal(
        BigNumber.from(expectedWantsWithoutSlippage.toFixed(0)).eq(
          result.wants.sub(result.wantsSlippageAmount)
        ),
        true
      );
      assert.equal(
        result.gives.eq(BigNumber.from(Big(params.gives).toFixed(0))),
        true
      );
      assert.equal(result.fillWants, true);
      assert.equal(Big(params.gives).eq(gives), true);
      assert.equal(
        expectedWantsWithoutSlippage
          .mul(100 - slippage)
          .div(100)
          .eq(wants),
        true
      );
    });
  });

  describe("validateSlippage", () => {
    it("returns 0, when slippage is undefined", async function () {
      //Arrange
      const trade = new Trade();
      //Act
      const result = trade.validateSlippage();
      //Assert
      assert.equal(result, 0);
    });

    it("throw error, when slippage is above 100", async function () {
      //Arrange
      const trade = new Trade();
      //Act

      //Assert
      assert.throws(() => trade.validateSlippage(101));
    });

    it("throw error, when slippage is lower than 0", async function () {
      //Arrange
      const trade = new Trade();
      //Act

      //Assert
      assert.throws(() => trade.validateSlippage(-1));
    });

    it("return given slippage, when it is valid", async function () {
      //Arrange
      const trade = new Trade();
      //Act
      const result = trade.validateSlippage(10);
      //Assert
      assert.equal(result, 10);
    });
  });

  describe("isPriceBetter", () => {
    it("Uses “lt“ when ba = asks", async function () {
      // Arrange
      const trade = new Trade();
      const spyTrade = spy(trade);
      const ba = "asks";
      const price = 10;
      const referencePrice = 9;

      //Act
      const result = trade.isPriceBetter(price, referencePrice, ba);

      //Assert
      verify(spyTrade.comparePrices(price, "lt", referencePrice)).once();
      assert.equal(result, false);
    });

    it("Uses “gt“ when ba = bids", async function () {
      // Arrange
      const trade = new Trade();
      const spyTrade = spy(trade);
      const ba = "bids";
      const price = 10;
      const referencePrice = 9;

      //Act
      const result = trade.isPriceBetter(price, referencePrice, ba);

      //Assert
      verify(spyTrade.comparePrices(price, "gt", referencePrice)).once();
      assert.equal(result, true);
    });
  });

  describe("isPriceWorse", () => {
    it("Uses “gt“ when ba = bids", async function () {
      // Arrange
      const trade = new Trade();
      const spyTrade = spy(trade);
      const ba = "bids";
      const price = 10;
      const referencePrice = 9;

      //Act
      const result = trade.isPriceBetter(price, referencePrice, ba);

      //Assert
      verify(spyTrade.comparePrices(price, "gt", referencePrice)).once();
      assert.equal(result, true);
    });

    it("Uses “lt“ when ba = asks", async function () {
      // Arrange
      const trade = new Trade();
      const spyTrade = spy(trade);
      const ba = "asks";
      const price = 10;
      const referencePrice = 9;

      //Act
      const result = trade.isPriceBetter(price, referencePrice, ba);

      //Assert
      verify(spyTrade.comparePrices(price, "lt", referencePrice)).once();
      assert.equal(result, false);
    });
  });

  describe("comparePrices", () => {
    it("returns true, when price < referencePrice and compare is “lt“", async function () {
      // Arrange
      const trade = new Trade();
      const price = 10;
      const referencePrice = 11;

      //Act
      const result = trade.comparePrices(price, "lt", referencePrice);

      //Assert
      assert.equal(result, true);
    });

    it("returns false, when price > referencePrice and compare is “lt“", async function () {
      // Arrange
      const trade = new Trade();
      const price = 10;
      const referencePrice = 9;

      //Act
      const result = trade.comparePrices(price, "lt", referencePrice);

      //Assert
      assert.equal(result, false);
    });

    it("returns false, when price = referencePrice and compare is “lt“", async function () {
      // Arrange
      const trade = new Trade();
      const price = 10;
      const referencePrice = 10;

      //Act
      const result = trade.comparePrices(price, "lt", referencePrice);

      //Assert
      assert.equal(result, false);
    });

    it("returns true, when price < referencePrice and compare is “gt“", async function () {
      // Arrange
      const trade = new Trade();
      const price = 10;
      const referencePrice = 11;

      //Act
      const result = trade.comparePrices(price, "gt", referencePrice);

      //Assert
      assert.equal(result, false);
    });

    it("returns false, when price > referencePrice and compare is “gt“", async function () {
      // Arrange
      const trade = new Trade();
      const price = 10;
      const referencePrice = 9;

      //Act
      const result = trade.comparePrices(price, "gt", referencePrice);

      //Assert
      assert.equal(result, true);
    });

    it("returns false, when price = referencePrice and compare is “gt“", async function () {
      // Arrange
      const trade = new Trade();
      const price = 10;
      const referencePrice = 10;

      //Act
      const result = trade.comparePrices(price, "gt", referencePrice);

      //Assert
      assert.equal(result, false);
    });
  });
});<|MERGE_RESOLUTION|>--- conflicted
+++ resolved
@@ -71,26 +71,24 @@
       );
     });
 
-<<<<<<< HEAD
-    it("returns wants as volume, gives as Big(2).pow(256).minus(1) and fillWants true, when params has price===null and volume", async function () {
-      //Arrange
-      const trade = new Trade();
-      const spyTrade = spy(trade);
-      const price = null;
+    it("returns gives as total, wants as gives.div(price) and fillWants false, when params has price!=null and total", async function () {
+      //Arrange
+      const trade = new Trade();
+      const spyTrade = spy(trade);
+      const price: Bigish = 20;
       const slippage = 3;
       const params: Market.TradeParams = {
         price: price,
-        volume: 30,
-        slippage: slippage,
-      };
-      const baseToken = mock(MgvToken);
-      const quoteToken = mock(MgvToken);
-      const veryBigNumber = Big(2).pow(256).minus(1);
-      when(baseToken.toUnits(anything())).thenReturn(
-        BigNumber.from(params.volume)
+        total: 30,
+        slippage: slippage,
+      };
+      const baseToken = mock(MgvToken);
+      const quoteToken = mock(MgvToken);
+      when(baseToken.toUnits(anything())).thenReturn(
+        BigNumber.from(Big(params.total).div(price).toFixed(0))
       );
       when(quoteToken.toUnits(anything())).thenReturn(
-        BigNumber.from(veryBigNumber.toFixed(0))
+        BigNumber.from(params.total)
       );
       when(spyTrade.validateSlippage(slippage)).thenReturn(slippage);
 
@@ -104,14 +102,19 @@
       const [gives] = capture(quoteToken.toUnits).first();
 
       //Assert
-      const expectedGivesWithoutSlippage = veryBigNumber;
-      assert.equal(result.wants.eq(BigNumber.from(params.volume)), true);
-      assert.equal(
-        result.gives.eq(BigNumber.from(veryBigNumber.toFixed(0))),
-        true
-      );
-      assert.equal(result.fillWants, true);
-      assert.equal(Big(params.volume).eq(wants), true);
+      const expectedGivesWithoutSlippage = Big(params.total);
+      assert.equal(
+        result.gives.eq(BigNumber.from(Big(params.total).toFixed(0))),
+        true
+      );
+      assert.equal(
+        result.wants.eq(
+          BigNumber.from(Big(params.total).div(price).toFixed(0))
+        ),
+        true
+      );
+      assert.equal(result.fillWants, false);
+      assert.equal(Big(params.total).div(price).eq(wants), true);
       assert.equal(
         expectedGivesWithoutSlippage
           .mul(100 + slippage)
@@ -127,124 +130,6 @@
       );
     });
 
-=======
->>>>>>> ffd5f6f1
-    it("returns gives as total, wants as gives.div(price) and fillWants false, when params has price!=null and total", async function () {
-      //Arrange
-      const trade = new Trade();
-      const spyTrade = spy(trade);
-      const price: Bigish = 20;
-      const slippage = 3;
-      const params: Market.TradeParams = {
-        price: price,
-        total: 30,
-        slippage: slippage,
-      };
-      const baseToken = mock(MgvToken);
-      const quoteToken = mock(MgvToken);
-      when(baseToken.toUnits(anything())).thenReturn(
-        BigNumber.from(Big(params.total).div(price).toFixed(0))
-      );
-      when(quoteToken.toUnits(anything())).thenReturn(
-        BigNumber.from(params.total)
-      );
-      when(spyTrade.validateSlippage(slippage)).thenReturn(slippage);
-
-      //Act
-      const result = trade.getParamsForBuy(
-        params,
-        instance(baseToken),
-        instance(quoteToken)
-      );
-      const [wants] = capture(baseToken.toUnits).first();
-      const [gives] = capture(quoteToken.toUnits).first();
-
-      //Assert
-      const expectedGivesWithoutSlippage = Big(params.total);
-      assert.equal(
-        result.gives.eq(BigNumber.from(Big(params.total).toFixed(0))),
-        true
-      );
-      assert.equal(
-        result.wants.eq(
-          BigNumber.from(Big(params.total).div(price).toFixed(0))
-        ),
-        true
-      );
-      assert.equal(result.fillWants, false);
-      assert.equal(Big(params.total).div(price).eq(wants), true);
-      assert.equal(
-        expectedGivesWithoutSlippage
-          .mul(100 + slippage)
-          .div(100)
-          .eq(gives),
-        true
-      );
-      assert.equal(
-        BigNumber.from(expectedGivesWithoutSlippage.toFixed(0)).eq(
-          result.gives.sub(result.givesSlippageAmount)
-        ),
-        true
-      );
-    });
-
-<<<<<<< HEAD
-    it("returns gives as total, wants as Big(0) and fillWants false, when params has price===null and total", async function () {
-      //Arrange
-      const trade = new Trade();
-      const spyTrade = spy(trade);
-      const price = null;
-      const slippage = 3;
-      const params: Market.TradeParams = {
-        price: price,
-        total: 30,
-        slippage: slippage,
-      };
-      const baseToken = mock(MgvToken);
-      const quoteToken = mock(MgvToken);
-      when(baseToken.toUnits(anything())).thenReturn(
-        BigNumber.from(Big(0).toFixed(0))
-      );
-      when(quoteToken.toUnits(anything())).thenReturn(
-        BigNumber.from(params.total)
-      );
-      when(spyTrade.validateSlippage(slippage)).thenReturn(slippage);
-
-      //Act
-      const result = trade.getParamsForBuy(
-        params,
-        instance(baseToken),
-        instance(quoteToken)
-      );
-      const [wants] = capture(baseToken.toUnits).first();
-      const [gives] = capture(quoteToken.toUnits).first();
-
-      //Assert
-      const expectedGivesWithoutSlippage = Big(params.total);
-      assert.equal(
-        result.gives.eq(BigNumber.from(Big(params.total).toFixed(0))),
-        true
-      );
-      assert.equal(result.wants.eq(BigNumber.from(Big(0).toFixed(0))), true);
-      assert.equal(result.fillWants, false);
-      assert.equal(Big(0).eq(wants), true);
-      assert.equal(
-        expectedGivesWithoutSlippage
-          .mul(100 + slippage)
-          .div(100)
-          .eq(gives),
-        true
-      );
-      assert.equal(
-        BigNumber.from(expectedGivesWithoutSlippage.toFixed(0)).eq(
-          result.gives.sub(result.givesSlippageAmount)
-        ),
-        true
-      );
-    });
-
-=======
->>>>>>> ffd5f6f1
     it("returns gives as gives, wants as want and fillWants as true, when params has gives and wants, but no fillWants ", async function () {
       //Arrange
       const trade = new Trade();
@@ -416,25 +301,24 @@
       );
     });
 
-<<<<<<< HEAD
-    it("returns gives as volume, wants as Big(0) and fillWants false, when params has price===null and volume", async function () {
-      //Arrange
-      const trade = new Trade();
-      const spyTrade = spy(trade);
-      const price = null;
+    it("returns wants as total, gives as wants.div(price) and fillWants true, when params has price!=null and total", async function () {
+      //Arrange
+      const trade = new Trade();
+      const spyTrade = spy(trade);
+      const price = 20;
       const slippage = 3;
       const params: Market.TradeParams = {
         price: price,
-        volume: 30,
-        slippage: slippage,
-      };
-      const baseToken = mock(MgvToken);
-      const quoteToken = mock(MgvToken);
-      when(baseToken.toUnits(anything())).thenReturn(
-        BigNumber.from(params.volume)
-      );
+        total: 30,
+        slippage: slippage,
+      };
+      const baseToken = mock(MgvToken);
+      const quoteToken = mock(MgvToken);
       when(quoteToken.toUnits(anything())).thenReturn(
-        BigNumber.from(Big(0).toFixed(0))
+        BigNumber.from(params.total)
+      );
+      when(baseToken.toUnits(anything())).thenReturn(
+        BigNumber.from(Big(params.total).div(price).toFixed(0))
       );
       when(spyTrade.validateSlippage(slippage)).thenReturn(slippage);
 
@@ -448,17 +332,25 @@
       const [wants] = capture(quoteToken.toUnits).first();
 
       //Assert
-      const expectedWantsWithoutSlippage = Big(0);
-      assert.equal(result.wants.eq(BigNumber.from(Big(0).toFixed(0))), true);
+      const expectedWantsWithoutSlippage = Big(params.total);
+      assert.equal(
+        result.wants.eq(BigNumber.from(Big(params.total).toFixed(0))),
+        true
+      );
       assert.equal(
         BigNumber.from(expectedWantsWithoutSlippage.toFixed(0)).eq(
           result.wants.sub(result.wantsSlippageAmount)
         ),
         true
       );
-      assert.equal(result.gives.eq(BigNumber.from(params.volume)), true);
-      assert.equal(result.fillWants, false);
-      assert.equal(Big(params.volume).eq(gives), true);
+      assert.equal(
+        result.gives.eq(
+          BigNumber.from(Big(params.total).div(price).toFixed(0))
+        ),
+        true
+      );
+      assert.equal(result.fillWants, true);
+      assert.equal(Big(params.total).div(price).eq(gives), true);
       assert.equal(
         expectedWantsWithoutSlippage
           .mul(100 - slippage)
@@ -468,127 +360,6 @@
       );
     });
 
-=======
->>>>>>> ffd5f6f1
-    it("returns wants as total, gives as wants.div(price) and fillWants true, when params has price!=null and total", async function () {
-      //Arrange
-      const trade = new Trade();
-      const spyTrade = spy(trade);
-      const price = 20;
-      const slippage = 3;
-      const params: Market.TradeParams = {
-        price: price,
-        total: 30,
-        slippage: slippage,
-      };
-      const baseToken = mock(MgvToken);
-      const quoteToken = mock(MgvToken);
-      when(quoteToken.toUnits(anything())).thenReturn(
-        BigNumber.from(params.total)
-      );
-      when(baseToken.toUnits(anything())).thenReturn(
-        BigNumber.from(Big(params.total).div(price).toFixed(0))
-      );
-      when(spyTrade.validateSlippage(slippage)).thenReturn(slippage);
-
-      //Act
-      const result = trade.getParamsForSell(
-        params,
-        instance(baseToken),
-        instance(quoteToken)
-      );
-      const [gives] = capture(baseToken.toUnits).first();
-      const [wants] = capture(quoteToken.toUnits).first();
-
-      //Assert
-      const expectedWantsWithoutSlippage = Big(params.total);
-      assert.equal(
-        result.wants.eq(BigNumber.from(Big(params.total).toFixed(0))),
-        true
-      );
-      assert.equal(
-        BigNumber.from(expectedWantsWithoutSlippage.toFixed(0)).eq(
-          result.wants.sub(result.wantsSlippageAmount)
-        ),
-        true
-      );
-      assert.equal(
-        result.gives.eq(
-          BigNumber.from(Big(params.total).div(price).toFixed(0))
-        ),
-        true
-      );
-      assert.equal(result.fillWants, true);
-      assert.equal(Big(params.total).div(price).eq(gives), true);
-      assert.equal(
-        expectedWantsWithoutSlippage
-          .mul(100 - slippage)
-          .div(100)
-          .eq(wants),
-        true
-      );
-    });
-
-<<<<<<< HEAD
-    it("returns wants as total, gives as Big(2).pow(256).minus(1) and fillWants true, when params has price===null and total", async function () {
-      //Arrange
-      const trade = new Trade();
-      const spyTrade = spy(trade);
-      const price = null;
-      const slippage = 3;
-      const params: Market.TradeParams = {
-        price: price,
-        total: 30,
-        slippage: slippage,
-      };
-      const baseToken = mock(MgvToken);
-      const quoteToken = mock(MgvToken);
-      when(quoteToken.toUnits(anything())).thenReturn(
-        BigNumber.from(params.total)
-      );
-      when(baseToken.toUnits(anything())).thenReturn(
-        BigNumber.from(Big(2).pow(256).minus(1).toFixed(0))
-      );
-      when(spyTrade.validateSlippage(slippage)).thenReturn(slippage);
-
-      //Act
-      const result = trade.getParamsForSell(
-        params,
-        instance(baseToken),
-        instance(quoteToken)
-      );
-      const [gives] = capture(baseToken.toUnits).first();
-      const [wants] = capture(quoteToken.toUnits).first();
-
-      //Assert
-      const expectedWantsWithoutSlippage = Big(params.total);
-      assert.equal(
-        result.wants.eq(BigNumber.from(Big(params.total).toFixed(0))),
-        true
-      );
-      assert.equal(
-        BigNumber.from(expectedWantsWithoutSlippage.toFixed(0)).eq(
-          result.wants.sub(result.wantsSlippageAmount)
-        ),
-        true
-      );
-      assert.equal(
-        result.gives.eq(BigNumber.from(Big(2).pow(256).minus(1).toFixed(0))),
-        true
-      );
-      assert.equal(result.fillWants, true);
-      assert.equal(Big(2).pow(256).minus(1).eq(gives), true);
-      assert.equal(
-        expectedWantsWithoutSlippage
-          .mul(100 - slippage)
-          .div(100)
-          .eq(wants),
-        true
-      );
-    });
-
-=======
->>>>>>> ffd5f6f1
     it("returns wants as wants, gives as gives and fillWants false, when params has wants and gives, but no fillWants", async function () {
       //Arrange
       const trade = new Trade();
