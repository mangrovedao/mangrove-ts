--- conflicted
+++ resolved
@@ -1064,7 +1064,7 @@
     expect(result.summary.got.toNumber()).to.be.equal(0);
     expect(result.summary.gave.toNumber()).to.be.equal(0);
 
-    expect(result.summary.penalty.toNumber()).to.be.equal(0.000095482);
+    expect(result.summary.penalty.toNumber()).to.be.equal(0.00009591);
     expect(result.summary.feePaid.toNumber()).to.be.equal(0);
 
     // Verify book gets updated to reflect offers have failed and are removed
@@ -1302,205 +1302,4 @@
 
     await done.promise;
   });
-<<<<<<< HEAD
-});
-
-describe("Market unit tests suite", () => {
-  describe("getGivesWantsForVolumeAtPrice", () => {
-    it("return gives = volume && wants = volume*price for undefined type", async function () {
-      // Arrange
-      const volume = Big(12);
-      const price = Big(13);
-      // Act
-      const { gives, wants } = Market.getGivesWantsForVolumeAtPrice(
-        "asks",
-        volume,
-        price
-      );
-      // Assert
-      assert.equal(volume, gives);
-      assert.ok(volume.mul(price).eq(wants));
-    });
-
-    it("return gives = volume*price && wants = volume for undefined type", async function () {
-      // Arrange
-      const volume = Big(12);
-      const price = Big(13);
-      // Act
-      const { gives, wants } = Market.getGivesWantsForVolumeAtPrice(
-        "bids",
-        volume,
-        price
-      );
-      // Assert
-      assert.equal(volume, wants);
-      assert.ok(volume.mul(price).eq(gives));
-    });
-  });
-
-  describe("getGivesForPrice", () => {
-    it("returns wants divided by price", async function () {
-      // Arrange
-      const wants = Big(12);
-      const price = Big(13);
-      // Act
-      const result = Market.getGivesForPrice("asks", wants, price);
-      // Assert
-      assert.ok(wants.div(price).eq(result));
-    });
-    it("returns wants multiplied by price", async function () {
-      // Arrange
-      const wants = Big(12);
-      const price = Big(13);
-      // Act
-      const result = Market.getGivesForPrice("bids", wants, price);
-      // Assert
-      assert.ok(wants.mul(price).eq(result));
-    });
-  });
-
-  describe("getWantsForPrice", () => {
-    it("returns gives multipled by price", async function () {
-      // Arrange
-      const gives = Big(12);
-      const price = Big(13);
-      // Act
-      const result = Market.getWantsForPrice("asks", gives, price);
-      // Assert
-      assert.ok(gives.mul(price).eq(result));
-    });
-    it("returns wants divided by price", async function () {
-      // Arrange
-      const wants = Big(12);
-      const price = Big(13);
-      // Act
-      const result = Market.getWantsForPrice("bids", wants, price);
-      // Assert
-      assert.ok(wants.div(price).eq(result));
-    });
-  });
-
-  describe("getPrice", () => {
-    it("returns quoteVolume divided by baseVolume", async function () {
-      // Arrange
-      const gives = Big(12);
-      const wants = Big(13);
-      // Act
-      const result = Market.getPrice("bids", gives, wants);
-      // Assert
-      assert.ok(gives.div(wants).eq(result));
-    });
-  });
-
-  describe("getBaseQuoteVolumes", () => {
-    it("returns gives as baseVolume and wants as quoteVolume", async function () {
-      // Arrange
-      const gives = Big(12);
-      const wants = Big(13);
-      // Act
-      const result = Market.getBaseQuoteVolumes("asks", gives, wants);
-      // Assert
-      assert.ok(gives.eq(result.baseVolume));
-      assert.ok(wants.eq(result.quoteVolume));
-    });
-    it("returns gives as quoteVolume and wants as baseVolume", async function () {
-      // Arrange
-      const gives = Big(12);
-      const wants = Big(13);
-      // Act
-      const result = Market.getBaseQuoteVolumes("bids", gives, wants);
-      // Assert
-      assert.ok(gives.eq(result.quoteVolume));
-      assert.ok(wants.eq(result.baseVolume));
-    });
-  });
-
-  describe("getDisplayDecimalsForPriceDifferences", () => {
-    function makeOfferWithPrice(price: number) {
-      return {
-        id: 0,
-        prev: undefined,
-        next: undefined,
-        gasprice: 1,
-        maker: "",
-        gasreq: 1,
-        offer_gasbase: 1,
-        wants: Big(1),
-        gives: Big(1),
-        volume: Big(1),
-        price: Big(price),
-      };
-    }
-
-    function makeOffersWithPrices(...prices: number[]): Market.Offer[] {
-      return prices.map(makeOfferWithPrice);
-    }
-
-    it("returns no decimals for empty list", async function () {
-      const offers = makeOffersWithPrices();
-      expect(Market.getDisplayDecimalsForPriceDifferences(offers)).to.equal(0);
-    });
-
-    it("returns no decimals for list with one offer", async function () {
-      const offers = makeOffersWithPrices(1);
-      expect(Market.getDisplayDecimalsForPriceDifferences(offers)).to.equal(0);
-    });
-
-    it("returns no decimals for list with offers with same price", async function () {
-      const offers = makeOffersWithPrices(1, 1);
-      expect(Market.getDisplayDecimalsForPriceDifferences(offers)).to.equal(0);
-    });
-
-    it("returns no decimals when price differences are integers", async function () {
-      const offers = makeOffersWithPrices(1, 2);
-      expect(Market.getDisplayDecimalsForPriceDifferences(offers)).to.equal(0);
-    });
-
-    it("returns one decimal when difference is 0.1", async function () {
-      const offers = makeOffersWithPrices(1, 1.1);
-      expect(Market.getDisplayDecimalsForPriceDifferences(offers)).to.equal(1);
-    });
-
-    it("returns one decimal when difference is 0.9999999", async function () {
-      const offers = makeOffersWithPrices(1, 1.9999999);
-      expect(Market.getDisplayDecimalsForPriceDifferences(offers)).to.equal(1);
-    });
-
-    it("returns one decimal when difference is -0.1", async function () {
-      const offers = makeOffersWithPrices(1, 0.9);
-      expect(Market.getDisplayDecimalsForPriceDifferences(offers)).to.equal(1);
-    });
-
-    it("returns one decimal when difference is -0.9999999", async function () {
-      const offers = makeOffersWithPrices(1, 0.1111111);
-      expect(Market.getDisplayDecimalsForPriceDifferences(offers)).to.equal(1);
-    });
-
-    it("returns 7 decimals when difference is 1e-7", async function () {
-      const offers = makeOffersWithPrices(1, 1 + 1e-7);
-      expect(Market.getDisplayDecimalsForPriceDifferences(offers)).to.equal(7);
-    });
-
-    it("returns 7 decimals when difference is 9e-7", async function () {
-      const offers = makeOffersWithPrices(1, 1 + 9e-7);
-      expect(Market.getDisplayDecimalsForPriceDifferences(offers)).to.equal(7);
-    });
-
-    it("returns 7 decimals when difference is 9e-7", async function () {
-      const offers = makeOffersWithPrices(1, 1 + 9e-7);
-      expect(Market.getDisplayDecimalsForPriceDifferences(offers)).to.equal(7);
-    });
-
-    it("returns the decimals for the first difference when that is smallest", async function () {
-      const offers = makeOffersWithPrices(1.19, 1.2, 1.3);
-      expect(Market.getDisplayDecimalsForPriceDifferences(offers)).to.equal(2);
-    });
-
-    it("returns the decimals for the last difference when that is smallest", async function () {
-      const offers = makeOffersWithPrices(1.1, 1.3, 1.31);
-      expect(Market.getDisplayDecimalsForPriceDifferences(offers)).to.equal(2);
-    });
-  });
-=======
->>>>>>> 9b5b5fda
 });