--- conflicted
+++ resolved
@@ -27,10 +27,7 @@
 !.yarn/sdks
 !.yarn/versions
 .pnp.*
-<<<<<<< HEAD
 
 # js tests state dumps
 **/mangroveJsTestServerState.dump
-=======
-merged.info
->>>>>>> c49ff10a
+merged.info