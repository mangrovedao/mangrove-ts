import * as ethers from "ethers";
import { Bigish, typechain } from "../types";

import * as KandelTypes from "../types/typechain/GeometricKandel";

import Big from "big.js";
import Market from "../market";
import UnitCalculations from "../util/unitCalculations";
import LiquidityProvider from "../liquidityProvider";
import { ApproveArgs } from "../mgvtoken";
import KandelStatus, { OffersWithPrices } from "./kandelStatus";
import KandelDistributionHelper, {
  OffersWithGives,
} from "./kandelDistributionHelper";
import KandelDistributionGenerator from "./kandelDistributionGenerator";
import KandelDistribution, { OfferDistribution } from "./kandelDistribution";
import OfferLogic from "../offerLogic";
import KandelConfiguration from "./kandelConfiguration";
import KandelSeeder from "./kandelSeeder";
import KandelLib from "./kandelLib";

/**
 * @notice Parameters for a Kandel instance.
 * @param gasprice The gas price used when provisioning offers.
 * @param gasreq The gas required to execute a trade.
 * @param baseQuoteTickOffset The number of ticks to jump between two price points - this gives the geometric progression. Should be >=1.
 * @param stepSize The step size used when transporting funds from an offer to its dual. Should be >=1.
 * @param pricePoints The number of price points. Should be >=2.
 */
export type KandelParameters = {
  gasprice: number;
  gasreq: number;
  baseQuoteTickOffset: number;
  stepSize: number;
  pricePoints: number;
};

/**
 * @notice Parameters for a Kandel instance where provided properties override current values. Note that baseQuoteTickOffset and pricePoints are normally provided via the KandelDistribution.
 * @see KandelParameters for more information.
 * @remarks Cannot simply be Partial<KandelParameters> due to Big vs Bigish.
 */
export type KandelParameterOverrides = {
  gasprice?: number;
  gasreq?: number;
  baseQuoteTickOffset?: number;
  stepSize?: number;
  pricePoints?: number;
};

/** @title Management of a single Kandel instance. */
class KandelInstance {
  kandel: typechain.GeometricKandel;
  address: string;
  market: Market;
  generator: KandelDistributionGenerator;
  status: KandelStatus;
  configuration: KandelConfiguration;
  seeder: KandelSeeder;

  /** Expose logic relevant for all offer logic implementations, including Kandel.  */
  offerLogic: OfferLogic;

  /** Creates a KandelInstance object to interact with a Kandel strategy on Mangrove.
   * @param params The parameters used to create an instance.
   * @param params.address The address of the Kandel instance.
   * @param params.signer The signer used to interact with the Kandel instance.
   * @param params.market The market used by the Kandel instance or a factory function to create the market.
   * @returns A new KandelInstance.
   * @dev If a factory function is provided for the market, then remember to disconnect market when no longer needed.
   */
  public static async create(params: {
    address: string;
    signer: ethers.Signer;
    market:
      | Market
      | ((
          baseAddress: string,
          quoteAddress: string,
          tickSpacing: Bigish
        ) => Promise<Market>);
  }) {
    const kandel = typechain.GeometricKandel__factory.connect(
      params.address,
      params.signer
    );

    const market =
      typeof params.market === "function"
        ? await params.market(
            await kandel.BASE(),
            await kandel.QUOTE(),
            (await kandel.TICK_SPACING()).toString()
          )
        : params.market;

    const offerLogic = new OfferLogic(
      market.mgv,
      params.address,
      params.signer
    );

    const distributionHelper = new KandelDistributionHelper(
      market.base.decimals,
      market.quote.decimals
    );

    const kandelLib = new KandelLib({
      address: market.mgv.getAddress("KandelLib"),
      signer: params.signer,
      baseDecimals: market.base.decimals,
      quoteDecimals: market.quote.decimals,
    });
    const generator = new KandelDistributionGenerator(
      distributionHelper,
      kandelLib
    );
    return new KandelInstance({
      address: params.address,
      market,
      kandel,
      kandelStatus: new KandelStatus(distributionHelper),
      generator,
      offerLogic,
      configuration: new KandelConfiguration(),
      seeder: new KandelSeeder(market.mgv),
    });
  }

  /** Constructor. @see create */
  private constructor(params: {
    address: string;
    kandel: typechain.GeometricKandel;
    market: Market;
    kandelStatus: KandelStatus;
    generator: KandelDistributionGenerator;
    offerLogic: OfferLogic;
    configuration: KandelConfiguration;
    seeder: KandelSeeder;
  }) {
    this.address = params.address;
    this.kandel = params.kandel;
    this.market = params.market;
    this.status = params.kandelStatus;
    this.generator = params.generator;
    this.offerLogic = params.offerLogic;
    this.configuration = params.configuration;
    this.seeder = params.seeder;
  }

  /** Gets the base of the market Kandel is making  */
  public getBase() {
    return this.market.base;
  }

  /** Gets the quote of the market Kandel is making  */
  public getQuote() {
    return this.market.quote;
  }

  /** Gets the tick spacing of the market Kandel is making  */
  public getTickSpacing() {
    return this.market.tickSpacing;
  }

  /** Retrieves the identifier of this contract's reserve when using a router */
  public async getReserveId() {
    return await this.kandel.RESERVE_ID();
  }

  /** Retrieves the total balance available for this Kandel instance of the offered token for the given offer type.
   * @param offerType The offer type.
   * @returns The balance of the asset.
   * @remarks with liquidity sharing and a router, this will be shared among other Kandel instances.
   */
  public async getBalance(offerType: Market.BA) {
    const x = await this.kandel.reserveBalance(this.offerTypeToUint(offerType));
    return this.getOutboundToken(offerType).fromUnits(x);
  }

  /** Retrieves the amount of liquidity that is available for the Kandel instance but not offered by the given offer type.
   * @param offerType The offer type.
   * @returns the unpublished liquidity.
   * @remarks with liquidity sharing and a router, the balance will be shared among other Kandel instances and the unpublished can be seen as a buffer.
   */
  public async getUnpublished(offerType: Market.BA) {
    const x = await this.kandel.pending(this.offerTypeToUint(offerType));
    return this.getOutboundToken(offerType).fromUnits(x);
  }

  /** Retrieves the total offered volume for the offer type for this Kandel instance.
   * @param offerType The offer type.
   * @returns The offered volume.
   */
  public async getOfferedVolume(offerType: Market.BA) {
    const x = await this.kandel.offeredVolume(this.offerTypeToUint(offerType));
    return this.getOutboundToken(offerType).fromUnits(x);
  }

  /** Retrieves the current Kandel parameters */
  public async getParameters(): Promise<KandelParameters> {
    const params = await this.kandel.params();
    const baseQuoteTickOffset = await this.kandel.baseQuoteTickOffset();
    return {
      gasprice: params.gasprice,
      gasreq: params.gasreq,
<<<<<<< HEAD
      baseQuoteTickOffset: baseQuoteTickOffset.toNumber(),
      stepSize: params.stepSize.toNumber(),
      pricePoints: params.pricePoints.toNumber(),
=======
      stepSize: params.stepSize,
      pricePoints: params.pricePoints,
>>>>>>> af943aa5
    };
  }

  /** Convert public Kandel parameters to internal representation.
   * @param parameters The Kandel parameters.
   * @returns The raw parameters using internal representation.
   */
  private getRawParameters(parameters: KandelParameters) {
    return {
      gasprice: parameters.gasprice,
      gasreq: parameters.gasreq,
      baseQuoteTickOffset: parameters.baseQuoteTickOffset,
      stepSize: parameters.stepSize,
      pricePoints: parameters.pricePoints,
    };
  }

  /** Gets new Kandel parameters based on current and some overrides.
   * @param parameters The Kandel parameters to override, those left out will keep their current value.
   * @param distributionBaseQuoteTickOffset The number of ticks to jump between two price points - this gives the geometric progression.
   * @param distributionPricePoints The number of price points of the Kandel distribution.
   * @returns The new Kandel parameters.
   * @remarks base quote tick offset and price points provided in the parameters must match a provided distribution.
   */
  public async getParametersWithOverrides(
    parameters: KandelParameterOverrides,
    distributionBaseQuoteTickOffset?: number,
    distributionPricePoints?: number
  ): Promise<KandelParameters> {
    const current = await this.getParameters();
    if (
      parameters.baseQuoteTickOffset != null ||
      distributionBaseQuoteTickOffset != null
    ) {
      if (
        parameters.baseQuoteTickOffset != null &&
        distributionBaseQuoteTickOffset != null &&
        !ethers.BigNumber.from(parameters.baseQuoteTickOffset).eq(
          distributionBaseQuoteTickOffset
        )
      ) {
        throw Error(
          "baseQuoteTickOffset in parameter overrides does not match the baseQuoteTickOffset of the distribution."
        );
      }
      current.baseQuoteTickOffset =
        parameters.baseQuoteTickOffset ??
        distributionBaseQuoteTickOffset ??
        current.baseQuoteTickOffset;
    }
    if (parameters.gasprice) {
      current.gasprice = parameters.gasprice;
    }
    if (parameters.gasreq) {
      current.gasreq = parameters.gasreq;
    }
    if (parameters.stepSize) {
      current.stepSize = parameters.stepSize;
    }
    if (parameters.pricePoints != null || distributionPricePoints != null) {
      if (
        parameters.pricePoints != null &&
        distributionPricePoints != null &&
        parameters.pricePoints != distributionPricePoints
      ) {
        throw Error(
          "pricePoints in parameter overrides does not match the pricePoints of the distribution."
        );
      }

      current.pricePoints =
        parameters.pricePoints ??
        distributionPricePoints ??
        current.pricePoints;
    }
    return current;
  }

  /** Converts an offer type to internal representation.
   * @param offerType The offer type.
   * @returns The internal representation.
   */
  private offerTypeToUint(offerType: Market.BA): number {
    return offerType == "bids" ? 0 : 1;
  }

  /** Converts a internal offer type representation to enum.
   * @param offerType The internal offer type.
   * @returns The offer type enum.
   */
  private UintToOfferType(offerType: number): Market.BA {
    return offerType == 0 ? "bids" : "asks";
  }

  /** Gets the outbound token for bids/asks.
   * @param offerType The bid/ask identifier.
   * @returns The outbound token.
   */
  public getOutboundToken(offerType: Market.BA) {
    return offerType == "asks" ? this.market.base : this.market.quote;
  }

  /** Gets the Mangrove offer id for a Kandel index.
   * @param offerType The bid/ask identifier.
   * @param index The Kandel index.
   * @returns The Mangrove offer id.
   */
  public async getOfferIdAtIndex(offerType: Market.BA, index: number) {
    return (
      await this.kandel.offerIdOfIndex(this.offerTypeToUint(offerType), index)
    ).toNumber();
  }

  /** Gets the Kandel index for a Mangrove offer id.
   * @param offerType The bid/ask identifier.
   * @param offerId The Mangrove offer id.
   * @returns The Kandel index.
   */
  public async getIndexOfOfferId(offerType: Market.BA, offerId: number) {
    return (
      await this.kandel.indexOfOfferId(this.offerTypeToUint(offerType), offerId)
    ).toNumber();
  }

  /** Convert public Kandel distribution to internal representation.
   * @param distribution The Kandel distribution.
   * @returns The internal representation of the Kandel distribution.
   */
  public getRawDistribution(distribution: OfferDistribution) {
    const rawDistribution: KandelTypes.DirectWithBidsAndAsksDistribution.DistributionStruct =
      {
        bids: distribution.bids.map((o) => ({
          gives: this.market.quote.toUnits(o.gives),
          index: o.index,
          tick: o.tick,
        })),
        asks: distribution.asks.map((o) => ({
          gives: this.market.base.toUnits(o.gives),
          index: o.index,
          tick: o.tick,
        })),
      };

    return rawDistribution;
  }

  /** Retrieves the Mangrove offer ids for all offers.
   * @returns The Mangrove offer ids for all offers along with their offer type and Kandel index.
   */
  public async getOfferIds() {
    return (
      await this.kandel.queryFilter(this.kandel.filters.SetIndexMapping())
    ).map((x) => {
      return {
        offerType: this.UintToOfferType(x.args.ba),
        offerId: x.args.offerId.toNumber(),
        index: x.args.index.toNumber(),
      };
    });
  }

  /** Retrieves all offers for the Kandel instance by querying the market. */
  public async getOffers() {
    const offerIds = await this.getOfferIds();
    return await Promise.all(
      offerIds.map(async (x) => {
        const offer = await this.market
          .getSemibook(x.offerType)
          .offerInfo(x.offerId);
        return { ...x, offer: offer };
      })
    );
  }

  /** Retrieves all offers from the market and determines their status.
   * @param midPrice The current mid price of the market used to discern expected bids from asks.
   * @returns The status of all offers.
   */
  public async getOfferStatuses(midPrice: Bigish) {
    const offers = (await this.getOffers()).map(
      ({ offer, offerId, index, offerType }) => ({
        offerType,
        offerId,
        index,
        live: this.market.isLiveOffer(offer),
        price: offer.price,
        tick: offer.tick.toNumber(),
      })
    );

    return this.getOfferStatusFromOffers({ midPrice, offers });
  }

  /** Determines the status of the Kandel instance based on the passed in offers.
   * @param params The parameters to use to determine the status.
   * @param params.midPrice The current mid price of the market used to discern expected bids from asks.
   * @param params.offers The offers used as a basis for determining the status. This should include all live and dead offers.
   * @returns The status of the Kandel instance.
   * @remarks The expected prices is determined by extrapolating from a live offer closest to the mid price.
   * Offers are expected to be live bids below the mid price and asks above.
   * Offers are expected to be dead near the mid price due to the step size between the live bid and ask.
   */
  public async getOfferStatusFromOffers(params: {
    midPrice: Bigish;
    offers: OffersWithPrices;
  }) {
    const parameters = await this.getParameters();

    return this.status.getOfferStatuses(
      Big(params.midPrice),
      parameters.baseQuoteTickOffset,
      parameters.pricePoints,
      parameters.stepSize,
      params.offers
    );
  }

  /** Creates a distribution based on an explicit set of offers based on the Kandel parameters.
   * @param params The parameters for the distribution.
   * @param params.explicitOffers The explicit offers to use.
   * @param params.explicitOffers.bids The explicit bids to use.
   * @param params.explicitOffers.asks The explicit asks to use.
   * @returns The new distribution.
   */
  public async createDistributionWithOffers(params: {
    explicitOffers: { bids: OffersWithGives; asks: OffersWithGives };
  }) {
    const parameters = await this.getParameters();
    return this.generator.createDistributionWithOffers({
      explicitOffers: params.explicitOffers,
      distribution: {
        baseQuoteTickOffset: parameters.baseQuoteTickOffset,
        pricePoints: parameters.pricePoints,
        stepSize: parameters.stepSize,
      },
    });
  }

  /** Retrieves the minimum volume for a given offer type.
   * @param offerType The offer type to get the minimum volume for.
   * @returns The minimum volume for the given offer type.
   */
  public async getMinimumVolume(offerType: Market.BA) {
    return this.seeder.getMinimumVolumeForGasreq({
      market: this.market,
      offerType,
      gasreq: (await this.getParameters()).gasreq,
    });
  }

  /** Retrieves the minimum volume for a given offer type at the given index.
   * @param params The parameters for the minimum volume.
   * @param params.offerType The offer type to get the minimum volume for.
   * @param params.index The Kandel index.
   * @param params.tick The tick at the index.
   * @param params.minimumBasePerOffer The minimum base token volume per offer. If not provided, then the minimum base token volume is used.
   * @param params.minimumQuotePerOffer The minimum quote token volume per offer. If not provided, then the minimum quote token volume is used.
   * @returns The minimum volume for the given offer type.
   */
  public async getMinimumVolumeForIndex(params: {
    offerType: Market.BA;
    index: number;
    tick: number;
    minimumBasePerOffer?: Bigish;
    minimumQuotePerOffer?: Bigish;
  }) {
    const mins = await this.getMinimumOrOverrides(params);
    const parameters = await this.getParameters();

    return this.generator.getMinimumVolumeForIndex({
      offerType: params.offerType,
      index: params.index,
      tick: params.tick,
      baseQuoteTickOffset: parameters.baseQuoteTickOffset,
      pricePoints: parameters.pricePoints,
      stepSize: parameters.stepSize,
      minimumBasePerOffer: mins.minimumBasePerOffer,
      minimumQuotePerOffer: mins.minimumQuotePerOffer,
    });
  }

  /** Retrieves the minimum volumes for base and quote, or the provided overrides.
   * @param params The parameters for the minimum volumes.
   * @param params.minimumBasePerOffer The minimum base token volume per offer. If not provided, then the minimum base token volume is used.
   * @param params.minimumQuotePerOffer The minimum quote token volume per offer. If not provided, then the minimum quote token volume is used.
   * @returns The minimum volumes for base and quote, or the provided overrides.
   */
  private async getMinimumOrOverrides(params: {
    minimumBasePerOffer?: Bigish;
    minimumQuotePerOffer?: Bigish;
  }) {
    return {
      minimumBasePerOffer: params.minimumBasePerOffer
        ? this.generator.distributionHelper.roundBase(
            Big(params.minimumBasePerOffer)
          )
        : await this.getMinimumVolume("asks"),
      minimumQuotePerOffer: params.minimumQuotePerOffer
        ? this.generator.distributionHelper.roundQuote(
            Big(params.minimumQuotePerOffer)
          )
        : await this.getMinimumVolume("bids"),
    };
  }

  /** Calculates a new distribution based on the provided offers and deltas.
   * @param params The parameters for the new distribution.
   * @param params.explicitOffers The offers to use.
   * @param params.explicitOffers.bids The explicit bids to use.
   * @param params.explicitOffers.asks The explicit asks to use.
   * @param params.baseDelta The delta to apply to the base token volume. If not provided, then the base token volume is unchanged.
   * @param params.quoteDelta The delta to apply to the quote token volume. If not provided, then the quote token volume is unchanged.
   * @param params.minimumBasePerOffer The minimum base token volume per offer. If not provided, then the minimum base token volume is used.
   * @param params.minimumQuotePerOffer The minimum quote token volume per offer. If not provided, then the minimum quote token volume is used.
   * @returns The new distribution for the live offers, dead offers are not included.
   * @remarks The base and quote deltas are applied uniformly to all offers, except during decrease where offers are kept above their minimum volume.
   */
  public async calculateDistributionWithUniformlyChangedVolume(params: {
    explicitOffers: { bids: OffersWithGives; asks: OffersWithGives };
    baseDelta?: Bigish;
    quoteDelta?: Bigish;
    minimumBasePerOffer?: Bigish;
    minimumQuotePerOffer?: Bigish;
  }) {
    const distribution = await this.createDistributionWithOffers({
      explicitOffers: params.explicitOffers,
    });

    const { minimumBasePerOffer, minimumQuotePerOffer } =
      await this.getMinimumOrOverrides(params);

    return this.generator.uniformlyChangeVolume({
      distribution,
      baseDelta: params.baseDelta,
      quoteDelta: params.quoteDelta,
      minimumBasePerOffer,
      minimumQuotePerOffer,
    });
  }

  /** Calculates a new uniform distribution based on the available base and quote balance and min price and mid price.
   * @param params The parameters for the new distribution.
   * @param params.midPrice The current mid price of the market used to discern expected bids from asks.
   * @param params.minPrice The minimum price to generate the distribution from; can be retrieved from the status from @see getOfferStatus or @see getOfferStatusFromOffers .
   * @param params.generateFromMid Whether to generate the distribution outwards from the midPrice or upwards from the minPrice.
   * @param params.minimumBasePerOffer The minimum base token volume per offer. If not provided, then the minimum base token volume is used.
   * @param params.minimumQuotePerOffer The minimum quote token volume per offer. If not provided, then the minimum quote token volume is used.
   * @returns The new distribution, which can be used to re-populate the Kandel instance with this exact distribution.
   */
  public async calculateUniformDistributionFromMinPrice(params: {
    midPrice: Bigish;
    minPrice: Bigish;
    generateFromMid: boolean;
    minimumBasePerOffer?: Bigish;
    minimumQuotePerOffer?: Bigish;
  }) {
    const parameters = await this.getParameters();

    const { minimumBasePerOffer, minimumQuotePerOffer } =
      await this.getMinimumOrOverrides(params);

    const distribution = await this.generator.calculateMinimumDistribution({
      distributionParams: {
        minPrice: params.minPrice,
        baseQuoteTickOffset: parameters.baseQuoteTickOffset,
        pricePoints: parameters.pricePoints,
        midPrice: params.midPrice,
        stepSize: parameters.stepSize,
        generateFromMid: params.generateFromMid,
      },
      minimumBasePerOffer,
      minimumQuotePerOffer,
    });

    const availableBase = await this.getBalance("asks");
    const availableQuote = await this.getBalance("bids");

    return this.generator.recalculateDistributionFromAvailable({
      distribution,
      availableBase,
      availableQuote,
    });
  }

  /** Approves the Kandel instance for transferring from signer to itself if allowance is not already high enough.
   * @param baseArgs The arguments for approving the base token. If not provided, then infinite approval is used.
   * @param quoteArgs The arguments for approving the quote token. If not provided, then infinite approval is used.
   */
  public async approveIfHigher(
    baseArgs: ApproveArgs = {},
    quoteArgs: ApproveArgs = {}
  ) {
    return [
      await this.market.base.approveIfHigher(this.address, baseArgs),
      await this.market.quote.approveIfHigher(this.address, quoteArgs),
    ];
  }

  /** Deposits the amounts on the Kandel instance to be available for offers.
   * @param params The parameters to use when depositing funds.
   * @param params.baseAmount The amount of base to deposit. If not provided, then no base is deposited.
   * @param params.quoteAmount The amount of quote to deposit. If not provided, then no quote is deposited.
   * @param overrides The ethers overrides to use when calling the deposit function.
   */
  public async deposit(
    params: {
      baseAmount?: Bigish;
      quoteAmount?: Bigish;
    },
    overrides: ethers.Overrides = {}
  ) {
    return await this.kandel.depositFunds(
      this.market.base.toUnits(params.baseAmount ?? 0),
      this.market.quote.toUnits(params.quoteAmount ?? 0),
      overrides
    );
  }

  /** Gets the most specific available default configuration for Kandel instances. */
  getMostSpecificConfig() {
    return this.configuration.getMostSpecificConfig(
      this.market.mgv.network.name,
      this.getBase().name,
      this.getQuote().name
    );
  }

  /** Splits the distribution into chunks and converts it to internal representation.
   * @param params The parameters.
   * @param params.distribution The distribution to split.
   * @param params.maxOffersInChunk The maximum number of offers in a chunk. If not provided, then KandelConfiguration is used.
   * @returns The raw distributions in internal representation and the index of the first ask.
   */
  async getRawDistributionChunks(params: {
    distribution: KandelDistribution;
    maxOffersInChunk?: number;
  }) {
    params.distribution.verifyDistribution();

    const distributions = params.distribution.chunkDistribution(
      params.maxOffersInChunk ??
        this.getMostSpecificConfig().maxOffersInPopulateChunk
    );

    return distributions.map((distribution) =>
      this.getRawDistribution(distribution)
    );
  }

  async getGasreqAndGasprice(gasreq?: number, gasprice?: number) {
    if (!gasreq || !gasprice) {
      const parameters = await this.getParameters();
      return {
        gasreq: gasreq ?? parameters.gasreq,
        gasprice: gasprice ?? parameters.gasprice,
      };
    }
    return { gasreq, gasprice };
  }

  /** Determines the required provision for the offers in the distribution or the supplied offer count.
   * @param params The parameters used to calculate the provision.
   * @param params.distribution The distribution to calculate the provision for. Optional if askCount and bidCount are provided.
   * @param params.bidCount The number of bids to calculate the provision for. Optional if distribution is provided.
   * @param params.askCount The number of asks to calculate the provision for. Optional if distribution is provided.
   * @param params.gasreq The gas required to execute a trade. Default is retrieved from Kandel parameters.
   * @param params.gasprice The gas price to calculate provision for. Default is retrieved from Kandel parameters.
   * @returns The provision required for the number of offers.
   * @remarks Existing locked provision or balance on Mangrove is not accounted for.
   */
  public async getRequiredProvision(params: {
    distribution?: KandelDistribution;
    bidCount?: number;
    askCount?: number;
    gasreq?: number;
    gasprice?: number;
  }) {
    const { gasreq, gasprice } = await this.getGasreqAndGasprice(
      params.gasreq,
      params.gasprice
    );
    const provisionParams = {
      gasreq,
      gasprice,
      market: this.market,
    };

    return (
      (await params.distribution?.getRequiredProvision(provisionParams)) ??
      (await this.generator.distributionHelper.getRequiredProvision({
        bidCount: params.bidCount ?? 0,
        askCount: params.askCount ?? 0,
        ...provisionParams,
      }))
    );
  }

  /** Retrieves provision parameters for all offers for the Kandel instance by querying the market.  */
  private async getOffersProvisionParams() {
    return (await this.getOffers()).map((x) => ({
      gasprice: x.offer.gasprice,
      gasreq: x.offer.gasreq,
      gasbase: x.offer.offer_gasbase,
    }));
  }

  /** Calculates the provision locked by existing offers based on the given parameters
   * @returns the locked provision, in ethers.
   */
  public async getLockedProvision() {
    const existingOffers = await this.getOffersProvisionParams();
    return this.getLockedProvisionFromOffers(existingOffers);
  }

  /** Calculates the provision locked for a set of offers based on the given parameters
   * @param existingOffers[] the offers to calculate provision for.
   * @param existingOffers[].gasprice the gas price for the offer in Mwei. Should be 0 for deprovisioned offers.
   * @param existingOffers[].gasreq the gas requirement for the offer.
   * @param existingOffers[].gasbase the offer list's offer_gasbase.
   * @returns the locked provision, in ethers.
   */
  public getLockedProvisionFromOffers(
    existingOffers: { gasprice: number; gasreq: number; gasbase: number }[]
  ) {
    return this.market.mgv.calculateOffersProvision(existingOffers);
  }

  /** Gets the missing provision based on provision already available on Mangrove, potentially locked by existing offers. It assumes all locked provision will be made available via deprovision or due to offers being replaced.
   * @param params The parameters.
   * @param params.gasreq An optional new gas required to execute a trade. Default is retrieved from Kandel parameters.
   * @param params.gasprice An optional new gas price to calculate provision for. Default is retrieved from Kandel parameters.
   * @param params.distribution The distribution to calculate the provision for. Optional.
   * @param params.offerCount The number of offers to calculate the provision for. Optional.
   * @returns the additional required provision, in ethers.
   * @remarks If neither params.distribution nor params.offerCount is provided, then the current number of price points is used.
   */
  public async getMissingProvision(params: {
    gasreq?: number;
    gasprice?: number;
    distribution?: KandelDistribution;
    offerCount?: number;
  }) {
    const existingOffers = await this.getOffersProvisionParams();
    return this.getMissingProvisionFromOffers(params, existingOffers);
  }

  /** Gets the missing provision based on provision already available on Mangrove, potentially locked by existing offers, and the new distribution requiring provision. It assumes all the provision locked in the existingOffers will be made available via deprovision or due to offers being updated.
   * @param params The parameters for the required provision.
   * @param params.gasreq An optional new gas required to execute a trade. Default is retrieved from Kandel parameters.
   * @param params.gasprice An optional new gas price to calculate provision for. Default is retrieved from Kandel parameters.
   * @param params.distribution The distribution to calculate the provision for. Optional.
   * @param params.offerCount The number of offers to calculate the provision for. Optional.
   * @param existingOffers[] the offers with potential locked provision.
   * @param existingOffers[].gasprice the gas price for the offer in Mwei. Should be 0 for deprovisioned offers.
   * @param existingOffers[].gasreq the gas requirement for the offer.
   * @param existingOffers[].gasbase the offer list's offer_gasbase.
   * @returns the additional required provision, in ethers.
   * @remarks If neither distribution nor offerCount is provided, then the current number of price points is used.
   */
  async getMissingProvisionFromOffers(
    params: {
      gasreq?: number;
      gasprice?: number;
      distribution?: KandelDistribution;
      offerCount?: number;
    },
    existingOffers: { gasprice: number; gasreq: number; gasbase: number }[]
  ) {
    const lockedProvision = this.getLockedProvisionFromOffers(existingOffers);
    const availableBalance = await this.offerLogic.getMangroveBalance();
    if (!params.distribution && !params.offerCount) {
      params = {
        ...params,
        offerCount: (await this.getParameters()).pricePoints,
      };
    }
    const requiredProvision = await this.getRequiredProvision(params);
    return this.market.mgv.getMissingProvision(
      lockedProvision.add(availableBalance),
      requiredProvision
    );
  }

  /** Populates the offers in the distribution for the Kandel instance and sets parameters.
   * @param params The parameters for populating the offers.
   * @param params.distribution The distribution of offers to populate.
   * @param params.parameters The parameters to set leave out values to keep their current value.
   * @param params.depositBaseAmount The amount of base to deposit. If not provided, then no base is deposited.
   * @param params.depositQuoteAmount The amount of quote to deposit. If not provided, then no quote is deposited.
   * @param params.funds The amount of funds to provision. If not provided, then the required funds are provisioned according to @see getRequiredProvision.
   * @param params.maxOffersInChunk The maximum number of offers to include in a single populate transaction. If not provided, then KandelConfiguration is used.
   * @param overrides The ethers overrides to use when calling the populate and populateChunk functions.
   * @returns The transaction(s) used to populate the offers.
   * @remarks If this function is invoked with new baseQuoteTickOffset, pricePoints, or stepSize, then first retract all offers; otherwise, Kandel will enter an inconsistent state.
   */
  public async populate(
    params: {
      distribution?: KandelDistribution;
      parameters?: KandelParameterOverrides;
      depositBaseAmount?: Bigish;
      depositQuoteAmount?: Bigish;
      funds?: Bigish;
      maxOffersInChunk?: number;
    },
    overrides: ethers.Overrides = {}
  ): Promise<ethers.ethers.ContractTransaction[]> {
    const parameterOverrides = params.parameters ?? {};
    const parameters = await this.getParametersWithOverrides(
      parameterOverrides,
      params.distribution?.baseQuoteTickOffset,
      params.distribution?.pricePoints
    );
    // If no distribution is provided, then create an empty distribution to pass information around.
    const distribution =
      params.distribution ??
      this.generator.createDistributionWithOffers({
        explicitOffers: { bids: [], asks: [] },
        distribution: parameters,
      });

    const rawParameters = this.getRawParameters(parameters);
    const funds =
      params.funds ??
      (await this.getRequiredProvision({
        distribution,
        gasreq: rawParameters.gasreq,
        gasprice: rawParameters.gasprice,
      }));

    const rawDistributions = await this.getRawDistributionChunks({
      distribution,
      maxOffersInChunk: params.maxOffersInChunk,
    });

    const firstDistribution =
      rawDistributions.length > 0
        ? rawDistributions[0]
        : { asks: [], bids: [] };

    const txs = [
      await this.kandel.populate(
        firstDistribution,
        rawParameters,
        this.market.base.toUnits(params.depositBaseAmount ?? 0),
        this.market.quote.toUnits(params.depositQuoteAmount ?? 0),
        LiquidityProvider.optValueToPayableOverride(overrides, funds)
      ),
    ];

    return txs.concat(
      await this.populateChunks(rawDistributions.slice(1), overrides)
    );
  }

  /** Populates the offers in the distribution for the Kandel instance. To set parameters or add funds, use populate.
   * @param params The parameters for populating the offers.
   * @param params.distribution The distribution of offers to populate.
   * @param params.maxOffersInChunk The maximum number of offers to include in a single populate transaction. If not provided, then KandelConfiguration is used.
   * @param overrides The ethers overrides to use when calling the populateChunk function.
   * @returns The transaction(s) used to populate the offers.
   */
  public async populateChunk(
    params: { distribution: KandelDistribution; maxOffersInChunk?: number },
    overrides: ethers.Overrides = {}
  ) {
    const rawDistributions = await this.getRawDistributionChunks(params);

    return await this.populateChunks(rawDistributions, overrides);
  }

  /** Populates the offers in the distribution for the Kandel instance.
   * @param rawDistributions The raw chunked distributions in internal representation to populate.
   * @param overrides The ethers overrides to use when calling the populateChunk function.
   * @returns The transaction(s) used to populate the offers.
   */
  async populateChunks(
    rawDistributions: KandelTypes.DirectWithBidsAndAsksDistribution.DistributionStruct[],
    overrides: ethers.Overrides = {}
  ) {
    const txs: ethers.ethers.ContractTransaction[] = [];

    for (let i = 0; i < rawDistributions.length; i++) {
      txs.push(await this.kandel.populateChunk(rawDistributions[i], overrides));
    }

    return txs;
  }

  /** Determines the internal amounts to withdraw - defaults to everything (type(uint).max) if value not provided.
   * @param baseAmount The amount of base to withdraw.
   * @param quoteAmount The amount of quote to withdraw.
   * @returns The internal amounts to withdraw.
   */
  private getRawWithdrawAmounts(baseAmount?: Bigish, quoteAmount?: Bigish) {
    return {
      baseAmount: baseAmount
        ? this.market.base.toUnits(baseAmount)
        : ethers.constants.MaxUint256,
      quoteAmount: quoteAmount
        ? this.market.quote.toUnits(quoteAmount)
        : ethers.constants.MaxUint256,
    };
  }

  /** Retracts offers and withdraws tokens and provision
   * @param params The parameters.
   * @param params.startIndex The start Kandel index of offers to retract. If not provided, then 0 is used.
   * @param params.endIndex The end index of offers to retract. This is exclusive of the offer the index 'endIndex'. If not provided, then the number of price points is used.
   * @param params.withdrawFunds The amount of funds to withdraw in ethers. If not provided, then the entire provision on Mangrove is withdrawn.
   * @param params.withdrawBaseAmount The amount of base to withdraw. If not provided, then the entire base balance on Kandel is withdrawn.
   * @param params.withdrawQuoteAmount The amount of quote to withdraw. If not provided, then the entire quote balance on Kandel is withdrawn.
   * @param params.recipientAddress The address to withdraw the tokens to. If not provided, then the address of the signer is used.
   * @param params.maxOffersInChunk The maximum number of offers to include in a single retract transaction. If not provided, then KandelConfiguration is used.
   * @param params.firstAskIndex The index of the first ask in the distribution. It is used to determine the order in which to retract offers if multiple chunks are needed; if not provided, the midpoint between start and end is used.
   * @param overrides The ethers overrides to use when calling the retractAndWithdraw, and retractOffers functions.
   * @returns The transaction(s) used to retract the offers.
   * @remarks This function or retractOffers should be used to retract all offers before changing the baseQuoteTickOffset, pricePoints, or stepSize using populate.
   * If offers are retracted over multiple transactions, then the chunks are retracted in opposite order from the populate function.
   */
  public async retractAndWithdraw(
    params: {
      startIndex?: number;
      endIndex?: number;
      withdrawFunds?: Bigish;
      withdrawBaseAmount?: Bigish;
      withdrawQuoteAmount?: Bigish;
      recipientAddress?: string;
      maxOffersInChunk?: number;
      firstAskIndex?: number;
    } = {},
    overrides: ethers.Overrides = {}
  ): Promise<ethers.ethers.ContractTransaction[]> {
    const { baseAmount, quoteAmount } = this.getRawWithdrawAmounts(
      params.withdrawBaseAmount,
      params.withdrawQuoteAmount
    );

    const recipientAddress =
      params.recipientAddress ?? (await this.market.mgv.signer.getAddress());
    const freeWei = params.withdrawFunds
      ? UnitCalculations.toUnits(params.withdrawFunds, 18)
      : ethers.constants.MaxUint256;

    const { txs, lastChunk } = await this.retractOfferChunks(
      { retractParams: params, skipLast: true },
      overrides
    );

    txs.push(
      await this.kandel.retractAndWithdraw(
        lastChunk.from,
        lastChunk.to,
        baseAmount,
        quoteAmount,
        freeWei,
        recipientAddress,
        overrides
      )
    );

    return txs;
  }

  /** Retracts offers
   * @param params The parameters.
   * @param params.startIndex The start Kandel index of offers to retract. If not provided, then 0 is used.
   * @param params.endIndex The end index of offers to retract. This is exclusive of the offer the index 'endIndex'. If not provided, then the number of price points is used.
   * @param params.maxOffersInChunk The maximum number of offers to include in a single retract transaction. If not provided, then KandelConfiguration is used.
   * @param params.firstAskIndex The index of the first ask in the distribution. It is used to determine the order in which to retract offers if multiple chunks are needed; if not provided, the midpoint between start and end is used.
   * @param overrides The ethers overrides to use when calling the retractOffers function.
   * @returns The transaction(s) used to retract the offers.
   * @remarks This function or retractAndWithdraw should be used to retract all offers before changing the baseQuoteTickOffset, pricePoints, or stepSize using populate.
   * If offers are retracted over multiple transactions, then the chunks are retracted in opposite order from the populate function.
   * Note that when retracting an offer the dual should also be retracted, else it can be resurrected.
   */
  public async retractOffers(
    params: {
      startIndex?: number;
      endIndex?: number;
      maxOffersInChunk?: number;
      firstAskIndex?: number;
    } = {},
    overrides: ethers.Overrides = {}
  ): Promise<ethers.ethers.ContractTransaction[]> {
    return (
      await this.retractOfferChunks(
        { retractParams: params, skipLast: false },
        overrides
      )
    ).txs;
  }

  /** Retracts offers
   * @param params The parameters.
   * @param params.retractParams The parameters for retracting offers.
   * @param params.retractParams.startIndex The start Kandel index of offers to retract. If not provided, then 0 is used.
   * @param params.retractParams.endIndex The end index of offers to retract. This is exclusive of the offer the index 'endIndex'. If not provided, then the number of price points is used.
   * @param params.retractParams.maxOffersInChunk The maximum number of offers to include in a single retract transaction. If not provided, then KandelConfiguration is used.
   * @param params.retractParams.firstAskIndex The index of the first ask in the distribution. It is used to determine the order in which to retract offers if multiple chunks are needed; if not provided, the midpoint between start and end is used.
   * @param params.skipLast Whether to skip the last chunk. This is used to allow the last chunk to be retracted while withdrawing funds.
   * @param overrides The ethers overrides to use when calling the retractOffers function.
   * @returns The transaction(s) used to retract the offers.
   * @dev
   */
  async retractOfferChunks(
    params: {
      retractParams: {
        startIndex?: number;
        endIndex?: number;
        maxOffersInChunk?: number;
        firstAskIndex?: number;
      };
      skipLast: boolean;
    },
    overrides: ethers.Overrides
  ) {
    const from = params.retractParams.startIndex ?? 0;
    const to =
      params.retractParams.endIndex ?? (await this.getParameters()).pricePoints;

    const chunks = this.generator.distributionHelper.chunkIndicesAroundMiddle(
      from,
      to,
      params.retractParams.maxOffersInChunk ??
        this.getMostSpecificConfig().maxOffersInRetractChunk,
      params.retractParams.firstAskIndex
    );

    // Retract in opposite order as populate
    chunks.reverse();

    const txs: ethers.ethers.ContractTransaction[] = [];

    const lastChunk = chunks[chunks.length - 1];
    for (let i = 0; i < chunks.length - 1; i++) {
      txs.push(
        await this.kandel.retractOffers(chunks[i].from, chunks[i].to, overrides)
      );
    }

    if (!params.skipLast) {
      txs.push(
        await this.kandel.retractOffers(lastChunk.from, lastChunk.to, overrides)
      );
    }

    return { txs, lastChunk };
  }

  /** Withdraws tokens from the Kandel instance.
   * @param params The parameters.
   * @param params.baseAmount The amount of base to withdraw. If not provided, then the entire base balance on Kandel is withdrawn.
   * @param params.quoteAmount The amount of quote to withdraw. If not provided, then the entire quote balance on Kandel is withdrawn.
   * @param params.recipientAddress The address to withdraw the tokens to. If not provided, then the address of the signer is used.
   * @param overrides The ethers overrides to use when calling the retractAndWithdraw, and retractOffers functions.
   * @returns The transaction used to withdraw the offers.
   * @remarks it is up to the caller to make sure there are still enough funds for live offers.
   */
  public async withdraw(
    params: {
      baseAmount?: Bigish;
      quoteAmount?: Bigish;
      recipientAddress?: string;
    } = {},
    overrides: ethers.Overrides = {}
  ): Promise<ethers.ethers.ContractTransaction> {
    const { baseAmount, quoteAmount } = this.getRawWithdrawAmounts(
      params.baseAmount,
      params.quoteAmount
    );
    const recipientAddress =
      params.recipientAddress ?? (await this.market.mgv.signer.getAddress());
    return await this.kandel.withdrawFunds(
      baseAmount,
      quoteAmount,
      recipientAddress,
      overrides
    );
  }

  /** Sets the gas price used when provisioning offers.
   * @param gasprice The gas price to set.
   * @param overrides The ethers overrides to use when calling the setGasprice function.
   * @returns The transaction used to set the gas price.
   */
  public async setGasprice(gasprice: number, overrides: ethers.Overrides = {}) {
    return await this.kandel.setGasprice(gasprice, overrides);
  }

  /** Sets the gas required to execute a trade.
   * @param gasreq The gas requirement to set.
   * @param overrides The ethers overrides to use when calling the setGasreq function.
   * @returns The transaction used to set the gas requirement.
   */
  public async setGasreq(gasreq: number, overrides: ethers.Overrides = {}) {
    return await this.kandel.setGasreq(gasreq, overrides);
  }
}

export default KandelInstance;<|MERGE_RESOLUTION|>--- conflicted
+++ resolved
@@ -204,14 +204,9 @@
     return {
       gasprice: params.gasprice,
       gasreq: params.gasreq,
-<<<<<<< HEAD
       baseQuoteTickOffset: baseQuoteTickOffset.toNumber(),
-      stepSize: params.stepSize.toNumber(),
-      pricePoints: params.pricePoints.toNumber(),
-=======
       stepSize: params.stepSize,
       pricePoints: params.pricePoints,
->>>>>>> af943aa5
     };
   }
 
