--- conflicted
+++ resolved
@@ -43,11 +43,8 @@
 } from "./logics/AbstractRoutingLogic";
 import { SimpleLogic } from "./logics/SimpleLogic";
 import { OrbitLogic } from "./logics/OrbitLogic";
-<<<<<<< HEAD
 import { ZeroLendLogic } from "./logics/ZeroLendLogic";
-=======
 import { NonceManager } from "@ethersproject/experimental";
->>>>>>> 8a840b15
 
 // eslint-disable-next-line @typescript-eslint/no-namespace
 namespace Mangrove {
