--- conflicted
+++ resolved
@@ -27,20 +27,11 @@
   }
 
   /**
-<<<<<<< HEAD
-   * Calculates the price at a given tick.
-=======
    * Calculates the price at a given raw offer list tick.
->>>>>>> a653e49a
    * @param tick tick to calculate price for
    * @returns price at tick (not to be confused with offer list ratio).
    */
   priceFromTick(tick: BigNumberish): Big {
-<<<<<<< HEAD
-    const priceFromTick = TickLib.priceFromTick(BigNumber.from(tick));
-    const p = Big(10).pow(
-      Math.abs(this.market.base.decimals - this.market.quote.decimals)
-=======
     // The priceFromTick gives the rawInbound/rawOutbound ratio for the tick.
     const offerListRatioFromTick = TickLib.priceFromTick(BigNumber.from(tick));
     // Increase decimals due to pow and division potentially needing more than the default 20.
@@ -49,7 +40,6 @@
     // For scaling the price to the correct decimals since the ratio is for raw values.
     const decimalsScaling = Big(10).pow(
       this.market.base.decimals - this.market.quote.decimals
->>>>>>> a653e49a
     );
 
     // Since ratio is for inbound/outbound, and price is quote/base, they coincide (modulo scaling) for asks, and we inverse the ratio for bids
@@ -63,11 +53,7 @@
   }
 
   /**
-<<<<<<< HEAD
-   * Calculates the tick at a given price.
-=======
    * Calculates the raw offer list tick at a given order book price (not to be confused with offer list ratio).
->>>>>>> a653e49a
    * @param price price to calculate tick for
    * @returns raw offer list tick for price
    */
@@ -101,11 +87,6 @@
    * @param roundUp whether to round up (true) or down (falsy)
    * @returns inbound amount.
    */
-<<<<<<< HEAD
-  tickFromPrice(price: Bigish): BigNumber {
-    const p = Big(10).pow(
-      Math.abs(this.market.base.decimals - this.market.quote.decimals)
-=======
   inboundFromOutbound(
     tick: BigNumberish,
     outboundAmount: Bigish,
@@ -125,51 +106,9 @@
       this.ba === "bids"
         ? this.market.base.decimals
         : this.market.quote.decimals
->>>>>>> a653e49a
     );
   }
 
-<<<<<<< HEAD
-    let priceAdjustedForDecimals: Big;
-    if (this.ba === "bids") {
-      priceAdjustedForDecimals = Big(price).mul(p);
-    } else {
-      priceAdjustedForDecimals = Big(price).div(p);
-    }
-    const askTick = TickLib.getTickFromPrice(priceAdjustedForDecimals);
-    if (this.ba === "bids") {
-      return askTick.mul(-1);
-    }
-    return askTick;
-  }
-
-  /**
-   * Calculates the inbound amount from an outbound amount at a given tick.
-   * @param tick tick to calculate the amount for
-   * @param outboundAmount amount to calculate the inbound amount for
-   * @param roundUp whether to round up (true) or down (falsy)
-   * @returns inbound amount.
-   */
-  inboundFromOutbound(
-    tick: BigNumberish,
-    outboundAmount: Bigish,
-    roundUp?: boolean
-  ) {
-    const rawOutbound = UnitCalculations.toUnits(
-      outboundAmount,
-      this.ba == "asks" ? this.market.base.decimals : this.market.quote.decimals
-    );
-    const rawInbound = (
-      roundUp ? TickLib.inboundFromOutboundUp : TickLib.inboundFromOutbound
-    )(BigNumber.from(tick), rawOutbound);
-    return UnitCalculations.fromUnits(
-      rawInbound,
-      this.ba == "asks" ? this.market.quote.decimals : this.market.base.decimals
-    );
-  }
-
-=======
->>>>>>> a653e49a
   /**
    * Calculates the outbound amount from an inbound amount at a given tick.
    * @param tick tick to calculate the amount for
@@ -184,22 +123,14 @@
   ) {
     const rawInbound = UnitCalculations.toUnits(
       inboundAmount,
-<<<<<<< HEAD
-      this.ba == "asks" ? this.market.quote.decimals : this.market.base.decimals
-=======
       this.ba == "bids" ? this.market.base.decimals : this.market.quote.decimals
->>>>>>> a653e49a
     );
     const rawOutbound = (
       roundUp ? TickLib.outboundFromInboundUp : TickLib.outboundFromInbound
     )(BigNumber.from(tick), rawInbound);
     return UnitCalculations.fromUnits(
       rawOutbound,
-<<<<<<< HEAD
-      this.ba == "asks" ? this.market.base.decimals : this.market.quote.decimals
-=======
       this.ba == "bids" ? this.market.quote.decimals : this.market.base.decimals
->>>>>>> a653e49a
     );
   }
 }
