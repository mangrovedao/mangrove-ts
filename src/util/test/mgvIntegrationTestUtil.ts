// TODO do not distribute in browser version
// Utility functions for writing integration tests against Mangrove.
import { BigNumber, ContractTransaction, ethers } from "ethers";
import { Market, MgvToken, Mangrove } from "../..";
import { typechain } from "../../types";

import { Provider, TransactionReceipt } from "@ethersproject/abstract-provider";
import { Deferred } from "../../util";

export type Account = {
  name: string;
  address: string;
  signer: ethers.Signer;
  connectedContracts: {
    // Contracts connected with the signer for setting chain state in test case setup
    mangrove: typechain.IMangrove;
    testMaker: typechain.SimpleTestMaker;
    tokenA: typechain.TestToken;
    tokenB: typechain.TestToken;
  };
};

export type Balances = {
  ether: ethers.BigNumber;
  tokenA: ethers.BigNumber;
  tokenB: ethers.BigNumber;
};

export const bidsAsks: Market.BA[] = ["bids", "asks"];

export type AddressAndSigner = { address: string; signer: string };

export type Addresses = {
  mangrove: AddressAndSigner;
  testMaker: AddressAndSigner;
  tokenA: AddressAndSigner;
  tokenB: AddressAndSigner;
};

let addresses: Addresses;

let mgv: Mangrove;
const signers: any = {};

// A safe minimum to be above density requirement.
export const rawMinGivesBase = BigNumber.from("1000000000000000000");

// With the removal of hardhat, there is no "default chain" anymore
// (it used to be implicit since we ran the ethereum local server in-process).
// Now getting contract addresses requires a known network.
// We minimally disrupt this library and just add a global "mangrove"
// to be set early in the tests.
// TODO: Remove this hack, and either remove this lib or add an `mgv` param everywhere.
export const setConfig = (_mgv: Mangrove, accounts: any) => {
  mgv = _mgv;
  for (const [name, { key }] of Object.entries(accounts) as any) {
    signers[name] = new ethers.Wallet(key, mgv.provider);
  }
};

export const getAddresses = async (): Promise<Addresses> => {
  if (!addresses) {
    const mg = await mgv.contract;
    const tm = await Mangrove.typechain.SimpleTestMaker__factory.connect(
      mgv.getAddress("SimpleTestMaker"),
      mgv.signer,
    );

    const ta = (await mgv.token("TokenA")).contract;
    const tb = (await mgv.token("TokenB")).contract;
    addresses = {
      mangrove: { address: mg.address, signer: await mg.signer.getAddress() },
      testMaker: { address: tm.address, signer: await tm.signer.getAddress() },
      tokenA: { address: ta.address, signer: await ta.signer.getAddress() },
      tokenB: { address: tb.address, signer: await tb.signer.getAddress() },
    };
  }
  return addresses;
};

export const logAddresses = async (): Promise<void> => {
  console.group("Addresses");
  const addresses = await getAddresses();
  console.table(addresses);
  console.groupEnd();
};

export type Contracts = {
  mangrove: typechain.IMangrove;
  testMaker: typechain.SimpleTestMaker;
  tokenA: typechain.TestToken;
  tokenB: typechain.TestToken;
};

export const getContracts = async (
  signer: ethers.Signer,
): Promise<Contracts> => {
  const addresses = await getAddresses();
  return {
    mangrove: typechain.IMangrove__factory.connect(
      addresses.mangrove.address,
      signer,
    ),
    testMaker: typechain.SimpleTestMaker__factory.connect(
      addresses.testMaker.address,
      signer,
    ),
    tokenA: typechain.TestToken__factory.connect(
      addresses.tokenA.address,
      signer,
    ),
    tokenB: typechain.TestToken__factory.connect(
      addresses.tokenB.address,
      signer,
    ),
  };
};

export enum AccountName {
  Deployer = "deployer", // Owner of deployed MGV and token contracts
  Cleaner = "cleaner", // Owner of cleaner EOA
  Maker = "maker", // Owner of maker
  Arbitrager = "arbitrager",
}

export const getAccount = async (name: AccountName): Promise<Account> => {
  const signer = signers[name];
  if (!signer) {
    throw new Error(`Unknown signer name ${name}`);
  }
  return {
    name: name,
    address: signer.address,
    signer: signer,
    connectedContracts: await getContracts(signer),
  };
};

export const getAccountBalances = async (
  account: Account,
  provider: Provider,
): Promise<Balances> => {
  return {
    ether: await provider.getBalance(account.address),
    tokenA: await account.connectedContracts.tokenA.balanceOf(account.address),
    tokenB: await account.connectedContracts.tokenB.balanceOf(account.address),
  };
};

export const getBalances = async (
  accounts: Account[],
  provider: Provider,
): Promise<Map<string, Balances>> => {
  const balances = new Map<string, Balances>();
  for (const account of accounts) {
    balances.set(account.name, await getAccountBalances(account, provider));
  }
  return balances;
};

export const logBalances = async (
  accounts: Account[],
  balancesBefore: Map<string, Balances>,
  balancesAfter: Map<string, Balances>,
): Promise<void> => {
  const accountBalancesTable: {
    Name: string;
    Address: string;
    Currency: string;
    Before: string;
    After: string;
    Change: string;
  }[] = []; // [(name?, address?, ether|token|..., before, after, change)]
  for (const account of accounts) {
    const before = balancesBefore.get(account.name);
    const after = balancesAfter.get(account.name);
    if (!before || !after) {
      continue;
    }
    accountBalancesTable.push({
      Name: account.name,
      Address: account.address,
      Currency: "ether",
      Before: before.ether.toString(),
      After: after.ether.toString(),
      Change: after.ether.sub(before.ether).toString(),
    });
    accountBalancesTable.push({
      Name: "",
      Address: "",
      Currency: "TokenA",
      Before: before.tokenA.toString(),
      After: after.tokenA.toString(),
      Change: after.tokenA.sub(before.tokenA).toString(),
    });
    accountBalancesTable.push({
      Name: "",
      Address: "",
      Currency: "TokenB",
      Before: before.tokenB.toString(),
      After: after.tokenB.toString(),
      Change: after.tokenB.sub(before.tokenB).toString(),
    });
  }
  console.group("Balances");
  console.table(accountBalancesTable, [
    "Name",
    "Address",
    "Currency",
    "Before",
    "After",
    "Change",
  ]);
  console.groupEnd();
};

export const getTokens = (
  market: Market,
  ba: Market.BA,
): {
  inboundToken: MgvToken;
  outboundToken: MgvToken;
} => {
  return {
    inboundToken: ba === "asks" ? market.quote : market.base,
    outboundToken: ba === "asks" ? market.base : market.quote,
  };
};

export type NewOffer = {
  market: Market;
  ba: Market.BA;
  maker: Account;
  tick?: ethers.BigNumberish;
  gives?: ethers.BigNumberish;
  gasreq?: ethers.BigNumberish;
  shouldFail?: boolean;
  shouldReturnData?: boolean;
  shouldRevert?: boolean;
};

export let isTrackingPolls = false;
let providerCopy: Provider;
let lastTxReceipt: TransactionReceipt | undefined;
let awaitedPollId: number | undefined;
let eventsForLastTxHaveBeenGeneratedDeferred: Deferred<void>;

/**
 * Await this when you want to wait for all events corresponding to the last sent tx to have been sent.
 */
export let eventsForLastTxHaveBeenGeneratedPromise: Promise<void>;

const sleep = (ms: number) => new Promise((resolve) => setTimeout(resolve, ms));

export async function waitForBlock(mgv: Mangrove, blockNumber: number) {
  let block = await mgv.reliableProvider.blockManager.getBlock(blockNumber);

  while (!block || block.number !== blockNumber) {
    await sleep(200);
    block = await mgv.reliableProvider.blockManager.getBlock(blockNumber);
  }
}
// Handler for ethers.js "poll" events:
// "emitted during each poll cycle after `blockNumber` is updated (if changed) and
// before any other events (if any) are emitted during the poll loop"
// https://docs.ethers.io/v5/single-page/#/v5/api/providers/provider/
function pollEventHandler(pollId: number, blockNumber: number): void {
  if (!isTrackingPolls) return;

  if (lastTxReceipt !== undefined && blockNumber >= lastTxReceipt.blockNumber) {
    awaitedPollId = pollId;
    lastTxReceipt = undefined;
  }
}

// Handler for ethers.js "poll" events:
// "emitted after all events from a polling loop are emitted"
// https://docs.ethers.io/v5/single-page/#/v5/api/providers/provider/
function didPollEventHandler(pollId: number): void {
  if (!isTrackingPolls) return;

  if (pollId === awaitedPollId) {
    awaitedPollId = undefined;
    // setImmediate(() => setImmediate(() => eventsForLastTxHaveBeenGeneratedDeferred.resolve()));
    // TODO: This hack seems to work, but a more direct solution would be great
    // NB: We tried various uses of setImmediately, but couldn't get it to work.
    setTimeout(() => eventsForLastTxHaveBeenGeneratedDeferred?.resolve(), 1);
  }
}

/**
 * Call this to enable tracking of whether the last transaction sent by this library has been mined and polled.
 */
export const initPollOfTransactionTracking = (provider: Provider): void => {
  isTrackingPolls = true;
  providerCopy = provider;
  provider.on("poll", pollEventHandler);
  provider.on("didPoll", didPollEventHandler);
};

/**
 * Call this disable tracking of whether the last transaction sent by this library has been mined and polled.
 */
export const stopPollOfTransactionTracking = (): void => {
  isTrackingPolls = false;
  providerCopy.off("poll", pollEventHandler);
  providerCopy.off("didPoll", didPollEventHandler);
};

/**
 * Use this to await transactions. In addition to convenience,
 * it allows us to track when events for the last tx have been generated.
 * NB: Only works when this is awaited before sending more tx's.
 */
export async function waitForTransactions(
<<<<<<< HEAD
  txPromises:
    | Promise<(Promise<ContractTransaction> | ContractTransaction)[]>
    | (Promise<ContractTransaction> | ContractTransaction)[],
=======
  txPromises: PromiseOrValue<PromiseOrValue<ContractTransaction | undefined>[]>,
>>>>>>> a43703fa
): Promise<TransactionReceipt[]> {
  const txs = (await txPromises).filter((x) => x) as ContractTransaction[];
  const receipts: TransactionReceipt[] = Array(txs.length);
  for (let i = 0; i < txs.length; i++) {
    receipts[i] = await waitForTransaction(txs[i]);
  }
  return receipts;
}

/**
 * Use this to await transactions or return immediately if promise returns undefined. In addition to convenience,
 * it allows us to track when events for the last tx have been generated.
 * NB: Only works when this is awaited before sending more tx's.
 */
export async function waitForOptionalTransaction(
  txPromise:
    | Promise<ContractTransaction | undefined>
    | ContractTransaction
    | undefined,
): Promise<TransactionReceipt | undefined> {
  awaitedPollId = undefined;
  lastTxReceipt = undefined;
  const tx = await txPromise;
  if (tx === undefined) return undefined;
  lastTxReceipt = await tx.wait();
  if (isTrackingPolls) {
    eventsForLastTxHaveBeenGeneratedDeferred = new Deferred();
    eventsForLastTxHaveBeenGeneratedPromise =
      eventsForLastTxHaveBeenGeneratedDeferred.promise;
  }
  return lastTxReceipt;
}

/**
 * Use this to await transactions. In addition to convenience,
 * it allows us to track when events for the last tx have been generated.
 * NB: Only works when this is awaited before sending more tx's.
 */
export async function waitForTransaction(
  txPromise: ContractTransaction | Promise<ContractTransaction>,
): Promise<TransactionReceipt> {
  const lastTxReceipt = await waitForOptionalTransaction(txPromise);
  if (lastTxReceipt === undefined) {
    throw Error("Receipt not returned from Tx.");
  }
  return lastTxReceipt;
}

// By default, a new offer will succeed
export const postNewOffer = async ({
  market,
  ba,
  maker,
  tick = 1,
  gives = rawMinGivesBase,
  gasreq = 1e5,
  shouldFail = false,
  shouldRevert = false,
}: NewOffer) => {
  const { inboundToken, outboundToken } = getTokens(market, ba);

  // we start by making sure that Mangrove is approved (for infinite fund withdrawal)
  // and that we have funds (going below the minting limit for ERC20's)
  await waitForTransaction(
    maker.connectedContracts.testMaker.approveMgv(
      outboundToken.address,
      ethers.constants.MaxUint256,
      { gasLimit: 100_000 },
    ),
  );

  await rawMint(
    outboundToken,
    maker.connectedContracts.testMaker.address,
    BigNumber.from(gives).mul(2),
  );

  await waitForTransaction(
    maker.connectedContracts.testMaker.shouldFail(shouldFail),
  );
  await waitForTransaction(
    maker.connectedContracts.testMaker.shouldRevert(shouldRevert),
  );

  return await waitForTransaction(
    maker.connectedContracts.testMaker[
      "newOfferByTick((address,address,uint256),int256,uint256,uint256)"
    ](
      {
        outbound_tkn: outboundToken.address,
        inbound_tkn: inboundToken.address,
        tickSpacing: market.tickSpacing,
      },
      tick,
      gives,
      gasreq,
    ),
  ); // (base address, quote address, wants, gives, gasreq)
};

export const postNewRevertingOffer = async (
  market: Market,
  ba: Market.BA,
  maker: Account,
) => {
  return await postNewOffer({
    market,
    ba,
    maker,
    tick: 1,
    gives: rawMinGivesBase,
    shouldRevert: true,
  });
};

export const postNewSucceedingOffer = async (
  market: Market,
  ba: Market.BA,
  maker: Account,
) => {
  return await postNewOffer({ market, ba, maker });
};

export const postNewFailingOffer = async (
  market: Market,
  ba: Market.BA,
  maker: Account,
) => {
  return await postNewOffer({ market, ba, maker, shouldFail: true });
};

export const setMgvGasPrice = async (
  gasPrice: ethers.BigNumberish,
): Promise<void> => {
  const deployer = await getAccount(AccountName.Deployer);
  await waitForTransaction(
    deployer.connectedContracts.mangrove.setGasprice(gasPrice),
  );
};

const rawMint = async (
  token: MgvToken,
  receiverAddress: string,
  internalAmount: ethers.BigNumberish,
): Promise<void> => {
  const deployer = await getAccount(AccountName.Deployer);
  switch (token.name) {
    case "TokenA":
      await waitForTransaction(
        deployer.connectedContracts.tokenA.mintTo(
          receiverAddress,
          internalAmount,
        ),
      );

      break;

    case "TokenB":
      await waitForTransaction(
        deployer.connectedContracts.tokenB.mintTo(
          receiverAddress,
          internalAmount,
        ),
      );

      break;
  }
};

export const mint = async (
  token: MgvToken,
  receiver: Account,
  amount: number,
): Promise<void> => {
  await rawMint(token, receiver.address, token.toUnits(amount));
};<|MERGE_RESOLUTION|>--- conflicted
+++ resolved
@@ -313,13 +313,19 @@
  * NB: Only works when this is awaited before sending more tx's.
  */
 export async function waitForTransactions(
-<<<<<<< HEAD
   txPromises:
-    | Promise<(Promise<ContractTransaction> | ContractTransaction)[]>
-    | (Promise<ContractTransaction> | ContractTransaction)[],
-=======
-  txPromises: PromiseOrValue<PromiseOrValue<ContractTransaction | undefined>[]>,
->>>>>>> a43703fa
+    | Promise<
+        (
+          | Promise<ContractTransaction | undefined>
+          | ContractTransaction
+          | undefined
+        )[]
+      >
+    | (
+        | Promise<ContractTransaction | undefined>
+        | ContractTransaction
+        | undefined
+      )[],
 ): Promise<TransactionReceipt[]> {
   const txs = (await txPromises).filter((x) => x) as ContractTransaction[];
   const receipts: TransactionReceipt[] = Array(txs.length);
