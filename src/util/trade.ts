--- conflicted
+++ resolved
@@ -209,34 +209,32 @@
     result: Promise<Market.OrderResult>;
     response: Promise<ethers.ContractTransaction>;
   }> {
-<<<<<<< HEAD
-    const { wants, gives, fillWants } =
-      bs === "buy"
-        ? this.getParamsForBuy(params, market.base, market.quote)
-        : this.getParamsForSell(params, market.base, market.quote);
-    const restingOrderParams =
-      "restingOrder" in params ? params.restingOrder : undefined;
-    if (
-      !!params.fillOrKill ||
-      !!restingOrderParams ||
-      !!params.forceRoutingToMangroveOrder
-    ) {
-      return this.mangroveOrder(
-        {
-          wants: wants,
-          gives: gives,
-          orderType: bs,
-          fillWants: fillWants,
-          expiryDate: params.expiryDate ?? 0,
-          restingParams: restingOrderParams,
-          market: market,
-          fillOrKill: params.fillOrKill ?? false,
-        },
-        overrides
-      );
-    } else {
-      if ("offerId" in params && params.offerId) {
-=======
+    // const { wants, gives, fillWants } =
+    //   bs === "buy"
+    //     ? this.getParamsForBuy(params, market.base, market.quote)
+    //     : this.getParamsForSell(params, market.base, market.quote);
+    // const restingOrderParams =
+    //   "restingOrder" in params ? params.restingOrder : undefined;
+    // if (
+    //   !!params.fillOrKill ||
+    //   !!restingOrderParams ||
+    //   !!params.forceRoutingToMangroveOrder
+    // ) {
+    //   return this.mangroveOrder(
+    //     {
+    //       wants: wants,
+    //       gives: gives,
+    //       orderType: bs,
+    //       fillWants: fillWants,
+    //       expiryDate: params.expiryDate ?? 0,
+    //       restingParams: restingOrderParams,
+    //       market: market,
+    //       fillOrKill: params.fillOrKill ?? false,
+    //     },
+    //     overrides
+    //   );
+    // } else {
+    //   if ("offerId" in params && params.offerId) {
     const {
       wants,
       gives,
@@ -253,21 +251,21 @@
             gives: gives,
             orderType: bs,
             fillWants: fillWants,
-            expiryDate: "expiryDate" in params ? params.expiryDate : 0,
-            restingParams: restingOrderParams,
+            expiryDate: params.expiryDate ?? 0,
+            restingParams: restingOrderParams ?? undefined,
             market: market,
             fillOrKill: params.fillOrKill ? params.fillOrKill : false,
-            gasLowerBound: params.gasLowerBound,
+            gasLowerBound: params.gasLowerBound ?? 0,
           },
           overrides
         );
       case "snipe":
->>>>>>> c9c781ec
+        //
         return this.snipes(
           {
             targets: [
               {
-                offerId: snipeOfferId,
+                offerId: snipeOfferId as number,
                 takerGives: gives,
                 takerWants: wants,
                 gasLimit: undefined,
@@ -275,7 +273,7 @@
             ],
             fillWants: fillWants,
             ba: this.bsToBa(bs),
-            gasLowerBound: params.gasLowerBound,
+            gasLowerBound: params.gasLowerBound ?? 0,
           },
           market,
           overrides
@@ -289,10 +287,12 @@
             orderType: bs,
             fillWants: fillWants,
             market,
-            gasLowerBound: params.gasLowerBound,
+            gasLowerBound: params.gasLowerBound ?? 0,
           },
           overrides
         );
+      default:
+        throw new Error(`Unknown order type ${orderType}`);
     }
   }
 
@@ -376,6 +376,8 @@
         return undefined;
       case "marketOrder":
         return await market.estimateGas(bs, wants);
+      default:
+        throw new Error(`Unknown order type ${orderType}`);
     }
   }
 
