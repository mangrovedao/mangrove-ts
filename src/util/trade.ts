import Big from "big.js";
import { BigNumber, ContractTransaction, ethers } from "ethers";
import Market from "../market";
import { Bigish } from "../types";
import logger from "./logger";
import TradeEventManagement, {
  OrderResultWithOptionalSummary,
} from "./tradeEventManagement";
import UnitCalculations from "./unitCalculations";
import configuration from "../configuration";
import TickPriceHelper from "./tickPriceHelper";

type CleanUnitParams = {
  ba: Market.BA;
  targets: {
    offerId: number;
    tick: ethers.BigNumber;
    gasreq: ethers.BigNumber;
    takerWants: ethers.BigNumber;
  }[];
  taker: string;
  gasLowerBound?: ethers.BigNumberish;
};

class Trade {
  mangroveUtils = new UnitCalculations();
  tradeEventManagement = new TradeEventManagement();

  getParamsForBuy(
    params: Market.TradeParams,
    baseToken: {
      decimals: number;
      toUnits: (amount: Bigish) => ethers.BigNumber;
    },
    quoteToken: {
      decimals: number;
      toUnits: (amount: Bigish) => ethers.BigNumber;
      fromUnits: (amount: ethers.BigNumber) => Big;
    },
  ) {
    // validate parameters and setup tickPriceHelper
    let fillVolume: Big, maxTick: BigNumber, fillWants: boolean;
    const slippage = this.validateSlippage(params.slippage);
    const tickPriceHelper = new TickPriceHelper("asks", {
      base: baseToken,
      quote: quoteToken,
    });
<<<<<<< HEAD
    if ("limitPrice" in params) {
=======
    if ("price" in params) {
      if (Big(params.price).lte(0)) {
        throw new Error("Cannot buy at or below price 0");
      }
>>>>>>> 1d81392d
      const priceWithSlippage = this.adjustForSlippage(
        Big(params.limitPrice),
        slippage,
        "buy",
      );
      tick = tickPriceHelper.tickFromPrice(priceWithSlippage);
      if ("volume" in params) {
        fillVolume = Big(params.volume);
<<<<<<< HEAD
        if (params.limitPrice == 0) {
          maxTick = BigNumber.from(MIN_TICK);
        } else {
          maxTick = tickPriceHelper.tickFromPrice(priceWithSlippage);
        }
        fillWants = true;
      } else {
        fillVolume = Big(params.total);
        if (params.limitPrice == 0) {
          maxTick = BigNumber.from(MAX_TICK);
        } else {
          maxTick = tickPriceHelper.tickFromPrice(priceWithSlippage);
        }
=======
        fillWants = true;
      } else {
        fillVolume = Big(params.total);
>>>>>>> 1d81392d
        fillWants = false;
      }
    } else if ("maxTick" in params) {
      // in this case, we're merely asking to get the tick adjusted for slippage
      fillVolume = Big(params.fillVolume);
      fillWants = params.fillWants ?? true;
      if (slippage > 0) {
<<<<<<< HEAD
        // if slippage is 0, we don't need to do anything
        const limitPrice = tickPriceHelper.priceFromTick(
          BigNumber.from(params.maxTick),
=======
        const price = tickPriceHelper.priceFromTick(
          BigNumber.from(params.tick),
>>>>>>> 1d81392d
        ); // This can result in small rounding differences
        const limitPriceWithSlippage = this.adjustForSlippage(
          limitPrice,
          slippage,
          "buy",
        );
        maxTick = tickPriceHelper.tickFromPrice(limitPriceWithSlippage);
      } else {
<<<<<<< HEAD
        maxTick = BigNumber.from(params.maxTick);
=======
        // if slippage is 0, we don't need to do anything
        tick = BigNumber.from(params.tick);
>>>>>>> 1d81392d
      }
    } else {
      const givesWithSlippage = this.adjustForSlippage(
        Big(params.gives),
        slippage,
        "buy",
      );
      fillWants = params.fillWants ?? true;
      fillVolume = fillWants ? Big(params.wants) : givesWithSlippage;
      maxTick = tickPriceHelper.tickFromVolumes(
        givesWithSlippage,
        params.wants,
      );
    }

    return {
      maxTick,
      fillVolume: fillWants
        ? baseToken.toUnits(fillVolume)
        : quoteToken.toUnits(fillVolume),
      fillWants: fillWants,
    };
  }

  private adjustForSlippage(
    value: Big,
    slippage: number,
    orderType: Market.BS,
  ): Big {
    const adjustment = orderType === "buy" ? slippage : -slippage;
    return value.mul(100 + adjustment).div(100);
  }

  getParamsForSell(
    params: Market.TradeParams,
    baseToken: {
      decimals: number;
      toUnits: (amount: Bigish) => ethers.BigNumber;
    },
    quoteToken: {
      decimals: number;
      toUnits: (amount: Bigish) => ethers.BigNumber;
      fromUnits: (amount: ethers.BigNumber) => Big;
    },
  ) {
    let fillVolume: Big, maxTick: BigNumber, fillWants: boolean;
    const slippage = this.validateSlippage(params.slippage);
    const tickPriceHelper = new TickPriceHelper("bids", {
      base: baseToken,
      quote: quoteToken,
    });
<<<<<<< HEAD
    if ("limitPrice" in params) {
      const priceWithCorrectDecimals = Big(params.limitPrice).mul(
        Big(10).pow(Math.abs(baseToken.decimals - quoteToken.decimals)),
      );
=======
    if ("price" in params) {
      if (Big(params.price).lte(0)) {
        throw new Error("Cannot buy at or below price 0");
      }
>>>>>>> 1d81392d
      const priceWithSlippage = this.adjustForSlippage(
        Big(params.price),
        slippage,
        "sell",
      );
      tick = tickPriceHelper.tickFromPrice(priceWithSlippage);
      if ("volume" in params) {
        fillVolume = Big(params.volume);
<<<<<<< HEAD
        if (params.limitPrice == 0) {
          maxTick = MAX_TICK;
        } else {
          // FIXME: This is wrong and should be migrated to use an instance of TickPriceHelper
          maxTick = TickPriceHelper.tickFromRawRatio(priceWithSlippage);
        }
        fillWants = false;
      } else {
        fillVolume = Big(params.total);
        if (params.limitPrice == 0) {
          maxTick = MIN_TICK;
        } else {
          // FIXME: This is wrong and should be migrated to use an instance of TickPriceHelper
          maxTick = TickPriceHelper.tickFromRawRatio(
            Big(1).div(priceWithSlippage),
          );
        }
        fillWants = true;
      }
    } else if ("maxTick" in params) {
      fillVolume = Big(params.fillVolume);
      fillWants = params.fillWants ?? false;
      if (slippage > 0) {
        // if slippage is 0, we don't need to do anything
        // FIXME: This is wrong and should be migrated to use an instance of TickPriceHelper
        const limitPrice = TickPriceHelper.rawRatioFromTick(
          BigNumber.from(params.maxTick),
=======
        fillWants = false;
      } else {
        fillVolume = Big(params.total);
        fillWants = true;
      }
    } else if ("tick" in params) {
      // in this case, we're merely asking to get the tick adjusted for slippage
      fillVolume = Big(params.fillVolume);
      fillWants = params.fillWants ?? false;
      if (slippage > 0) {
        const price = tickPriceHelper.priceFromTick(
          BigNumber.from(params.tick),
>>>>>>> 1d81392d
        ); // This can result in small rounding differences
        const priceWithSlippage = this.adjustForSlippage(
          limitPrice,
          slippage,
          "sell",
        );
<<<<<<< HEAD
        // FIXME: This is wrong and should be migrated to use an instance of TickPriceHelper
        maxTick = TickPriceHelper.tickFromRawRatio(priceWithSlippage);
      } else {
        maxTick = BigNumber.from(params.maxTick);
=======
        tick = tickPriceHelper.tickFromPrice(priceWithSlippage);
      } else {
        // if slippage is 0, we don't need to do anything
        tick = BigNumber.from(params.tick);
>>>>>>> 1d81392d
      }
    } else {
      const wantsWithSlippage = this.adjustForSlippage(
        Big(params.wants),
        slippage,
        "sell",
      );
      fillWants = params.fillWants ?? false;
      fillVolume = fillWants ? wantsWithSlippage : Big(params.gives);
      maxTick = tickPriceHelper.tickFromVolumes(
        params.gives,
        wantsWithSlippage,
      );
    }

    return {
      fillVolume: fillWants
        ? quoteToken.toUnits(fillVolume)
        : baseToken.toUnits(fillVolume),
      maxTick,
      fillWants: fillWants,
    };
  }

  validateSlippage = (slippage = 0) => {
    if (typeof slippage === "undefined") {
      return 0;
    } else if (slippage > 100 || slippage < 0) {
      throw new Error("slippage should be a number between 0 and 100");
    }
    return slippage;
  };

  comparePrices(
    price: Bigish,
    priceComparison: "lt" | "gt",
    referencePrice: Bigish,
  ) {
    return Big(price)[priceComparison](Big(referencePrice));
  }

  // undefined ~ infinite
  isPriceBetter(
    price: Bigish | undefined,
    referencePrice: Bigish | undefined,
    ba: Market.BA,
  ) {
    if (price === undefined && referencePrice === undefined) {
      return false;
    }
    if (price === undefined) {
      return ba !== "asks";
    }
    if (referencePrice === undefined) {
      return ba === "asks";
    }
    const priceComparison = ba === "asks" ? "lt" : "gt";
    return this.comparePrices(price, priceComparison, referencePrice);
  }

  // undefined ~ infinite
  isPriceWorse(
    price: Bigish | undefined,
    referencePrice: Bigish | undefined,
    ba: Market.BA,
  ) {
    if (price === undefined && referencePrice === undefined) {
      return false;
    }
    if (price === undefined) {
      return ba === "asks";
    }
    if (referencePrice === undefined) {
      return ba !== "asks";
    }
    const priceComparison = ba === "asks" ? "gt" : "lt";
    return this.comparePrices(price, priceComparison, referencePrice);
  }

  getRawParams(bs: Market.BS, params: Market.TradeParams, market: Market) {
    const { maxTick, fillVolume, fillWants } =
      bs === "buy"
        ? this.getParamsForBuy(params, market.base, market.quote)
        : this.getParamsForSell(params, market.base, market.quote);
    const restingOrderParams =
      "restingOrder" in params ? params.restingOrder : null;

    const orderType =
      !!params.fillOrKill ||
      !!restingOrderParams ||
      !!params.forceRoutingToMangroveOrder
        ? "restingOrder"
        : "marketOrder";

    return {
      maxTick,
      fillVolume,
      fillWants,
      restingOrderParams,
      orderType,
    };
  }

  /**
   * Market buy/sell order. Will attempt to buy/sell base token for quote tokens.
   * Params can be of the form:
   * - `{volume,price}`: buy `volume` base tokens for a max average price of `price`.
   * - `{total,price}` : buy as many base tokens as possible using up to `total` quote tokens, with a max average price of `price`.
   * - `{wants,gives,fillWants?}`: accept implicit max average price of `gives/wants`
   *
   * In addition, `slippage` defines an allowed slippage in % of the amount of quote token, and
   * `restingOrder` or `offerId` can be supplied to create a resting order, e.g.,
   * to account for gas.
   *
   * Will stop if
   * - book is empty, or
   * - price no longer good, or
   * - `wants` tokens have been bought.
   *
   * @example
   * ```
   * const market = await mgv.market({base:"USDC",quote:"DAI"}
   * market.buy({volume: 100, price: '1.01'}) //use strings to be exact
   * ```
   */
  order(
    bs: Market.BS,
    params: Market.TradeParams,
    market: Market,
    overrides: ethers.Overrides = {},
  ): Promise<{
    result: Promise<Market.OrderResult>;
    response: Promise<ethers.ContractTransaction>;
  }> {
    const { maxTick, fillVolume, fillWants, restingOrderParams, orderType } =
      this.getRawParams(bs, params, market);
    switch (orderType) {
      case "restingOrder":
        return this.mangroveOrder(
          {
            maxTick,
            fillVolume,
            orderType: bs,
            fillWants: fillWants,
            expiryDate: params.expiryDate ?? 0,
            restingParams: restingOrderParams ?? undefined,
            market: market,
            fillOrKill: params.fillOrKill ? params.fillOrKill : false,
            gasLowerBound: params.gasLowerBound ?? 0,
          },
          overrides,
        );
      case "marketOrder":
        return this.marketOrder(
          {
            maxTick,
            fillVolume,
            orderType: bs,
            fillWants: fillWants,
            market,
            gasLowerBound: params.gasLowerBound ?? 0,
          },
          overrides,
        );
      default:
        throw new Error(`Unknown order type ${orderType}`);
    }
  }

  /**
   * Clean specific offers.
   * Params are:
   * `targets`: an array of
   *    `offerId`: the offer to be cleaned
   *    `takerWants`: the amount of base token (for asks) or quote token (for bids) the taker wants
   *    `tick`: the of the offer to be cleaned
   *    `gasreq`: the maximum gasreq the taker/cleaner, wants to use to clean the offer, has to be at least the same as the gasreq of the offer in order for it be cleaned
   * `ba`: whether to clean `asks` or `bids`
   * `taker`: specifies what taker to impersonate, if not specified, the caller of the function will be used
   */
  async clean(
    params: Market.CleanParams,
    market: Market,
    overrides: ethers.Overrides = {},
  ): Promise<{
    result: Promise<Market.CleanResult>;
    response: Promise<ethers.ContractTransaction>;
  }> {
    const raw = await this.getRawCleanParams(params, market);

    const result = await this.cleanWithRawParameters(raw, market, overrides);

    const awaitedResult = await result.result;

    return {
      result: Promise.resolve({
        ...awaitedResult,
        summary: awaitedResult.cleanSummary!,
      }),
      response: result.response,
    };
  }

  /**
   * Gets parameters to send to functions `market.mgv.contract.cleanByImpersonation`.
   * Params are:
   * `targets`: an array of
   *    `offerId`: the offer to be cleaned
   *    `takerWants`: the amount of base token (for asks) or quote token (for bids) the taker wants
   *    `tick`: the of the offer to be cleaned
   *    `gasreq`: the maximum gasreq the taker/cleaner, wants to use to clean the offer, has to be at least the same as the gasreq of the offer in order for it be cleaned
   * `ba`: whether to clean `asks` or `bids`
   * `taker`: specifies what taker to impersonate, if not specified, the caller of the function will be used
   */
  async getRawCleanParams(
    params: Market.CleanParams,
    market: Market,
  ): Promise<Market.RawCleanParams> {
    const { outbound_tkn } = market.getOutboundInbound(params.ba);

    const _targets = params.targets.map<CleanUnitParams["targets"][number]>(
      (t) => {
        return {
          offerId: t.offerId,
          takerWants: outbound_tkn.toUnits(t.takerWants),
          tick: BigNumber.from(t.tick),
          gasreq: BigNumber.from(t.gasreq),
        };
      },
    );
    return this.getCleanRawParamsFromUnitParams(
      {
        targets: _targets,
        ba: params.ba,
        taker: params.taker ?? (await market.mgv.signer.getAddress()),
      },
      market,
    );
  }

  async estimateGas(bs: Market.BS, params: Market.TradeParams, market: Market) {
    const { fillVolume, orderType } = this.getRawParams(bs, params, market);

    switch (orderType) {
      case "restingOrder":
        // add an overhead of the MangroveOrder contract on top of the estimated market order.
        return (await market.estimateGas(bs, fillVolume)).add(
          configuration.mangroveOrder.getTakeGasOverhead(
            market.mgv.network.name,
          ),
        );
      case "marketOrder":
        return await market.estimateGas(bs, fillVolume);
      default:
        throw new Error(`Unknown order type ${orderType}`);
    }
  }

  async simulateGas(bs: Market.BS, params: Market.TradeParams, market: Market) {
    const { maxTick, fillVolume, fillWants, orderType } = this.getRawParams(
      bs,
      params,
      market,
    );
    const ba = this.bsToBa(bs);

    switch (orderType) {
      case "restingOrder":
        // add an overhead of the MangroveOrder contract on top of the estimated market order.
        return (
          await market.simulateGas(ba, maxTick, fillVolume, fillWants)
        ).add(
          configuration.mangroveOrder.getTakeGasOverhead(
            market.mgv.network.name,
          ),
        );
      case "marketOrder":
        return await market.simulateGas(ba, maxTick, fillVolume, fillWants);
    }
  }

  async createTxWithOptionalGasEstimation<T extends any[]>(
    createTx: (...args: T) => Promise<ContractTransaction>,
    estimateTx: (...args: T) => Promise<BigNumber>,
    gasLowerBound: ethers.BigNumberish,
    overrides: ethers.Overrides,
    args: T,
  ) {
    // If not given an explicit gasLimit then we estimate it. Ethers does this automatically, but if we are given a lower bound,
    // (for instance from our own estimateGas function) then we need to invoke estimation manually and compare.
    if (!overrides.gasLimit && gasLowerBound) {
      overrides.gasLimit = await estimateTx(...args);
      if (overrides.gasLimit.lt(gasLowerBound)) {
        overrides.gasLimit = gasLowerBound;
      }
    }
    return await createTx(...args);
  }

  /**
   * Low level Mangrove market order.
   * If `orderType` is `"buy"`, the base/quote market will be used,
   *
   * If `orderType` is `"sell"`, the quote/base market will be used,
   *
   * `fillWants` defines whether the market order stops immediately once `wants` tokens have been purchased or whether it tries to keep going until `gives` tokens have been spent.
   *
   * In addition, `slippage` defines an allowed slippage in % of the amount of quote token.
   *
   * Returns a promise for market order result after 1 confirmation.
   * Will throw on same conditions as ethers.js `transaction.wait`.
   */
  async marketOrder(
    {
      maxTick,
      fillVolume,
      orderType,
      fillWants,
      market,
      gasLowerBound,
    }: {
      maxTick: ethers.BigNumber;
      fillVolume: ethers.BigNumber;
      orderType: Market.BS;
      fillWants: boolean;
      market: Market;
      gasLowerBound: ethers.BigNumberish;
    },
    overrides: ethers.Overrides,
  ): Promise<{
    result: Promise<Market.OrderResult>;
    response: Promise<ethers.ContractTransaction>;
  }> {
    const [outboundTkn, inboundTkn] =
      orderType === "buy"
        ? [market.base, market.quote]
        : [market.quote, market.base];

    logger.debug("Creating market order", {
      contextInfo: "market.marketOrder",
      data: {
        outboundTkn: outboundTkn.id,
        inboundTkn: inboundTkn.id,
        fillWants: fillWants,
        maxTick: maxTick.toString(),
        fillVolume: fillVolume.toString(),
        orderType: orderType,
        gasLimit: overrides.gasLimit?.toString(),
      },
    });

    const response = this.createTxWithOptionalGasEstimation(
      market.mgv.contract.marketOrderByTick,
      market.mgv.contract.estimateGas.marketOrderByTick,
      gasLowerBound,
      overrides,
      [
        {
          outbound_tkn: outboundTkn.address,
          inbound_tkn: inboundTkn.address,
          tickSpacing: market.tickSpacing,
        },
        maxTick,
        fillVolume,
        fillWants,
        overrides,
      ],
    );

    const result = this.responseToMarketOrderResult(
      response,
      orderType,
      fillWants,
      fillVolume,
      market,
    );
    return { result, response };
  }

  async responseToMarketOrderResult(
    response: Promise<ethers.ContractTransaction>,
    orderType: Market.BS,
    fillWants: boolean,
    fillVolume: ethers.BigNumber,
    market: Market,
  ) {
    const receipt = await (await response).wait();

    logger.debug("Market order raw receipt", {
      contextInfo: "market.marketOrder",
      data: { receipt: receipt },
    });
    const result = this.initialResult(receipt);
    this.tradeEventManagement.processMangroveEvents(
      result,
      receipt,
      this.bsToBa(orderType),
      fillWants,
      fillVolume,
      market,
    );
    if (!this.tradeEventManagement.isOrderResult(result)) {
      throw Error("market order went wrong");
    }
    return result;
  }

  async mangroveOrder(
    {
      maxTick,
      fillVolume,
      orderType,
      fillWants,
      fillOrKill,
      expiryDate,
      restingParams,
      market,
      gasLowerBound,
    }: {
      maxTick: ethers.BigNumber;
      fillVolume: ethers.BigNumber;
      orderType: Market.BS;
      fillWants: boolean;
      fillOrKill: boolean;
      expiryDate: number;
      restingParams: Market.RestingOrderParams | undefined;
      market: Market;
      gasLowerBound: ethers.BigNumberish;
    },
    overrides: ethers.Overrides,
  ): Promise<{
    result: Promise<Market.OrderResult>;
    response: Promise<ethers.ContractTransaction>;
  }> {
    const { postRestingOrder, provision } =
      this.getRestingOrderParams(restingParams);
    const overrides_ = {
      ...overrides,
      value: provision ? market.mgv.toUnits(provision, 18) : 0,
    };

    const ba = this.bsToBa(orderType);
    const { outbound_tkn, inbound_tkn } = market.getOutboundInbound(ba);

    const response = this.createTxWithOptionalGasEstimation(
      market.mgv.orderContract.take,
      market.mgv.orderContract.estimateGas.take,
      gasLowerBound,
      overrides_,
      [
        {
          olKey: {
            outbound_tkn: outbound_tkn.address,
            inbound_tkn: inbound_tkn.address,
            tickSpacing: market.tickSpacing,
          },
          fillOrKill: fillOrKill,
          tick: maxTick,
          fillVolume: fillVolume,
          fillWants: orderType === "buy",
          restingOrder: postRestingOrder,
          expiryDate: expiryDate,
          offerId:
            restingParams?.offerId === undefined ? 0 : restingParams.offerId,
          restingOrderGasreq:
            restingParams?.restingOrderGasreq ??
            configuration.mangroveOrder.getRestingOrderGasreq(
              market.mgv.network.name,
            ),
        },
        overrides_,
      ],
    );
    const result = this.responseToMangroveOrderResult(
      response,
      orderType,
      fillWants,
      fillVolume,
      market,
      restingParams?.offerId,
    );
    // if resting order was not posted, result.summary is still undefined.
    return { result, response };
  }

  async responseToMangroveOrderResult(
    response: Promise<ethers.ContractTransaction>,
    orderType: Market.BS,
    fillWants: boolean,
    fillVolume: ethers.BigNumber,
    market: Market,
    offerId: number | undefined,
  ) {
    const receipt = await (await response).wait();

    logger.debug("Mangrove order raw receipt", {
      contextInfo: "market.mangrove",
      data: { receipt: receipt },
    });

    let result = this.initialResult(receipt);

    this.tradeEventManagement.processMangroveEvents(
      result,
      receipt,
      this.bsToBa(orderType),
      fillWants,
      fillVolume,
      market,
    );
    this.tradeEventManagement.processMangroveOrderEvents(
      result,
      receipt,
      this.bsToBa(orderType),
      fillWants,
      market,
    );
    let restingOrderId: number | undefined;
    if (
      result.summary !== undefined &&
      "restingOrderId" in result.summary &&
      result.summary?.restingOrderId !== undefined
    ) {
      restingOrderId = result.summary?.restingOrderId;
    } else if (result.restingOrderId !== undefined) {
      restingOrderId = result.restingOrderId;
    }

    if (restingOrderId !== undefined) {
      result = {
        ...result,
        restingOrder: this.tradeEventManagement.createRestingOrderFromIdAndBA(
          this.bsToBa(orderType),
          restingOrderId,
          result.offerWrites,
        ),
      };
    }

    if (!this.tradeEventManagement.isOrderResult(result)) {
      throw Error("mangrove order went wrong");
    } else return result;
  }

  getRestingOrderParams(params: Market.RestingOrderParams | undefined): {
    provision: Bigish;
    postRestingOrder: boolean;
  } {
    if (params) {
      return {
        provision: params.provision,
        postRestingOrder: true,
      };
    } else {
      return { provision: 0, postRestingOrder: false };
    }
  }

  initialResult(
    receipt: ethers.ContractReceipt,
  ): OrderResultWithOptionalSummary {
    return {
      txReceipt: receipt,
      summary: undefined,
      successes: [],
      tradeFailures: [],
      posthookFailures: [],
      offerWrites: [],
    };
  }

  baToBs(ba: Market.BA): Market.BS {
    return ba === "asks" ? "buy" : "sell";
  }

  bsToBa(bs: Market.BS): Market.BA {
    return bs === "buy" ? "asks" : "bids";
  }

  /**
   * Gets parameters to send to functions `market.mgv.contract.cleanByImpersonation`.
   */
  async getCleanRawParamsFromUnitParams(
    unitParams: CleanUnitParams,
    market: Market,
  ): Promise<Market.RawCleanParams> {
    const [outboundTkn, inboundTkn] =
      unitParams.ba === "asks"
        ? [market.base, market.quote]
        : [market.quote, market.base];

    logger.debug("Creating cleans", {
      contextInfo: "market.clean",
      data: {
        outboundTkn: outboundTkn.id,
        inboundTkn: inboundTkn.id,
      },
    });

    // user defined gasLimit is a total max for gasreq of each offer; otherwise, each offer is allowed to use its specified gasreq,
    // this is accomplished by supplying a number larger than 2^24-1 for the offer (in this case MaxUint256).
    const _targets = unitParams.targets.map<
      Market.RawCleanParams["targets"][number]
    >((t) => {
      return {
        offerId: t.offerId,
        tick: t.tick,
        gasreq: t.gasreq,
        takerWants: t.takerWants,
      };
    });

    return {
      ba: unitParams.ba,
      outboundTkn: outboundTkn.address,
      inboundTkn: inboundTkn.address,
      targets: _targets,
      taker: unitParams.taker,
    };
  }

  /**
   * Low level sniping of `targets`.
   *
   * Returns a promise for clean result after 1 confirmation.
   * Will throw on same conditions as ethers.js `transaction.wait`.
   */
  async cleanWithRawParameters(
    raw: Market.RawCleanParams,
    market: Market,
    overrides: ethers.Overrides,
  ): Promise<{
    result: Promise<Market.DirtyOrderResult>;
    response: Promise<ethers.ContractTransaction>;
  }> {
    // Invoking the cleanerContract does not populate receipt.events, so we instead parse receipt.logs
    const cleanFunction = market.mgv.contract.cleanByImpersonation;

    const response = cleanFunction(
      {
        outbound_tkn: raw.outboundTkn,
        inbound_tkn: raw.inboundTkn,
        tickSpacing: market.tickSpacing,
      },
      raw.targets,
      raw.taker,
      overrides,
    );

    const result = this.responseToCleanResult(response, raw, market);

    return { result, response };
  }

  async responseToCleanResult(
    response: Promise<ethers.ContractTransaction>,
    raw: Market.RawCleanParams,
    market: Market,
  ) {
    const receipt = await (await response).wait();

    const result = this.initialResult(receipt);

    logger.debug("Clean raw receipt", {
      contextInfo: "market.clean",
      data: { receipt: receipt },
    });

    // pass 0's for gives/wants to always report a full fill
    this.tradeEventManagement.processMangroveEvents(
      result,
      receipt,
      raw.ba,
      true,
      ethers.BigNumber.from(0),
      market,
    );

    if (!this.tradeEventManagement.isCleanResult(result)) {
      throw Error("clean went wrong");
    }
    return result;
  }
}

export default Trade;<|MERGE_RESOLUTION|>--- conflicted
+++ resolved
@@ -45,41 +45,21 @@
       base: baseToken,
       quote: quoteToken,
     });
-<<<<<<< HEAD
     if ("limitPrice" in params) {
-=======
-    if ("price" in params) {
-      if (Big(params.price).lte(0)) {
+      if (Big(params.limitPrice).lte(0)) {
         throw new Error("Cannot buy at or below price 0");
       }
->>>>>>> 1d81392d
       const priceWithSlippage = this.adjustForSlippage(
         Big(params.limitPrice),
         slippage,
         "buy",
       );
-      tick = tickPriceHelper.tickFromPrice(priceWithSlippage);
+      maxTick = tickPriceHelper.tickFromPrice(priceWithSlippage);
       if ("volume" in params) {
         fillVolume = Big(params.volume);
-<<<<<<< HEAD
-        if (params.limitPrice == 0) {
-          maxTick = BigNumber.from(MIN_TICK);
-        } else {
-          maxTick = tickPriceHelper.tickFromPrice(priceWithSlippage);
-        }
         fillWants = true;
       } else {
         fillVolume = Big(params.total);
-        if (params.limitPrice == 0) {
-          maxTick = BigNumber.from(MAX_TICK);
-        } else {
-          maxTick = tickPriceHelper.tickFromPrice(priceWithSlippage);
-        }
-=======
-        fillWants = true;
-      } else {
-        fillVolume = Big(params.total);
->>>>>>> 1d81392d
         fillWants = false;
       }
     } else if ("maxTick" in params) {
@@ -87,14 +67,8 @@
       fillVolume = Big(params.fillVolume);
       fillWants = params.fillWants ?? true;
       if (slippage > 0) {
-<<<<<<< HEAD
-        // if slippage is 0, we don't need to do anything
         const limitPrice = tickPriceHelper.priceFromTick(
           BigNumber.from(params.maxTick),
-=======
-        const price = tickPriceHelper.priceFromTick(
-          BigNumber.from(params.tick),
->>>>>>> 1d81392d
         ); // This can result in small rounding differences
         const limitPriceWithSlippage = this.adjustForSlippage(
           limitPrice,
@@ -103,12 +77,8 @@
         );
         maxTick = tickPriceHelper.tickFromPrice(limitPriceWithSlippage);
       } else {
-<<<<<<< HEAD
+        // if slippage is 0, we don't need to do anything
         maxTick = BigNumber.from(params.maxTick);
-=======
-        // if slippage is 0, we don't need to do anything
-        tick = BigNumber.from(params.tick);
->>>>>>> 1d81392d
       }
     } else {
       const givesWithSlippage = this.adjustForSlippage(
@@ -160,84 +130,39 @@
       base: baseToken,
       quote: quoteToken,
     });
-<<<<<<< HEAD
     if ("limitPrice" in params) {
-      const priceWithCorrectDecimals = Big(params.limitPrice).mul(
-        Big(10).pow(Math.abs(baseToken.decimals - quoteToken.decimals)),
-      );
-=======
-    if ("price" in params) {
-      if (Big(params.price).lte(0)) {
+      if (Big(params.limitPrice).lte(0)) {
         throw new Error("Cannot buy at or below price 0");
       }
->>>>>>> 1d81392d
       const priceWithSlippage = this.adjustForSlippage(
-        Big(params.price),
+        Big(params.limitPrice),
         slippage,
         "sell",
       );
-      tick = tickPriceHelper.tickFromPrice(priceWithSlippage);
+      maxTick = tickPriceHelper.tickFromPrice(priceWithSlippage);
       if ("volume" in params) {
         fillVolume = Big(params.volume);
-<<<<<<< HEAD
-        if (params.limitPrice == 0) {
-          maxTick = MAX_TICK;
-        } else {
-          // FIXME: This is wrong and should be migrated to use an instance of TickPriceHelper
-          maxTick = TickPriceHelper.tickFromRawRatio(priceWithSlippage);
-        }
-        fillWants = false;
-      } else {
-        fillVolume = Big(params.total);
-        if (params.limitPrice == 0) {
-          maxTick = MIN_TICK;
-        } else {
-          // FIXME: This is wrong and should be migrated to use an instance of TickPriceHelper
-          maxTick = TickPriceHelper.tickFromRawRatio(
-            Big(1).div(priceWithSlippage),
-          );
-        }
-        fillWants = true;
-      }
-    } else if ("maxTick" in params) {
-      fillVolume = Big(params.fillVolume);
-      fillWants = params.fillWants ?? false;
-      if (slippage > 0) {
-        // if slippage is 0, we don't need to do anything
-        // FIXME: This is wrong and should be migrated to use an instance of TickPriceHelper
-        const limitPrice = TickPriceHelper.rawRatioFromTick(
-          BigNumber.from(params.maxTick),
-=======
         fillWants = false;
       } else {
         fillVolume = Big(params.total);
         fillWants = true;
       }
-    } else if ("tick" in params) {
+    } else if ("maxTick" in params) {
       // in this case, we're merely asking to get the tick adjusted for slippage
       fillVolume = Big(params.fillVolume);
       fillWants = params.fillWants ?? false;
       if (slippage > 0) {
-        const price = tickPriceHelper.priceFromTick(
-          BigNumber.from(params.tick),
->>>>>>> 1d81392d
+        const limitPrice = tickPriceHelper.priceFromTick(
+          BigNumber.from(params.maxTick),
         ); // This can result in small rounding differences
         const priceWithSlippage = this.adjustForSlippage(
           limitPrice,
           slippage,
           "sell",
         );
-<<<<<<< HEAD
-        // FIXME: This is wrong and should be migrated to use an instance of TickPriceHelper
-        maxTick = TickPriceHelper.tickFromRawRatio(priceWithSlippage);
+        maxTick = tickPriceHelper.tickFromPrice(priceWithSlippage);
       } else {
         maxTick = BigNumber.from(params.maxTick);
-=======
-        tick = tickPriceHelper.tickFromPrice(priceWithSlippage);
-      } else {
-        // if slippage is 0, we don't need to do anything
-        tick = BigNumber.from(params.tick);
->>>>>>> 1d81392d
       }
     } else {
       const wantsWithSlippage = this.adjustForSlippage(
