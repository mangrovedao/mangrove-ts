import Big, { BigSource } from "big.js";
import { BigNumber, ContractTransaction, ethers } from "ethers";
<<<<<<< HEAD
import Market, { MangroveOrderType } from "../market";
import { Bigish } from "../types";
=======
import Market from "../market";
import { Bigish } from "../util";
>>>>>>> 0ff27baf
import logger from "./logger";
import TradeEventManagement, {
  OrderResultWithOptionalSummary,
} from "./tradeEventManagement";
import configuration from "../configuration";
import TickPriceHelper from "./tickPriceHelper";

export type CleanUnitParams = {
  ba: Market.BA;
  targets: {
    offerId: number;
    tick: number;
    gasreq: ethers.BigNumber;
    takerWants: ethers.BigNumber;
  }[];
  taker: string;
  gasLowerBound?: ethers.BigNumberish;
};

class Trade {
  tradeEventManagement = new TradeEventManagement();

  /**
   * Get raw parameters to send to Mangrove for a buy or sell order for the given trade and market parameters.
   */
  getParamsForTrade(
    params: Market.TradeParams,
    market: Market.KeyResolvedForCalculation,
    bs: Market.BS,
  ) {
    let fillVolume: Big,
      maxTick: number,
      fillWants: boolean = bs === "buy";
    const ba = this.bsToBa(bs);
    const slippage = this.validateSlippage(params.slippage);
    const tickPriceHelper = new TickPriceHelper(ba, market);
    if ("limitPrice" in params) {
      if (Big(params.limitPrice).lte(0)) {
        throw new Error("Cannot buy at or below price 0");
      }
      const limitPriceWithSlippage = this.adjustForSlippage(
        Big(params.limitPrice),
        slippage,
        bs,
      );
      // round down to not exceed the price
      maxTick = tickPriceHelper.tickFromPrice(
        limitPriceWithSlippage,
        "roundDown",
      );
      if ("volume" in params) {
        fillVolume = Big(params.volume);
      } else {
        fillVolume = Big(params.total);
        fillWants = !fillWants;
      }
    } else if ("maxTick" in params) {
      // in this case, we're merely asking to get the tick adjusted for slippage
      fillVolume = Big(params.fillVolume);
      fillWants = params.fillWants ?? fillWants;
      if (slippage > 0) {
        // round down to not exceed the price when buying, and up to get at least price for when selling
        const limitPrice = tickPriceHelper.priceFromTick(
          params.maxTick,
          bs === "buy" ? "roundDown" : "roundUp",
        );
        const limitPriceWithSlippage = this.adjustForSlippage(
          limitPrice,
          slippage,
          bs,
        );
        // round down to not exceed the price expectations
        maxTick = tickPriceHelper.tickFromPrice(
          limitPriceWithSlippage,
          "roundDown",
        );
      } else {
        // if slippage is 0, we don't need to do anything
        maxTick = params.maxTick;
      }
    } else {
      let wants = Big(params.wants);
      let gives = Big(params.gives);
      if (bs === "buy") {
        gives = this.adjustForSlippage(gives, slippage, bs);
      } else {
        wants = this.adjustForSlippage(wants, slippage, bs);
      }
      fillWants = params.fillWants ?? fillWants;
      fillVolume = fillWants ? wants : gives;
      // round down to not exceed the price expectations
      maxTick = tickPriceHelper.tickFromVolumes(gives, wants, "roundDown");
    }

    return {
      maxTick,
      fillVolume: fillWants
        ? Market.getOutboundInbound(
            ba,
            market.base,
            market.quote,
          ).outbound_tkn.toUnits(fillVolume)
        : Market.getOutboundInbound(
            ba,
            market.base,
            market.quote,
          ).inbound_tkn.toUnits(fillVolume),
      fillWants: fillWants,
    };
  }

  /**
   * Adjust a price for slippage.
   * @param value price to adjust
   * @param slippage slippage in percentage points
   * @param orderType buy or sell
   * @returns price adjusted for slippage
   */
  private adjustForSlippage(
    value: Big,
    slippage: number,
    orderType: Market.BS,
  ): Big {
    const adjustment = orderType === "buy" ? slippage : -slippage;
    return value.mul(100 + adjustment).div(100);
  }

  validateSlippage = (slippage = 0) => {
    if (typeof slippage === "undefined") {
      return 0;
    } else if (slippage > 100 || slippage < 0) {
      throw new Error("slippage should be a number between 0 and 100");
    }
    return slippage;
  };

  comparePrices(
    price: Bigish,
    priceComparison: "lt" | "gt",
    referencePrice: Bigish,
  ) {
    return Big(price)[priceComparison](Big(referencePrice));
  }

  // undefined ~ infinite
  isPriceBetter(
    price: Bigish | undefined,
    referencePrice: Bigish | undefined,
    ba: Market.BA,
  ) {
    if (price === undefined && referencePrice === undefined) {
      return false;
    }
    if (price === undefined) {
      return ba !== "asks";
    }
    if (referencePrice === undefined) {
      return ba === "asks";
    }
    const priceComparison = ba === "asks" ? "lt" : "gt";
    return this.comparePrices(price, priceComparison, referencePrice);
  }

  // undefined ~ infinite
  isPriceWorse(
    price: Bigish | undefined,
    referencePrice: Bigish | undefined,
    ba: Market.BA,
  ) {
    if (price === undefined && referencePrice === undefined) {
      return false;
    }
    if (price === undefined) {
      return ba === "asks";
    }
    if (referencePrice === undefined) {
      return ba !== "asks";
    }
    const priceComparison = ba === "asks" ? "gt" : "lt";
    return this.comparePrices(price, priceComparison, referencePrice);
  }

  /**
   * Get raw parameters to send to Mangrove for a buy or sell order for the given trade and market parameters.
   * @param bs buy or sell
   * @param params trade parameters - see {@link Market.TradeParams}
   * @param market market to trade on
   * @returns raw parameters for a market order to send to Mangrove
   */
  getRawParams(bs: Market.BS, params: Market.TradeParams, market: Market) {
    const { maxTick, fillVolume, fillWants } = this.getParamsForTrade(
      params,
      market,
      bs,
    );
    const restingOrderParams =
      "restingOrder" in params ? params.restingOrder : null;

    const orderType =
      !!params.fillOrKill ||
      !!restingOrderParams ||
      !!params.forceRoutingToMangroveOrder
        ? "restingOrder"
        : "marketOrder";

    return {
      maxTick,
      fillVolume,
      fillWants,
      restingOrderParams,
      orderType,
    };
  }

  /**
   * Market order. Will attempt to buy or sell base token using quote tokens.
   *
   * @param bs whether to buy or sell base token
   * @param params trade parameters - see {@link Market.TradeParams}
   * @param market the market to trade on
   * @param overrides ethers overrides for the transaction
   * @returns a promise that resolves to the transaction response and the result of the trade
   */
  order(
    bs: Market.BS,
    params: Market.TradeParams,
    market: Market,
    overrides: ethers.Overrides = {},
  ): Promise<Market.Transaction<Market.OrderResult>> {
    const { maxTick, fillVolume, fillWants, restingOrderParams, orderType } =
      this.getRawParams(bs, params, market);
    switch (orderType) {
      case "restingOrder":
        return this.mangroveOrder(
          {
            maxTick,
            fillVolume,
            orderType: bs,
            fillWants: fillWants,
            expiryDate: params.expiryDate ?? 0,
            restingParams: restingOrderParams ?? undefined,
            market: market,
            fillOrKill: params.fillOrKill ? params.fillOrKill : false,
            gasLowerBound: params.gasLowerBound ?? 0,
            takerGivesLogic:
              params.takerGivesLogic ?? ethers.constants.AddressZero,
            takerWantsLogic:
              params.takerWantsLogic ?? ethers.constants.AddressZero,
          },
          overrides,
        );
      case "marketOrder":
        return this.marketOrder(
          {
            maxTick,
            fillVolume,
            orderType: bs,
            fillWants: fillWants,
            market,
            gasLowerBound: params.gasLowerBound ?? 0,
          },
          overrides,
        );
      default:
        throw new Error(`Unknown order type ${orderType}`);
    }
  }

  /** Update a resting order posted by MangroveOrder.
   *
   * @param market the market to retract the order on
   * @param ba whether the offer is a bid or ask
   * @param params update parameters - see {@link Market.UpdateRestingOrderParams}
   * @param overrides overrides for the transaction
   * @returns a promise that resolves to the transaction response and the result of the update.
   */
  async updateRestingOrder(
    market: Market,
    ba: Market.BA,
    params: Market.UpdateRestingOrderParams,
    overrides: ethers.Overrides = {},
  ): Promise<Market.Transaction<Market.UpdateRestingOrderResult>> {
    const olKey = market.getOLKey(ba);

    const restingOrderParams = await this.getRestingOrderParams(
      params,
      market,
      ba,
    );
    const overrides_ = {
      ...overrides,
      value: market.mgv.nativeToken.toUnits(restingOrderParams.provision),
    };

    // Get the current offer data
    const id = params.offerId;
    const offer =
      ba === "asks" ? await market.askInfo(id) : await market.bidInfo(id);
    if (offer === undefined) {
      throw Error(`No offer in market with id ${id}.`);
    }
    if (offer.maker !== (market.mgv.orderContract as any).address) {
      throw Error(
        `The offer is not a MangroveOrder offer, it belongs to ${offer.maker}`,
      );
    }

    const { gives, tick } = this.getRawUpdateRestingOrderParams(
      params,
      market,
      ba,
      offer.tick,
      offer.gives,
    );

    // update offer
    const txPromise = market.mgv.orderContract.updateOffer(
      olKey,
      tick,
      gives,
      restingOrderParams.restingOrderGasreq,
      params.offerId,
      overrides_,
    );

    logger.debug("Updating MangroveOrder offer", {
      contextInfo: "mangrove.updateMangroveOrder",
      data: { id: params.offerId, ba: ba, gives, tick, overrides: overrides_ },
    });

    return {
      result: txPromise.then((receipt) => receipt.wait()).then(() => {}),
      response: txPromise,
    };
  }

  /**
   * Gets parameters to send to function `market.mgv.orderContract.updateOffer`.
   *
   * @param params update parameters - see {@link Market.UpdateRestingOrderParams}
   * @param market the market to retract the order on
   * @param ba whether the offer is a bid or ask
   * @returns the raw parameters to send to the MangroveOrder contract
   */
  getRawUpdateRestingOrderParams(
    params: Market.UpdateRestingOrderParams,
    market: Market.KeyResolvedForCalculation,
    ba: Market.BA,
    tick: number,
    gives: Big,
  ): { gives: BigNumber; tick: number } {
    const tickPriceHelper = new TickPriceHelper(ba, market);

    if ("tick" in params && params.tick !== undefined) {
      tick = params.tick;
    }

    if ("price" in params && params.price !== undefined) {
      // round up to ensure we as a maker get what we want for the offer.
      tick = tickPriceHelper.tickFromPrice(Big(params.price), "roundUp");
    }

    if ("gives" in params && params.gives !== undefined) {
      gives = Big(params.gives);
    }

    if ("volume" in params && params.volume !== undefined) {
      // round down so that we do not give more than we expect
      gives =
        ba === "asks"
          ? Big(params.volume)
          : tickPriceHelper.outboundFromInbound(
              tick,
              params.volume,
              "roundDown",
            );
    }

    if ("total" in params && params.total !== undefined) {
      // round down so that we do not give more than we expect
      gives =
        ba === "asks"
          ? tickPriceHelper.outboundFromInbound(tick, params.total, "roundDown")
          : Big(params.total);
    }

    const givesRaw =
      ba === "asks" ? market.base.toUnits(gives) : market.quote.toUnits(gives);

    return { gives: givesRaw, tick };
  }

  /** Retract a resting order posted by MangroveOrder.
   *
   * @param market the market to retract the order on
   * @param ba whether the offer is a bid or ask
   * @param id the offer id
   * @param deprovision whether to deprovision the offer. If true, the offer's provision will be returned to the maker's balance on Mangrove.
   * @param overrides overrides for the transaction
   */
  async retractRestingOrder(
    market: Market,
    ba: Market.BA,
    id: number,
    deprovision = false,
    overrides: ethers.Overrides = {},
  ): Promise<Market.Transaction<Market.RetractRestingOrderResult>> {
    const olKey = market.getOLKey(ba);

    let txPromise: Promise<ethers.ContractTransaction> | undefined = undefined;

    // retract offer
    txPromise = market.mgv.orderContract.retractOffer(
      olKey,
      id,
      deprovision,
      overrides,
    );

    logger.debug("Retracting MangroveOrder offer", {
      contextInfo: "mangrove.retractMangroveOrder",
      data: { id: id, ba: ba, deprovision: deprovision, overrides: overrides },
    });

    return {
      result: txPromise.then((receipt) => receipt.wait()).then(() => {}),
      response: txPromise,
    };
  }

  /**
   * Clean a set of given offers.
   * @param params Parameters for the cleaning, specifying the target offers, the side of the market to clean, and optionally the taker to impersonate.
   * @param market the market to clean on
   * @param overrides ethers overrides for the transaction
   * @returns a promise that resolves to the transaction response and the result of the cleaning.
   *
   * @see {@link Market.CleanParams} for a more thorough description of cleaning parameters.
   */
  async clean(
    params: Market.CleanParams,
    market: Market,
    overrides: ethers.Overrides = {},
  ): Promise<{
    result: Promise<Market.CleanResult>;
    response: Promise<ethers.ContractTransaction>;
  }> {
    const raw = await this.getRawCleanParams(params, market);

    const result = await this.cleanWithRawParameters(raw, market, overrides);

    const awaitedResult = await result.result;

    return {
      result: Promise.resolve({
        ...awaitedResult,
        summary: awaitedResult.cleanSummary!,
      }),
      response: result.response,
    };
  }

  /**
   * Gets parameters to send to function `market.mgv.cleanerContract.cleanByImpersonation`.
   *
   * @param params Parameters for the cleaning, specifying the target offers, the side of the market to clean, and optionally the taker to impersonate.
   * @param market the market to clean on
   * @returns a promise that resolves to the raw parameters to send to the cleaner contract
   *
   * @remarks
   *
   * @see {@link Market.CleanParams} for a more thorough description of cleaning parameters.
   */
  async getRawCleanParams(
    params: Market.CleanParams,
    market: Market,
  ): Promise<Market.RawCleanParams> {
    const { outbound_tkn } = market.getOutboundInbound(params.ba);

    const _targets = params.targets.map<CleanUnitParams["targets"][number]>(
      (t) => {
        return {
          offerId: t.offerId,
          takerWants: outbound_tkn.toUnits(t.takerWants),
          tick: t.tick,
          gasreq: BigNumber.from(t.gasreq),
        };
      },
    );
    return this.getCleanRawParamsFromUnitParams(
      {
        targets: _targets,
        ba: params.ba,
        taker: params.taker ?? (await market.mgv.signer.getAddress()),
      },
      market,
    );
  }

  /**
   * Estimate amount of gas for a buy or sell order for the given volume.
   * @param bs buy or sell
   * @param params The parameters for the trade
   * @param market The market
   * @returns an estimate of the gas required for the trade
   */
  async estimateGas(bs: Market.BS, params: Market.TradeParams, market: Market) {
    const { fillVolume, orderType } = this.getRawParams(bs, params, market);

    switch (orderType) {
      case "restingOrder":
        // add an overhead of the MangroveOrder contract on top of the estimated market order.
        return (await market.estimateGas(bs, fillVolume)).add(
          configuration.mangroveOrder.getTakeGasOverhead(
            market.mgv.network.name,
          ),
        );
      case "marketOrder":
        return await market.estimateGas(bs, fillVolume);
      default:
        throw new Error(`Unknown order type ${orderType}`);
    }
  }

  /** Simulate the gas required for a market order.
   * @param bs buy or sell
   * @param params trade parameters - see {@link Market.TradeParams}
   * @param market the market to trade on
   * @returns an estimate of the gas required for the trade
   */
  async simulateGas(bs: Market.BS, params: Market.TradeParams, market: Market) {
    const { maxTick, fillVolume, fillWants, orderType } = this.getRawParams(
      bs,
      params,
      market,
    );
    const ba = this.bsToBa(bs);

    switch (orderType) {
      case "restingOrder":
        // add an overhead of the MangroveOrder contract on top of the estimated market order.
        return (
          await market.simulateGas(ba, maxTick, fillVolume, fillWants)
        ).add(
          configuration.mangroveOrder.getTakeGasOverhead(
            market.mgv.network.name,
          ),
        );
      case "marketOrder":
        return await market.simulateGas(ba, maxTick, fillVolume, fillWants);
    }
  }

  async createTxWithOptionalGasEstimation<T extends any[]>(
    createTx: (...args: T) => Promise<ContractTransaction>,
    estimateTx: (...args: T) => Promise<BigNumber>,
    gasLowerBound: ethers.BigNumberish,
    overrides: ethers.Overrides,
    args: T,
  ) {
    // If not given an explicit gasLimit then we estimate it. Ethers does this automatically, but if we are given a lower bound,
    // (for instance from our own estimateGas function) then we need to invoke estimation manually and compare.
    if (!overrides.gasLimit && gasLowerBound) {
      overrides.gasLimit = await estimateTx(...args);
      if (overrides.gasLimit.lt(gasLowerBound)) {
        overrides.gasLimit = gasLowerBound;
      }
    }
    return await createTx(...args);
  }

  /**
   * Low level Mangrove market order.
   * If `orderType` is `"buy"`, the base/quote market will be used,
   *
   * If `orderType` is `"sell"`, the quote/base market will be used,
   *
   * `fillWants` defines whether the market order stops immediately once `wants` tokens have been purchased or whether it tries to keep going until `gives` tokens have been spent.
   *
   * In addition, `slippage` defines an allowed slippage in % of the amount of quote token.
   *
   * Returns a promise for market order result after 1 confirmation.
   * Will throw on same conditions as ethers.js `transaction.wait`.
   */
  async marketOrder(
    {
      maxTick,
      fillVolume,
      orderType,
      fillWants,
      market,
      gasLowerBound,
    }: {
      maxTick: number;
      fillVolume: ethers.BigNumber;
      orderType: Market.BS;
      fillWants: boolean;
      market: Market;
      gasLowerBound: ethers.BigNumberish;
    },
    overrides: ethers.Overrides,
  ): Promise<Market.Transaction<Market.OrderResult>> {
    const olKey = market.getOLKey(this.bsToBa(orderType));
    orderType === "buy"
      ? [market.base, market.quote]
      : [market.quote, market.base];

    logger.debug("Creating market order", {
      contextInfo: "market.marketOrder",
      data: {
        olKey: olKey,
        fillWants: fillWants,
        maxTick: maxTick,
        fillVolume: fillVolume.toString(),
        orderType: orderType,
        gasLimit: overrides.gasLimit?.toString(),
      },
    });

    const response = this.createTxWithOptionalGasEstimation(
      market.mgv.contract.marketOrderByTick,
      market.mgv.contract.estimateGas.marketOrderByTick,
      gasLowerBound,
      overrides,
      [olKey, maxTick, fillVolume, fillWants, overrides],
    );

    const result = this.responseToMarketOrderResult(
      response,
      orderType,
      fillWants,
      fillVolume,
      market,
    );
    return { result, response };
  }

  async responseToMarketOrderResult(
    response: Promise<ethers.ContractTransaction>,
    orderType: Market.BS,
    fillWants: boolean,
    fillVolume: ethers.BigNumber,
    market: Market,
  ) {
    const receipt = await (await response).wait();

    logger.debug("Market order raw receipt", {
      contextInfo: "market.marketOrder",
      data: { receipt: receipt },
    });
    const result = this.initialResult(receipt);
    this.tradeEventManagement.processMangroveEvents(
      result,
      receipt,
      this.bsToBa(orderType),
      fillWants,
      fillVolume,
      market,
    );
    if (!this.tradeEventManagement.isOrderResult(result)) {
      throw Error("market order went wrong");
    }
    return result;
  }

  static toOrderType({
    fok,
    restingOrder,
  }: {
    fok: boolean;
    restingOrder: boolean;
  }): MangroveOrderType {
    if (fok) return MangroveOrderType.FOK;
    if (restingOrder) return MangroveOrderType.GTC;
    return MangroveOrderType.IOC;
  }

  static toFokRestingOrderType(orderType: MangroveOrderType): {
    fok: boolean;
    restingOrder: boolean;
  } {
    switch (orderType) {
      case MangroveOrderType.FOK:
        return { fok: true, restingOrder: false };
      case MangroveOrderType.GTC:
        return { fok: false, restingOrder: true };
      default:
        return { fok: false, restingOrder: false };
    }
  }
  /**
   * Low level resting order.
   *
   * Returns a promise for market order result after 1 confirmation.
   *
   * Will throw on same conditions as ethers.js `transaction.wait`.
   */
  async mangroveOrder(
    {
      maxTick,
      fillVolume,
      orderType,
      fillWants,
      fillOrKill,
      expiryDate,
      restingParams,
      market,
      gasLowerBound,
      takerGivesLogic,
      takerWantsLogic,
    }: {
      maxTick: number;
      fillVolume: ethers.BigNumber;
      orderType: Market.BS;
      fillWants: boolean;
      fillOrKill: boolean;
      expiryDate: number;
      restingParams: Market.RestingOrderParams | undefined;
      market: Market;
      gasLowerBound: ethers.BigNumberish;
      takerGivesLogic: string;
      takerWantsLogic: string;
    },
    overrides: ethers.Overrides,
  ): Promise<Market.Transaction<Market.OrderResult>> {
    const ba = this.bsToBa(orderType);
    const restingOrderParams = restingParams
      ? await this.getRestingOrderParams(restingParams, market, ba)
      : undefined;
    const overrides_ = restingOrderParams
      ? {
          ...overrides,
          value: market.mgv.nativeToken.toUnits(restingOrderParams.provision),
        }
      : overrides;

    const olKey = market.getOLKey(ba);

    const response = this.createTxWithOptionalGasEstimation(
      market.mgv.orderContract.take,
      market.mgv.orderContract.estimateGas.take,
      gasLowerBound,
      overrides_,
      [
        {
          olKey: olKey,
          tick: maxTick,
          fillVolume: fillVolume,
          fillWants: fillWants,
          orderType: Trade.toOrderType({
            fok: fillOrKill,
            restingOrder: !!restingOrderParams,
          }),
          takerGivesLogic,
          takerWantsLogic,
          expiryDate: expiryDate,
          offerId:
            restingParams?.offerId === undefined ? 0 : restingParams.offerId,
          restingOrderGasreq: restingOrderParams
            ? restingOrderParams.restingOrderGasreq
            : 0,
        },
        overrides_,
      ],
    );
    const result = this.responseToMangroveOrderResult(
      response,
      orderType,
      fillWants,
      fillVolume,
      market,
      restingParams?.offerId,
    );
    // if resting order was not posted, result.summary is still undefined.
    return { result, response };
  }

  async responseToMangroveOrderResult(
    response: Promise<ethers.ContractTransaction>,
    orderType: Market.BS,
    fillWants: boolean,
    fillVolume: ethers.BigNumber,
    market: Market,
    offerId: number | undefined,
  ) {
    const receipt = await (await response).wait();

    logger.debug("Mangrove order raw receipt", {
      contextInfo: "market.mangrove",
      data: { receipt: receipt },
    });

    let result = this.initialResult(receipt);

    this.tradeEventManagement.processMangroveEvents(
      result,
      receipt,
      this.bsToBa(orderType),
      fillWants,
      fillVolume,
      market,
    );
    this.tradeEventManagement.processMangroveOrderEvents(
      result,
      receipt,
      this.bsToBa(orderType),
      fillWants,
      market,
    );
    let restingOrderId: number | undefined;
    if (
      result.summary !== undefined &&
      "restingOrderId" in result.summary &&
      result.summary?.restingOrderId !== undefined
    ) {
      restingOrderId = result.summary?.restingOrderId;
    } else if (result.restingOrderId !== undefined) {
      restingOrderId = result.restingOrderId;
    }

    if (restingOrderId !== undefined) {
      result = {
        ...result,
        restingOrder: this.tradeEventManagement.createRestingOrderFromIdAndBA(
          this.bsToBa(orderType),
          restingOrderId,
          result.offerWrites,
        ),
      };
    }

    if (!this.tradeEventManagement.isOrderResult(result)) {
      throw Error("mangrove order went wrong");
    } else return result;
  }

  /** Determines the parameters for a resting order which can be provided via default configuration value.
   * @param params The resting order params. See {@link Market.RestingOrderParams}.
   * @param market The market.
   * @param ba The BA of the taker order; the resting order will be the opposite.
   * @returns The resting order parameters.
   */
  public async getRestingOrderParams(
    params: Market.RestingOrderParams,
    market: Market,
    ba: Market.BA,
  ): Promise<{
    provision: BigSource;
    restingOrderGasreq: number;
    gaspriceFactor: number;
    restingOrderBa: string;
  }> {
    const gaspriceFactor =
      params.restingOrderGaspriceFactor ??
      configuration.mangroveOrder.getRestingOrderGaspriceFactor(
        market.mgv.network.name,
      );
    const restingOrderGasreq =
      params.restingOrderGasreq ??
      configuration.mangroveOrder.getRestingOrderGasreq(
        market.mgv.network.name,
      );

    const restingOrderBa = ba === "asks" ? "bids" : "asks";
    let provision = params.provision;
    if (!provision) {
      const mangroveOrder = market.mgv.offerLogic(
        (market.mgv.orderContract as any).address,
      );
      provision = await mangroveOrder.getMissingProvision(
        market,
        restingOrderBa,
        restingOrderGasreq,
        {
          id: params?.offerId,
          gasprice: market.mgv.config().gasprice * gaspriceFactor,
        },
      );
    }

    return {
      provision,
      restingOrderGasreq,
      gaspriceFactor,
      restingOrderBa,
    };
  }

  initialResult(
    receipt: ethers.ContractReceipt,
  ): OrderResultWithOptionalSummary {
    return {
      txReceipt: receipt,
      summary: undefined,
      successes: [],
      tradeFailures: [],
      posthookFailures: [],
      offerWrites: [],
    };
  }

  baToBs(ba: Market.BA): Market.BS {
    return ba === "asks" ? "buy" : "sell";
  }

  bsToBa(bs: Market.BS): Market.BA {
    return bs === "buy" ? "asks" : "bids";
  }

  /**
   * Gets parameters to send to functions `market.mgv.contract.cleanByImpersonation`.
   */
  async getCleanRawParamsFromUnitParams(
    unitParams: CleanUnitParams,
    market: Market,
  ): Promise<Market.RawCleanParams> {
    const olKey = market.getOLKey(unitParams.ba);

    logger.debug("Creating cleans", {
      contextInfo: "market.clean",
      data: {
        olKey: olKey,
      },
    });

    // user defined gasLimit is a total max for gasreq of each offer; otherwise, each offer is allowed to use its specified gasreq,
    // this is accomplished by supplying a number larger than 2^24-1 for the offer (in this case MaxUint256).
    const _targets = unitParams.targets.map<
      Market.RawCleanParams["targets"][number]
    >((t) => {
      return {
        offerId: t.offerId,
        tick: t.tick,
        gasreq: t.gasreq,
        takerWants: t.takerWants,
      };
    });

    return {
      ba: unitParams.ba,
      olKey: olKey,
      targets: _targets,
      taker: unitParams.taker,
    };
  }

  /**
   * Low level sniping of `targets`.
   *
   * Returns a promise for clean result after 1 confirmation.
   * Will throw on same conditions as ethers.js `transaction.wait`.
   */
  async cleanWithRawParameters(
    raw: Market.RawCleanParams,
    market: Market,
    overrides: ethers.Overrides,
  ): Promise<{
    result: Promise<Market.DirtyOrderResult>;
    response: Promise<ethers.ContractTransaction>;
  }> {
    // Invoking the cleanerContract does not populate receipt.events, so we instead parse receipt.logs
    const cleanFunction = market.mgv.contract.cleanByImpersonation;

    const response = cleanFunction(
      raw.olKey,
      raw.targets,
      raw.taker,
      overrides,
    );

    const result = this.responseToCleanResult(response, raw, market);

    return { result, response };
  }

  async responseToCleanResult(
    response: Promise<ethers.ContractTransaction>,
    raw: Market.RawCleanParams,
    market: Market,
  ) {
    const receipt = await (await response).wait();

    const result = this.initialResult(receipt);

    logger.debug("Clean raw receipt", {
      contextInfo: "market.clean",
      data: { receipt: receipt },
    });

    // pass 0's for gives/wants to always report a full fill
    this.tradeEventManagement.processMangroveEvents(
      result,
      receipt,
      raw.ba,
      true,
      ethers.BigNumber.from(0),
      market,
    );

    if (!this.tradeEventManagement.isCleanResult(result)) {
      throw Error("clean went wrong");
    }
    return result;
  }
}

export default Trade;<|MERGE_RESOLUTION|>--- conflicted
+++ resolved
@@ -1,12 +1,7 @@
 import Big, { BigSource } from "big.js";
 import { BigNumber, ContractTransaction, ethers } from "ethers";
-<<<<<<< HEAD
 import Market, { MangroveOrderType } from "../market";
-import { Bigish } from "../types";
-=======
-import Market from "../market";
 import { Bigish } from "../util";
->>>>>>> 0ff27baf
 import logger from "./logger";
 import TradeEventManagement, {
   OrderResultWithOptionalSummary,
