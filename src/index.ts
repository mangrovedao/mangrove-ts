/**
 * @file Mangrove
 * @desc This file defines the exports of the `mangrove.js` package.
 * @hidden
 */

import { ethers } from "ethers";
import * as eth from "./eth";

import Mangrove from "./mangrove";
import Market from "./market";
import Semibook from "./semibook";
import OfferLogic from "./offerLogic";
import Token, {
  AmountAndOverrides,
  ApproveArgs,
  TokenCalculations,
} from "./token";
import LiquidityProvider from "./liquidityProvider";
import KandelStrategies from "./kandelStrategies";
import * as mgvTestUtil from "./util/test/mgvIntegrationTestUtil";
import { typechain } from "./types";
import { Bigish } from "./util";
import KandelDistribution, {
  OfferDistribution,
  OfferList,
} from "./kandel/kandelDistribution";
import GeometricKandelDistributionGenerator from "./kandel/geometricKandel/geometricKandelDistributionGenerator";
import KandelFarm from "./kandel/kandelFarm";
<<<<<<< HEAD
import KandelSeeder from "./kandel/kandelSeeder";
import CoreKandelInstance from "./kandel/coreKandelInstance";
=======
import KandelSeeder, { KandelSeed } from "./kandel/kandelSeeder";
import CoreKandelInstance, {
  KandelParameterOverrides,
  KandelParameters,
  MarketOrMarketFactory,
} from "./kandel/coreKandelInstance";
import OfferMaker from "./offerMaker";
>>>>>>> 0ff27baf
import { enableLogging } from "./util/logger";
import configuration, {
  AddressesConfig,
  Configuration,
  KandelAllConfigurationFields,
  KandelMarketConfiguration,
  KandelNetworkConfiguration,
  KandelRawMarketConfiguration,
  MangroveOrderNetworkConfiguration,
  NamedAddresses,
  PartialConfiguration,
  PartialKandelAllConfigurationFields,
  PartialKandelConfiguration,
  PartialMangroveOrderConfiguration,
  PartialMarketConfig,
  PartialNetworkConfig,
  RecursivePartial,
  ReliableEventSubscriberConfig,
  TokenConfig,
  TokenDefaults,
  address,
  network,
  tokenId,
  tokenSymbol,
} from "./configuration";
import TickPriceHelper, { RoundingMode } from "./util/tickPriceHelper";
import GeometricKandelDistribution from "./kandel/geometricKandel/geometricKandelDistribution";
import GeneralKandelDistribution from "./kandel/generalKandelDistribution";
import GeometricKandelInstance, {
  GeometricKandelParameterOverrides,
} from "./kandel/geometricKandel/geometricKandelInstance";
import KandelDistributionHelper, {
  OffersWithGives,
} from "./kandel/kandelDistributionHelper";
import GeneralKandelDistributionGenerator from "./kandel/generalKandelDistributionGenerator";
import GeometricKandelDistributionHelper, {
  DistributionParams,
  PriceDistributionParams,
  TickDistributionParams,
} from "./kandel/geometricKandel/geometricKandelDistributionHelper";
import GeneralKandelDistributionHelper from "./kandel/generalKandelDistributionHelper";
import GeometricKandelLib from "./kandel/geometricKandel/geometricKandelLib";
import GeometricKandelStatus, {
  OfferStatus,
  OffersWithLiveness,
  Statuses,
} from "./kandel/geometricKandel/geometricKandelStatus";
import TradeEventManagement, {
  Optional,
  OrderResultWithOptionalSummary,
} from "./util/tradeEventManagement";
import Trade, { CleanUnitParams } from "./util/trade";
import KandelConfiguration from "./kandel/kandelConfiguration";
import { JsonWalletOptions } from "./eth";
import MangroveEventSubscriber from "./mangroveEventSubscriber";
import { prettyPrintFilter } from "./util/prettyPrint";
import { Density } from "./util/Density";

// Turn off Ethers.js warnings
// ethers.utils.Logger.setLogLevel(ethers.utils.Logger.levels.ERROR);

export default Mangrove;

// Mangrove
export { Mangrove, Market, Semibook, OfferLogic, LiquidityProvider };

// Utils
export type { prettyPrintFilter };
export type { Bigish };
export type { Optional };
export type { JsonWalletOptions };
export type { MangroveEventSubscriber };
export { Density, eth, typechain, ethers, OfferMaker, enableLogging };

// Test utils
export { mgvTestUtil };

// Tick price helper
export { TickPriceHelper };
export type { RoundingMode };

// Trade
export { Trade, TradeEventManagement };
export type { CleanUnitParams, OrderResultWithOptionalSummary };

// Kandel
export {
  KandelStrategies,
  KandelDistribution,
  GeneralKandelDistribution,
  GeometricKandelDistributionGenerator,
  GeometricKandelDistribution,
  KandelFarm,
  CoreKandelInstance,
  GeometricKandelInstance,
<<<<<<< HEAD
  TickPriceHelper,
  enableLogging,
  configuration,
=======
  KandelDistributionHelper,
  GeneralKandelDistributionGenerator,
  KandelConfiguration,
  GeometricKandelDistributionHelper,
  GeneralKandelDistributionHelper,
  GeometricKandelLib,
  GeometricKandelStatus,
  KandelSeeder,
};
export type {
  OfferDistribution,
  DistributionParams,
  PriceDistributionParams,
  TickDistributionParams,
  OfferStatus,
  KandelParameterOverrides,
  GeometricKandelParameterOverrides,
  KandelSeed,
  MarketOrMarketFactory,
  OffersWithGives,
  OffersWithLiveness,
  KandelParameters,
  Statuses,
  OfferList,
};

// Token
export { Token, TokenCalculations };
export type { ApproveArgs, AmountAndOverrides };

// Configuration
export { configuration };
export type {
  KandelMarketConfiguration,
  PartialKandelAllConfigurationFields,
  RecursivePartial,
  network,
  PartialNetworkConfig,
  address,
  AddressesConfig,
  KandelRawMarketConfiguration,
  PartialConfiguration,
  NamedAddresses,
  KandelAllConfigurationFields,
  MangroveOrderNetworkConfiguration,
  PartialMarketConfig,
  tokenSymbol,
  PartialMangroveOrderConfiguration,
  tokenId,
  TokenDefaults,
  TokenConfig,
  ReliableEventSubscriberConfig,
  PartialKandelConfiguration,
  KandelNetworkConfiguration,
  Configuration,
>>>>>>> 0ff27baf
};<|MERGE_RESOLUTION|>--- conflicted
+++ resolved
@@ -27,18 +27,12 @@
 } from "./kandel/kandelDistribution";
 import GeometricKandelDistributionGenerator from "./kandel/geometricKandel/geometricKandelDistributionGenerator";
 import KandelFarm from "./kandel/kandelFarm";
-<<<<<<< HEAD
-import KandelSeeder from "./kandel/kandelSeeder";
-import CoreKandelInstance from "./kandel/coreKandelInstance";
-=======
 import KandelSeeder, { KandelSeed } from "./kandel/kandelSeeder";
 import CoreKandelInstance, {
   KandelParameterOverrides,
   KandelParameters,
   MarketOrMarketFactory,
 } from "./kandel/coreKandelInstance";
-import OfferMaker from "./offerMaker";
->>>>>>> 0ff27baf
 import { enableLogging } from "./util/logger";
 import configuration, {
   AddressesConfig,
@@ -111,7 +105,7 @@
 export type { Optional };
 export type { JsonWalletOptions };
 export type { MangroveEventSubscriber };
-export { Density, eth, typechain, ethers, OfferMaker, enableLogging };
+export { Density, eth, typechain, ethers, enableLogging };
 
 // Test utils
 export { mgvTestUtil };
@@ -134,11 +128,6 @@
   KandelFarm,
   CoreKandelInstance,
   GeometricKandelInstance,
-<<<<<<< HEAD
-  TickPriceHelper,
-  enableLogging,
-  configuration,
-=======
   KandelDistributionHelper,
   GeneralKandelDistributionGenerator,
   KandelConfiguration,
@@ -194,5 +183,4 @@
   PartialKandelConfiguration,
   KandelNetworkConfiguration,
   Configuration,
->>>>>>> 0ff27baf
 };