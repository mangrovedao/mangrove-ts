import { Log } from "@ethersproject/providers";
import { Big } from "big.js";
import { BigNumber, ethers } from "ethers";
import clone from "just-clone";
import { Mangrove, Market, MgvToken } from ".";

import {
  BlockManager,
  LogSubscriber,
  StateLogSubscriber,
} from "@mangrovedao/reliable-event-subscriber";
import MangroveEventSubscriber from "./mangroveEventSubscriber";
import { Bigish } from "./types";
import {
  OfferDetailUnpackedStructOutput,
  OfferUnpackedStructOutput,
} from "./types/typechain/MgvReader";
import { MAX_TICK, MIN_TICK } from "./util/coreCalcuations/Constants";
import { Density } from "./util/coreCalcuations/Density";
import { TickLib } from "./util/coreCalcuations/TickLib";
import logger from "./util/logger";
import Trade from "./util/trade";
import { Result } from "./util/types";
import UnitCalculations from "./util/unitCalculations";
import { OfferFailEvent, OfferSuccessEvent } from "./types/typechain/IMangrove";

// Guard constructor against external calls
let canConstructSemibook = false;

// eslint-disable-next-line @typescript-eslint/no-namespace
namespace Semibook {
  export type Event = {
    cbArg: Market.BookSubscriptionCbArgument;
    event: Market.BookSubscriptionEvent;
    ethersLog: ethers.providers.Log;
  };

  export type EventListener = (e: Event) => Promise<void>;
  // block listeners are called after all events have been called
  export type BlockListener = (n: number) => Promise<void>;

  /**
   * Specification of how much volume to (potentially) trade on the semibook.
   *
   * `{given:100, to:"buy"}` means buying 100 base tokens.
   * `{given:100, to:"buy", boundary: 10})` means buying 100 quote tokens for a max. avg. price of 1/10 (boundary/given).
   *
   * `{given:10, to:"sell"})` means selling 10 quote tokens.
   * `{given:10, to:"sell", boundary: 5})` means selling 10 quote tokens for a min. avg. price of 0.5 (given/boundary).
   */
  export type VolumeParams = {
    /** Amount of token to trade. */
    given: Bigish;
    /** Whether `given` is base to be bought or quote to be sold. */
    to: Market.BS;
    /** Optional: induce a max avg. price after which to stop buying/selling. */
    boundary?: Bigish;
  };

  /**
   * Options that specify what the cache fetches and retains.
   *
   * `maxOffers`, `desiredPrice`, and `desiredVolume` are mutually exclusive.
   * If none of these are specified, the default is `maxOffers` = `Semibook.DEFAULT_MAX_OFFERS`.
   */
  export type CacheContentsOptions =
    | {
        /** The maximum number of offers to store in the cache.
         *
         * `maxOffers, `desiredPrice`, and `desiredVolume` are mutually exclusive.
         */
        maxOffers?: number;
      }
    | {
        /** The price that is expected to be used in calls to the market.
         * The cache will initially contain all offers with this price or better.
         * This can be useful in order to ensure a good pivot is readily available.
         */
        desiredPrice: Bigish;
      }
    | {
        /**
         * The volume that is expected to be used in trades on the market.
         */
        desiredVolume: VolumeParams;
      };

  /**
   * Options that control how the book cache behaves.
   */
  export type Options = CacheContentsOptions & {
    /** The number of offers to fetch in one call.
     *
     * Defaults to `maxOffers` if it is set and positive; Otherwise `Semibook.DEFAULT_MAX_OFFERS` is used. */
    chunkSize?: number;
  };

  /**
   * Options with defaults resolved
   */
  export type ResolvedOptions = (
    | {
        /** The maximum number of offers to store in the cache.
         */
        maxOffers: number;
      }
    | {
        /** The price that is expected to be used in calls to the market.
         * The cache will initially contain all offers with this price or better.
         * This can be useful in order to ensure a good pivot is readily available.
         */
        desiredPrice: Bigish;
      }
    | {
        /**
         * The volume that is expected to be used in trades on the market.
         */
        desiredVolume: VolumeParams;
      }
  ) & {
    /** The number of offers to fetch in one call. */
    chunkSize: number;
  };

  /**
   * An iterator over a semibook cache.
   */
  export interface CacheIterator extends IterableIterator<Market.Offer> {
    /** Filter the offers in the cache using a predicate.
     *
     * @param predicate Function is a predicate, to test each element of the array.
     *   Should return `true` if the element should be kept; otherwise `false` should be returned.
     */
    filter(predicate: (offer: Market.Offer) => boolean): CacheIterator;

    /** Returns the value of the first element in the provided array that
     * satisfies the provided predicate. If no values satisfy the testing function,
     * `undefined` is returned.
     *
     * @param predicate Function is a predicate, to test each element of the array.
     *  The firs offer that satisfies the predicate is returned;
     *  otherwise `undefined` is returned.
     */
    find(predicate: (offer: Market.Offer) => boolean): Market.Offer | undefined;

    /** Returns the elements in an array. */
    toArray(): Market.Offer[];
  }

  export type Bin = {
    tick: number;
    offers: number[];
    prev: number | undefined;
    next: number | undefined;
  };

  export type State = {
    offerCache: Map<number, Market.Offer>; // NB: Modify only via #insertOffer and #removeOffer to ensure cache consistency
    binCache: Map<number, Semibook.Bin>; // NB: Modify only via #insertOffer and #removeOffer to ensure cache consistency
    bestInCache: number | undefined; // id of the best/first offer in the offer list iff #offerCache is non-empty
    worstInCache: number | undefined; // id of the worst/last offer in #offerCache
  };

  export type FetchOfferListResult = Result<
    Market.Offer[],
    LogSubscriber.Error
  >;
}

/**
 * The Semibook is a data structure for maintaining a cached prefix
 * of an offer list for one side (asks or bids) of a market.
 *
 * While offer lists on-chain for a market A-B are symmetric (the offer lists are
 * the same for the market B-A), a `Semibook` depends on the market:
 *
 * - Prices are in terms of quote tokens
 * - Volumes are in terms of base tokens
 */
// TODO: Document invariants
class Semibook
  extends StateLogSubscriber<Semibook.State, Market.BookSubscriptionEvent>
  implements Iterable<Market.Offer>
{
  static readonly DEFAULT_MAX_OFFERS = 50;

  readonly ba: Market.BA;
  readonly market: Market;
  readonly options: Semibook.ResolvedOptions; // complete and validated
  private readonly cahceOperations: SemibookCacheOperatoins =
    new SemibookCacheOperatoins();

  // TODO: Why is only the gasbase stored as part of the semibook? Why not the rest of the local configuration?
  #kilo_offer_gasbase = 0; // initialized in stateInitialize

  #eventListeners: Map<Semibook.EventListener, boolean> = new Map();

  tradeManagement: Trade = new Trade();

  public optionsIdentifier: string;

  static async connect(
    market: Market,
    ba: Market.BA,
    eventListener: Semibook.EventListener,
    options: Semibook.Options
  ): Promise<Semibook> {
    if (!market.mgv.mangroveEventSubscriber) {
      throw new Error("Missing mangroveEventSubscriber");
    }
    let semibook = market.mgv.mangroveEventSubscriber.getSemibook(
      market,
      ba,
      options
    );

    if (!semibook) {
      canConstructSemibook = true;
      semibook = new Semibook(market, ba, eventListener, options);
      logger.debug(
        `Semibook.connect() ${ba} ${market.base.name} / ${market.quote.name}`
      );
      if (!market.mgv.shouldNotListenToNewEvents) {
        await market.mgv.mangroveEventSubscriber.subscribeToSemibook(semibook);
      }
      canConstructSemibook = false;
    } else {
      semibook.addEventListener(eventListener);
    }
    return semibook;
  }

  public copy(state: Semibook.State): Semibook.State {
    return clone(state);
  }

  public addEventListener(listener: Semibook.EventListener) {
    this.#eventListeners.set(listener, true);
  }

  public removeEventListener(listener: Semibook.EventListener) {
    this.#eventListeners.delete(listener);
  }

  async requestOfferListPrefix(
    options: Semibook.Options
  ): Promise<Market.Offer[]> {
    const block = await this.market.mgv.provider.getBlock("latest");
    const result = await this.#fetchOfferListPrefix(
      {
        number: block.number,
        hash: block.hash,
      },
      undefined, // Start from best offer
      this.#setDefaultsAndValidateOptions(options)
    );
    if (result.error) {
      throw new Error(result.error); // this is done to not break legacy code
    }

    return result.ok;
  }

  /** Returns struct containing offer details in the current offer list */
  async offerInfo(offerId: number): Promise<Market.Offer> {
    const state = this.getLatestState();
    const cachedOffer = state.offerCache.get(offerId);
    if (cachedOffer !== undefined) {
      return cachedOffer;
    }

    const { outbound_tkn, inbound_tkn } = this.market.getOutboundInbound(
      this.ba
    );
    const [offer, details] = await this.market.mgv.readerContract.offerInfo(
      {
        outbound_tkn: outbound_tkn.address,
        inbound_tkn: inbound_tkn.address,
        tickSpacing: this.market.tickSpacing,
      },
      offerId
    );
    return {
      next: Semibook.rawIdToId(offer.next),
      kilo_offer_gasbase: details.kilo_offer_gasbase.toNumber(),
      prev: offer.prev.toNumber(),
      ...this.tradeManagement.tradeEventManagement.rawOfferToOffer(
        this.market,
        this.ba,
        {
          id: this.#idToRawId(offerId),
          ...offer,
          ...details,
        }
      ),
    };
  }

  /**
   * Return config local to a semibook.
   * Notes:
   * Amounts are converted to plain numbers.
   * density is converted to public token units per gas used
   * fee *remains* in basis points of the token being bought
   */
  async getConfig(blockNumber?: number): Promise<Mangrove.LocalConfig> {
    const rawConfig = await this.getRawConfig(blockNumber);
    return this.#rawLocalConfigToLocalConfig(rawConfig._local);
  }

  async getRawConfig(blockNumber?: number): Promise<Mangrove.RawConfig> {
    const { outbound_tkn, inbound_tkn } = Market.getOutboundInbound(
      this.ba,
      this.market.base,
      this.market.quote
    );
    return await this.market.mgv.readerContract.configInfo(
      {
        outbound_tkn: outbound_tkn.address,
        inbound_tkn: inbound_tkn.address,
        tickSpacing: this.market.tickSpacing,
      },
      { blockTag: blockNumber }
    );
  }

  /** Sign permit data for buying outbound_tkn with spender's inbound_tkn
   * See mangrove.ts. */
  permit(
    data: Omit<Mangrove.SimplePermitData, "outbound_tkn" | "inbound_tkn">
  ) {
    const { outbound_tkn, inbound_tkn } = this.market.getOutboundInbound(
      this.ba
    );

    return this.market.mgv.permit({
      ...data,
      outbound_tkn: outbound_tkn.address,
      inbound_tkn: inbound_tkn.address,
    });
  }

  /** Returns the number of offers in the cache. */
  size(): number {
    const state = this.getLatestState();
    return state.offerCache.size;
  }

  /** Returns the id of the best offer in the cache */
  getBestInCache(): number | undefined {
    const state = this.getLatestState();
    return state.bestInCache;
  }

  /** Returns an iterator over the offers in the cache. */
  [Symbol.iterator](): Semibook.CacheIterator {
    const state = this.getLatestState();

    return new CacheIterator(
      state.offerCache,
      state.binCache,
      state.bestInCache
    );
  }

  /** Convenience method for getting an iterator without having to call `[Symbol.iterator]()`. */
  iter(): Semibook.CacheIterator {
    return this[Symbol.iterator]();
  }

  /**
   * Volume estimator.
   *
   * if you say `estimateVolume({given:100,to:"buy"})`,
   *
   * it will give you an estimate of how much quote token you would have to
   * spend to get 100 base tokens.
   *
   * if you say `estimateVolume({given:10,to:"sell"})`,
   *
   * it will given you an estimate of how much base tokens you'd have to buy in
   * order to spend 10 quote tokens.
   *
   * if you add a `boundary` field, it either means
   * - the minimum amount you want to receive if you spend all `given` (if to:"sell"), or
   * - the maximum amount you are ready to spend if you buy all `given` (if to:"buy")
   *
   * So for instance, if you say `{given:10,to:"sell",boundary:"5"}`, estimateVolume will return the volume you will be able to receive if selling up to 10 at a min price of 10/5.
   *
   * The returned `givenResidue` is how much of the given token that cannot be
   * traded due to insufficient volume on the book / price becoming bad.
   */

  async estimateVolume(
    params: Semibook.VolumeParams
  ): Promise<Market.VolumeEstimate> {
    const buying = params.to == "buy";
    // normalize params, if no limit given then:
    // if 'buying N units' set max sell to max(uint256),
    // if 'selling N units' set buy desire to 0
    const boundary =
      "boundary" in params && params["boundary"] !== undefined
        ? params.boundary
        : buying
        ? Big(ethers.constants.MaxUint256.toString())
        : 0;
    const initialGives = Big(params.given);
    const maxTick = MAX_TICK;

    const {
      tick: tick,
      remainingFillVolume,
      totalGot,
      totalGave,
    } = await this.simulateMarketOrder(maxTick, initialGives, buying);

    const estimatedVolume = buying ? totalGave : totalGot;

    return { tick: tick, estimatedVolume, remainingFillVolume };
  }

  /* Reproduces the logic of MgvOfferTaking's internalMarketOrder & execute functions faithfully minus the overflow protections due to bounds on input sizes. */

  async simulateMarketOrder(
    initialTick: BigNumber,
    initialFillVolume: Big,
    fillWants: boolean
  ): Promise<{
    tick: BigNumber;
    remainingFillVolume: Big;
    totalGot: Big;
    totalGave: Big;
    gas: BigNumber;
  }> {
    // reproduce solidity behavior
    const previousBigRm = Big.RM;
    Big.RM = Big.roundDown;

    const initialAccumulator = {
      stop: false,
      tick: initialTick,
      remainingFillVolume: initialFillVolume,
      got: Big(0),
      gave: Big(0),
      totalGot: Big(0),
      totalGave: Big(0),
      offersConsidered: 0,
      totalGasreq: BigNumber.from(0),
      lastGasreq: 0,
    };
    const state = this.getLatestState();
    const res = await this.#foldLeftUntil(
      // eslint-disable-next-line @typescript-eslint/no-non-null-assertion
      this.lastSeenEventBlock!,
      state,
      initialAccumulator,
      (acc) => {
        return !(!acc.stop && acc.remainingFillVolume.gt(0));
      },
      (offer, acc) => {
        const fillVolume = acc.remainingFillVolume;

        acc.offersConsidered += 1;

        // bad price
        if (offer.tick.gt(initialTick)) {
          acc.stop = true;
        } else {
          acc.totalGasreq = acc.totalGasreq.add(offer.gasreq);
          acc.lastGasreq = offer.gasreq;
          const offerWants = offer.gives.mul(
            TickLib.priceFromTick(offer!.tick)
          );
          if (
            (fillWants && fillVolume.gt(offer.gives)) ||
            (!fillWants && fillVolume.gt(offerWants))
          ) {
            acc.got = offer.gives;
            acc.gave = offerWants;
          } else {
            if (fillWants) {
              acc.got = fillVolume;
              const product = fillVolume.mul(offerWants);
              /* Reproduce the mangrove round-up of takerGives using Big's rounding mode. */
              Big.RM = Big.roundUp;
              acc.gave = product.div(offer.gives);
              Big.RM = Big.roundDown;
            } else {
              acc.gave = fillVolume;
              if (offerWants.eq(0)) {
                acc.got = offer.gives;
              } else {
                acc.got = fillVolume.mul(offer.gives).div(offerWants);
              }
            }
          }
        }
        if (!acc.stop) {
          acc.tick = BigNumber.from(offer.tick);
          acc.totalGot = acc.totalGot.add(acc.got);
          acc.totalGave = acc.totalGave.add(acc.gave);
          acc.remainingFillVolume = initialFillVolume.sub(
            fillWants ? acc.totalGot : acc.totalGave
          );
        }
        return acc;
      }
    );

    Big.RM = previousBigRm;

    const {
      _local: { kilo_offer_gasbase },
    } = await this.getRawConfig();

    // Assume up to offer_gasbase is used also for the bad price call, and
    // the last offer (which could be first, if taking little) needs up to gasreq*64/63 for makerPosthook
    const gas = res.totalGasreq
      .add(BigNumber.from(res.lastGasreq).div(63))
      .add(kilo_offer_gasbase.mul(Math.max(res.offersConsidered, 1)));

    return { ...res, gas };
  }

  /** Returns `true` if `price` is better than `referencePrice`; Otherwise, `false` is returned.
   */
  isPriceBetter(
    price: Bigish | undefined,
    referencePrice: Bigish | undefined
  ): boolean {
    return this.tradeManagement.isPriceBetter(price, referencePrice, this.ba);
  }

  /** Returns `true` if `price` is worse than `referencePrice`; Otherwise, `false` is returned.
   */
  isPriceWorse(
    price: Bigish | undefined,
    referencePrice: Bigish | undefined
  ): boolean {
    return this.tradeManagement.isPriceWorse(price, referencePrice, this.ba);
  }

  async getMaxGasReq(): Promise<number | undefined> {
    // If a cache max size is set, then we look at those; otherwise, allow going to the chain to fetch data for the semibook.
    const maxOffers =
      "maxOffers" in this.options
        ? this.options.maxOffers
        : Semibook.DEFAULT_MAX_OFFERS;
    let offerNum = 0;
    // TODO: The implementation of the following predicate is work-in-progress
    // eslint-disable-next-line @typescript-eslint/no-unused-vars
    const countOfferForMaxGasPredicate = (_o: Market.Offer) => {
      offerNum++;
      return true;
    };

    const state = this.getLatestState();
    const result = await this.#foldLeftUntil<{ maxGasReq?: number }>(
      // eslint-disable-next-line @typescript-eslint/no-non-null-assertion
      this.lastSeenEventBlock!,
      state,
      { maxGasReq: undefined },
      () => {
        return offerNum >= maxOffers;
      },
      (cur, acc) => {
        if (countOfferForMaxGasPredicate(cur)) {
          if (acc.maxGasReq === undefined) {
            acc.maxGasReq = cur.gasreq;
          } else {
            acc.maxGasReq = Math.max(cur.gasreq, acc.maxGasReq);
          }
        }

        return acc;
      }
    );

    return result.maxGasReq;
  }

  // Fold over offers until `stopCondition` is met.
  // If cache is insufficient, fetch more offers in batches until `stopCondition` is met.
  // All fetched offers are inserted in the cache if there is room.
  async #foldLeftUntil<T>(
    block: BlockManager.BlockWithoutParentHash,
    state: Semibook.State,
    accumulator: T, // NB: Must work with cloning by `Object.assign`
    stopCondition: (acc: T) => boolean,
    op: (offer: Market.Offer, acc: T) => T
  ): Promise<T> {
    // Store accumulator in case we need to rerun after locking the cache
    const originalAccumulator = accumulator;

    // Fold only on current cache
    accumulator = this.#foldLeftUntilInCache(
      Object.assign({}, originalAccumulator),
      stopCondition,
      op
    );
    if (stopCondition(accumulator)) {
      return accumulator;
    }

    // Are we certain to be at the end of the book?
    const isCacheCertainlyComplete =
      state.worstInCache !== undefined &&
      this.cahceOperations.getOfferFromCacheOrFail(state, state.worstInCache)
        .next === undefined;
    if (isCacheCertainlyComplete) {
      return accumulator;
    }

    // Either the offer list is empty or the cache is insufficient.
    // Lock the cache as we are going to fetch more offers and put them in the cache
    return await this.cacheLock.runExclusive(async () => {
      // When the lock has been obtained, the cache may have changed,
      // so we need to restart from the beginning

      // Fold only on current cache
      accumulator = this.#foldLeftUntilInCache(
        Object.assign({}, originalAccumulator),
        stopCondition,
        op
      );
      if (stopCondition(accumulator)) {
        return accumulator;
      }

      // Are we certain to be at the end of the book?
      const isCacheCertainlyComplete =
        state.worstInCache !== undefined &&
        this.cahceOperations.getOfferFromCacheOrFail(state, state.worstInCache)
          .next === undefined;
      if (isCacheCertainlyComplete) {
        return accumulator;
      }

      // Either the offer list is still empty or the cache is still insufficient.
      // Try to fetch more offers to complete the fold
      const nextId =
        state.worstInCache === undefined
          ? undefined
          : this.cahceOperations.getOfferFromCacheOrFail(
              state,
              state.worstInCache
            ).next;

      await this.#fetchOfferListPrefixUntil(
        block,
        nextId,
        this.options.chunkSize,
        (chunk: Market.Offer[]) => {
          for (const offer of chunk) {
            // We try to insert all the fetched offers in case the cache is not at max size
            this.cahceOperations.insertOffer(state, offer, {
              maxOffers:
                "maxOffers" in this.options
                  ? this.options.maxOffers
                  : undefined,
            });

            // Only apply op f stop condition is _not_ met
            if (!stopCondition(accumulator)) {
              accumulator = op(offer, accumulator);
            }
          }
          return stopCondition(accumulator);
        }
      );

      return accumulator;
    });
  }

  // Fold over offers _in cache_ until `stopCondition` is met.
  #foldLeftUntilInCache<T>(
    accumulator: T,
    stopCondition: (a: T) => boolean,
    op: (offer: Market.Offer, acc: T) => T
  ): T {
    for (const offer of this) {
      accumulator = op(offer, accumulator);
      if (stopCondition(accumulator)) break;
    }
    return accumulator;
  }

  private constructor(
    market: Market,
    ba: Market.BA,
    eventListener: Semibook.EventListener,
    options: Semibook.Options
  ) {
    super();
    this.optionsIdentifier = MangroveEventSubscriber.optionsIdentifier(options);
    if (!canConstructSemibook) {
      throw Error(
        "Mangrove Semibook must be initialized async with Semibook.connect (constructors cannot be async)"
      );
    }
    this.options = this.#setDefaultsAndValidateOptions(options);

    this.market = market;
    this.ba = ba;

    this.#eventListeners.set(eventListener, true);
  }

  public async stateInitialize(
    block: BlockManager.BlockWithoutParentHash
  ): Promise<LogSubscriber.ErrorOrState<Semibook.State>> {
<<<<<<< HEAD
    const localConfig = await this.getConfig(block.number); // TODO: make this reorg resistant too, but it's HIGHLY unlikely that we encounter an issue here
    this.#kilo_offer_gasbase = localConfig.kilo_offer_gasbase;
=======
    try {
      const localConfig = await this.getConfig(block.number); // TODO: make this reorg resistant too, but it's HIGHLY unlikely that we encounter an issue here
      this.#offer_gasbase = localConfig.offer_gasbase;

      /**
       * To ensure consistency in this cache, everything is initially fetched from a specific block,
       * we expect $fetchOfferListPrefix to return error if reorg is detected
       */
      const result = await this.#fetchOfferListPrefix(block);

      if (result.error) {
        return { error: result.error, ok: undefined };
      }
>>>>>>> 97a7bb5a

      const offers = result.ok;

      if (offers.length > 0) {
        const state: Semibook.State = {
          bestInCache: offers[0].id,
          worstInCache: offers[offers.length - 1].id,
          offerCache: new Map(),
        };

        for (const offer of offers) {
          this.#insertOffer(state, offer);
        }

        return {
          error: undefined,
          ok: state,
        };
      }

      const state: Semibook.State = {
        bestInCache: undefined,
<<<<<<< HEAD
        binCache: new Map(),
=======
>>>>>>> 97a7bb5a
        worstInCache: undefined,
        offerCache: new Map(),
      };

<<<<<<< HEAD
      for (const offer of offers) {
        this.cahceOperations.insertOffer(state, offer, {
          maxOffers:
            "maxOffers" in this.options ? this.options.maxOffers : undefined,
        });
      }

=======
>>>>>>> 97a7bb5a
      return {
        error: undefined,
        ok: state,
      };
    } catch (e) {
      return { error: "FailedInitialize", ok: undefined };
    }
<<<<<<< HEAD

    const state: Semibook.State = {
      bestInCache: undefined,
      worstInCache: undefined,
      binCache: new Map(),
      offerCache: new Map(),
    };

    return {
      error: undefined,
      ok: state,
    };
=======
>>>>>>> 97a7bb5a
  }

  public stateHandleLog(
    state: Semibook.State,
    log: Log,
    event?: Market.BookSubscriptionEvent
  ): Semibook.State {
    if (!event) {
      throw new Error("Received unparsed event"); // should never happen
    }

    let offer: Market.Offer;
    let removedOffer: Market.Offer | undefined;
    let next: number | undefined;

    const { outbound_tkn, inbound_tkn } = this.market.getOutboundInbound(
      this.ba
    );

    switch (event.name) {
      case "OfferWrite": {
        // We ignore the return value here because the offer may have been outside the local
        // cache, but may now enter the local cache due to its new price.
        const id = Semibook.rawIdToId(event.args.id);
        if (id === undefined)
          throw new Error("Received OfferWrite event with id = 0");
        let expectOfferInsertionInCache = true;
        this.cahceOperations.removeOffer(state, id);

        /* After removing the offer (a noop if the offer was not in local cache), we reinsert it.
         * The offer comes with id of its prev. If prev does not exist in cache, we skip
         * the event. Note that we still want to remove the offer from the cache.
         * If the prev exists, we take the prev's next as the offer's next.
         * Whether that next exists in the cache or not is irrelevant.
         */

        offer = {
          kilo_offer_gasbase: this.#kilo_offer_gasbase,
          next: next,
          prev: undefined,
          ...this.tradeManagement.tradeEventManagement.rawOfferToOffer(
            this.market,
            this.ba,
            event.args
          ),
        };

        if (
          !this.cahceOperations.insertOffer(state, offer, {
            maxOffers:
              "maxOffers" in this.options ? this.options.maxOffers : undefined,
          })
        ) {
          // Offer was not inserted
          expectOfferInsertionInCache = false;
        }

        Array.from(this.#eventListeners.keys()).forEach(
          (listener) =>
            void listener({
              cbArg: {
                type: event.name,
                offer: expectOfferInsertionInCache ? offer : undefined,
                offerId: id,
                ba: this.ba,
              },
              event,
              ethersLog: log,
            })
        );
        break;
      }

      case "OfferFail": {
        removedOffer = this.handleOfferFail(
          event,
          removedOffer,
          state,
          outbound_tkn,
          inbound_tkn,
          log
        );
        break;
      }

      case "OfferFailWithPosthookData": {
        removedOffer = this.handleOfferFail(
          event,
          removedOffer,
          state,
          outbound_tkn,
          inbound_tkn,
          log
        );
        break;
      }

      case "OfferSuccess": {
        removedOffer = this.handleOfferSuccess(
          event,
          removedOffer,
          state,
          outbound_tkn,
          inbound_tkn,
          log
        );
        break;
      }

      case "OfferSuccessWithPosthookData": {
        removedOffer = this.handleOfferSuccess(
          event,
          removedOffer,
          state,
          outbound_tkn,
          inbound_tkn,
          log
        );
        break;
      }

      case "OfferRetract": {
        const id = Semibook.rawIdToId(event.args.id);
        if (id === undefined)
          throw new Error("Received OfferRetract event with id = 0");
        removedOffer = this.cahceOperations.removeOffer(state, id);
        Array.from(this.#eventListeners.keys()).forEach(
          (listener) =>
            void listener({
              cbArg: {
                type: event.name,
                ba: this.ba,
                offerId: id,
                offer: removedOffer,
              },
              event,
              ethersLog: log,
            })
        );
        break;
      }

      case "SetGasbase":
        this.#kilo_offer_gasbase = event.args.offer_gasbase.toNumber();
        Array.from(this.#eventListeners.keys()).forEach(
          (listener) =>
            void listener({
              cbArg: {
                type: event.name,
                ba: this.ba,
              },
              event,
              ethersLog: log,
            })
        );
        break;
      default:
        throw Error(`Unknown event ${event}`);
    }

    return state;
  }

  private handleOfferFail(
    event: {
      name: "OfferFail" | "OfferFailWithPosthookData";
    } & OfferFailEvent,
    removedOffer: Market.Offer | undefined,
    state: Semibook.State,
    outbound_tkn: MgvToken,
    inbound_tkn: MgvToken,
    log: Log
  ) {
    const id = Semibook.rawIdToId(event.args.id);
    if (id === undefined)
      throw new Error("Received OfferFail event with id = 0");
    removedOffer = this.cahceOperations.removeOffer(state, id);
    Array.from(this.#eventListeners.keys()).forEach(
      (listener) =>
        void listener({
          cbArg: {
            type: event.name,
            ba: this.ba,
            taker: event.args.taker,
            offer: removedOffer,
            offerId: id,
            takerWants: outbound_tkn.fromUnits(event.args.takerWants),
            takerGives: inbound_tkn.fromUnits(event.args.takerGives),
            mgvData: ethers.utils.parseBytes32String(event.args.mgvData),
          },
          event,
          ethersLog: log,
        })
    );
    return removedOffer;
  }

  private handleOfferSuccess(
    event: {
      name: "OfferSuccess" | "OfferSuccessWithPosthookData";
    } & OfferSuccessEvent,
    removedOffer: Market.Offer | undefined,
    state: Semibook.State,
    outbound_tkn: MgvToken,
    inbound_tkn: MgvToken,
    log: Log
  ) {
    const id = Semibook.rawIdToId(event.args.id);
    if (id === undefined)
      throw new Error("Received OfferSuccess event with id = 0");
    removedOffer = this.cahceOperations.removeOffer(state, id);
    Array.from(this.#eventListeners.keys()).forEach(
      (listener) =>
        void listener({
          cbArg: {
            type: event.name,
            ba: this.ba,
            taker: event.args.taker,
            offer: removedOffer,
            offerId: id,
            takerWants: outbound_tkn.fromUnits(event.args.takerWants),
            takerGives: inbound_tkn.fromUnits(event.args.takerGives),
          },
          event,
          ethersLog: log,
        })
    );
    return removedOffer;
  }

  /** Fetches offers from the network.
   *
   * If options are given, those are used instead of the options
   * given when constructing the Semibook.
   */
  async #fetchOfferListPrefix(
    block: BlockManager.BlockWithoutParentHash,
    fromId?: number,
    options?: Semibook.ResolvedOptions
  ): Promise<Semibook.FetchOfferListResult> {
    options = this.#setDefaultsAndValidateOptions(options ?? this.options);

    if ("desiredPrice" in options) {
      const desiredPrice = options.desiredPrice;
      return await this.#fetchOfferListPrefixUntil(
        block,
        fromId,
        options.chunkSize,
        (chunk) =>
          chunk.length === 0
            ? true
            : this.isPriceBetter(
                desiredPrice,
                chunk[chunk.length - 1].tick.toNumber()
              )
      );
    } else if ("desiredVolume" in options) {
      const desiredVolume = options.desiredVolume;
      const getOfferVolume = (offer: Market.Offer) => {
        if (desiredVolume.to === "buy") {
          return offer.gives;
        } else {
          return offer.gives.mul(TickLib.priceFromTick(offer.tick));
        }
      };
      let volume = Big(0);
      return await this.#fetchOfferListPrefixUntil(
        block,
        fromId,
        options.chunkSize,
        (chunk) => {
          chunk.forEach((offer) => {
            volume = volume.plus(getOfferVolume(offer));
          });
          return volume.gte(desiredVolume.given);
        }
      );
    } else {
      const maxOffers = options.maxOffers;
      return await this.#fetchOfferListPrefixUntil(
        block,
        fromId,
        options.chunkSize,
        (chunk, allFetched) =>
          allFetched.length >= (maxOffers ?? Semibook.DEFAULT_MAX_OFFERS)
      );
    }
  }

  /** Fetches offers from the network until a condition is met. */
  async #fetchOfferListPrefixUntil(
    block: BlockManager.BlockWithoutParentHash,
    fromId: number | undefined,
    chunkSize: number | undefined,
    processChunk: (chunk: Market.Offer[], allFetched: Market.Offer[]) => boolean // Should return `true` when fetching should stop
  ): Promise<Semibook.FetchOfferListResult> {
    const { outbound_tkn, inbound_tkn } = this.market.getOutboundInbound(
      this.ba
    );

    let chunk: Market.Offer[];
    const result: Market.Offer[] = [];
    do {
      try {
        const res: [
          BigNumber,
          BigNumber[],
          OfferUnpackedStructOutput[],
          OfferDetailUnpackedStructOutput[]
        ] = await this.market.mgv.readerContract.offerList(
          {
            outbound_tkn: outbound_tkn.address,
            inbound_tkn: inbound_tkn.address,
            tickSpacing: this.market.tickSpacing,
          },
          this.#idToRawId(fromId),
          chunkSize ?? Semibook.DEFAULT_MAX_OFFERS,
          { blockTag: block.number }
        );
        const [_nextId, offerIds, offers, details] = res;

        chunk = offerIds.map((offerId, index) => {
          const offer = offers[index];
          const detail = details[index];
          return {
            next: Semibook.rawIdToId(offer.next),
            kilo_offer_gasbase: detail.kilo_offer_gasbase.toNumber(),
            prev: Semibook.rawIdToId(offer.prev),
            ...this.tradeManagement.tradeEventManagement.rawOfferToOffer(
              this.market,
              this.ba,
              {
                id: offerId,
                ...offer,
                ...detail,
              }
            ),
          };
        });

        result.push(...chunk);

        fromId = Semibook.rawIdToId(_nextId);
      } catch (e) {
        return { error: "FailedInitialize", ok: undefined };
      }
    } while (!processChunk(chunk, result) && fromId !== undefined);

    return {
      error: undefined,
      ok: result,
    };
  }

  #rawLocalConfigToLocalConfig(
    local: Mangrove.RawConfig["_local"]
  ): Mangrove.LocalConfig {
    const { outbound_tkn } = this.market.getOutboundInbound(this.ba);
    return Semibook.rawLocalConfigToLocalConfig(local, outbound_tkn.decimals);
  }

  static rawLocalConfigToLocalConfig(
    local: Mangrove.RawConfig["_local"],
    outboundDecimals: number
  ): Mangrove.LocalConfig {
    return {
      active: local.active,
      fee: local.fee.toNumber(),
      density: new Density(local.density, outboundDecimals),
      kilo_offer_gasbase: local.kilo_offer_gasbase.toNumber(),
      lock: local.lock,
      last: Semibook.rawIdToId(local.last),
      binPosInLeaf: local.binPosInLeaf.toNumber(),
      root: local.root.toNumber(),
      level1: local.level1,
      level2: local.level2,
      level3: local.level3,
    };
  }

  /** Determines the minimum volume required to stay above density limit for the given gasreq (with a minimum of 1 unit of outbound, since 0 gives is not allowed).
   * @param gasreq The gas requirement for the offer.
   * @returns The minimum volume required to stay above density limit.
   */
  public async getMinimumVolume(gasreq: number) {
    const config = await this.getConfig();
    const min = config.density.multiplyUpReadable(
      BigNumber.from(gasreq).add(
        BigNumber.from(config.kilo_offer_gasbase).mul(1000)
      )
    );
    return min.gt(0)
      ? min
      : UnitCalculations.fromUnits(
          1,
          this.market.getOutboundInbound(this.ba).outbound_tkn.decimals
        );
  }

  static rawIdToId(rawId: BigNumber): number | undefined {
    const id = rawId.toNumber();
    return id === 0 ? undefined : id;
  }

  #idToRawId(id: number | undefined): BigNumber {
    return id === undefined ? BigNumber.from(0) : BigNumber.from(id);
  }

  #setDefaultsAndValidateOptions(
    options: Semibook.Options
  ): Semibook.ResolvedOptions {
    const result = Object.assign({}, options);

    if (
      !("maxOffers" in options) &&
      !("desiredVolume" in options) &&
      !("desiredPrice" in options)
    ) {
      (result as any)["maxOffers"] = Semibook.DEFAULT_MAX_OFFERS;
    }

    if (
      "maxOffers" in options &&
      options.maxOffers !== undefined &&
      options.maxOffers < 0
    ) {
      throw Error("Semibook options.maxOffers must be >= 0");
    }

    let chunkSize = options.chunkSize;
    if (chunkSize === undefined) {
      chunkSize =
        "maxOffers" in options &&
        options.maxOffers !== undefined &&
        options.maxOffers > 0
          ? options.maxOffers
          : Semibook.DEFAULT_MAX_OFFERS;
    }
    if (chunkSize <= 0) {
      throw Error("Semibook options.chunkSize must be > 0");
    }
    result.chunkSize = chunkSize;

    return result as Semibook.ResolvedOptions;
  }

  static getIsVolumeDesiredForAsks(opts: Market.BookOptions) {
    return (
      "desiredVolume" in opts &&
      opts.desiredVolume !== undefined &&
      ((opts.desiredVolume.what === "base" &&
        opts.desiredVolume.to === "buy") ||
        (opts.desiredVolume.what === "quote" &&
          opts.desiredVolume.to === "sell"))
    );
  }
  static getIsVolumeDesiredForBids(opts: Market.BookOptions) {
    return (
      "desiredVolume" in opts &&
      opts.desiredVolume !== undefined &&
      ((opts.desiredVolume.what === "base" &&
        opts.desiredVolume.to === "sell") ||
        (opts.desiredVolume.what === "quote" &&
          opts.desiredVolume.to === "buy"))
    );
  }
}

class CacheIterator implements Semibook.CacheIterator {
  #offerCache: Map<number, Market.Offer>;
  #binCache: Map<number, Semibook.Bin>;
  #latest: number | undefined;
  #predicate: (offer: Market.Offer) => boolean;

  constructor(
    offerCache: Map<number, Market.Offer>,
    binCache: Map<number, Semibook.Bin>,
    bestInCache: number | undefined,
    predicate: (offer: Market.Offer) => boolean = () => true
  ) {
    this.#offerCache = offerCache;
    this.#binCache = binCache;
    this.#latest = bestInCache;
    this.#predicate = predicate;
  }

  [Symbol.iterator](): Semibook.CacheIterator {
    return this;
  }

  next(): IteratorResult<Market.Offer> {
    let value: Market.Offer | undefined;
    do {
      value =
        this.#latest === undefined
          ? undefined
          : this.#offerCache.get(this.#latest);
      if (value !== undefined) {
        if (value.next !== undefined) {
          this.#latest = value.next;
        } else {
          const nextBin = this.#binCache.get(value.tick.toNumber())?.next;
          this.#latest =
            nextBin === undefined
              ? undefined
              : this.#binCache.get(nextBin)?.offers[0];
        }
      }
    } while (
      value !== undefined &&
      this.#predicate !== undefined &&
      !this.#predicate(value)
    );
    if (value === undefined) {
      return {
        done: true,
        value: undefined,
      };
    } else {
      return {
        done: false,
        value: value,
      };
    }
  }

  filter(predicate: (offer: Market.Offer) => boolean): Semibook.CacheIterator {
    return new CacheIterator(
      this.#offerCache,
      this.#binCache,
      this.#latest,
      (o) => this.#predicate(o) && predicate(o)
    );
  }

  find(predicate: (offer: Market.Offer) => boolean): Market.Offer | undefined {
    for (const element of this) {
      if (predicate(element)) {
        return element;
      }
    }
    return undefined;
  }

  toArray(): Market.Offer[] {
    return [...this];
  }
}

export class SemibookCacheOperatoins {
  // Assumes id is not already in the cache
  // Returns `true` if the offer was inserted into the cache; Otherwise, `false`.
  // This modifies the cache so must be called in a context where #cacheLock is acquired
  insertOffer(
    state: Semibook.State,
    offer: Market.Offer,
    options?: { maxOffers?: number }
  ): boolean {
    // Only insert offers that are extensions of the cache
    if (offer.tick == undefined) {
      return false;
    }

    state.offerCache.set(offer.id, offer);
    let bin = state.binCache.get(offer.tick.toNumber());
    if (bin === undefined) {
      bin = {
        offers: [offer.id],
        tick: offer.tick.toNumber(),
        prev: Array.from(state.binCache.keys())
          .filter((tick) => tick < offer.tick.toNumber())
          .reduce(
            (acc, tick) => (acc == undefined ? tick : tick > acc ? tick : acc),
            undefined as number | undefined
          ),
        next: Array.from(state.binCache.keys())
          .filter((tick) => tick > offer.tick.toNumber())
          .reduce(
            (acc, tick) => (acc == undefined ? tick : tick < acc ? tick : acc),
            undefined as number | undefined
          ),
      };
      state.binCache.set(offer.tick.toNumber(), bin);
      if (bin.prev !== undefined) {
        const prevBin = state.binCache.get(bin.prev);
        if (prevBin) {
          prevBin.next = bin.tick;
        }
      }
      if (bin.next !== undefined) {
        const nextBin = state.binCache.get(bin.next);
        if (nextBin) {
          nextBin.prev = bin.tick;
        }
      }
    } else {
      bin.offers.push(offer.id);
    }
    if (bin.prev == undefined && bin.offers.length == 1) {
      state.bestInCache = offer.id;
    }

    if (bin.offers.length > 1) {
      const index = bin.offers.findIndex((id) => id == offer.id);
      offer.prev = bin.offers[index - 1];
      this.getOfferFromCacheOrFail(state, offer.prev).next = offer.id;
    }

    const worstTick = Array.from(state.binCache.keys()).reduce(
      (acc, tick) => (tick > acc ? tick : acc),
      MIN_TICK.toNumber()
    );
    if (offer.tick.toNumber() === worstTick) {
      state.worstInCache = offer.id;
    }

    // If maxOffers option has been specified, evict worst offer if over max size
    if (
      options &&
      "maxOffers" in options &&
      options.maxOffers !== undefined &&
      state.offerCache.size > options.maxOffers
    ) {
      const removedOffer = this.removeOffer(
        state,
        state.worstInCache as number
      ); // state.offerCache.size > this.options.maxOffers  implies  worstInCache !== undefined
      if (offer.id === removedOffer?.id) {
        return false;
      }
    }
    return true;
  }

  // remove offer id from book and connect its prev/next.
  // return 'undefined' if offer was not found in book
  // This modifies the cache so must be called in a context where #cacheLock is acquired
  removeOffer(state: Semibook.State, id: number): Market.Offer | undefined {
    const offer = state.offerCache.get(id);
    if (offer === undefined) return undefined;

    if (
      offer.next === undefined &&
      state.binCache.get(offer.tick.toNumber())?.next === undefined
    ) {
      if (offer.prev !== undefined) {
        state.worstInCache = offer.prev;
      } else {
        const prevBinTick = state.binCache.get(offer.tick.toNumber())?.prev;
        if (prevBinTick !== undefined) {
          const prevBin = state.binCache.get(prevBinTick);
          if (prevBin) {
            state.worstInCache = prevBin.offers[prevBin.offers.length - 1];
          }
        } else {
          state.worstInCache = undefined;
        }
      }
    } else if (offer.next !== undefined) {
      this.getOfferFromCacheOrFail(state, offer.next).prev = offer.prev;
    }
    const bin = state.binCache.get(offer.tick.toNumber());
    const prevOffer =
      offer.prev === undefined ? undefined : state.offerCache.get(offer.prev);
    const prevBin = bin?.prev;
    if (prevOffer === undefined && prevBin === undefined) {
      if (offer.next !== undefined) {
        state.bestInCache = offer.next;
      } else {
        const nextBinTick = state.binCache.get(offer.tick.toNumber())?.next;
        if (nextBinTick !== undefined) {
          const nextBin = state.binCache.get(nextBinTick);
          if (nextBin) {
            state.bestInCache = nextBin.offers[0];
          }
        } else {
          state.bestInCache = undefined;
        }
      }
    } else if (prevOffer !== undefined) {
      prevOffer.next = offer.next;
    }

    if (bin !== undefined && bin.offers.length > 1) {
      bin.offers = bin.offers.filter((id) => id !== offer.id);
    } else if (bin !== undefined) {
      state.binCache.delete(offer.tick.toNumber());
      if (bin.next !== undefined) {
        const nextBin = state.binCache.get(bin.next);
        if (nextBin) {
          nextBin.prev = bin.prev;
        }
      }
      if (bin.prev !== undefined) {
        const prevBin = state.binCache.get(bin.prev);
        if (prevBin) {
          prevBin.next = bin.next;
        }
      }
    }

    state.offerCache.delete(id);
    return offer;
  }

  getOfferFromCacheOrFail(state: Semibook.State, id: number): Market.Offer {
    const offer = state.offerCache.get(id);
    if (offer === undefined) throw Error(`Offer ${id} is not in cache`);
    return offer;
  }
}

export default Semibook;<|MERGE_RESOLUTION|>--- conflicted
+++ resolved
@@ -53,8 +53,6 @@
     given: Bigish;
     /** Whether `given` is base to be bought or quote to be sold. */
     to: Market.BS;
-    /** Optional: induce a max avg. price after which to stop buying/selling. */
-    boundary?: Bigish;
   };
 
   /**
@@ -398,12 +396,6 @@
     // normalize params, if no limit given then:
     // if 'buying N units' set max sell to max(uint256),
     // if 'selling N units' set buy desire to 0
-    const boundary =
-      "boundary" in params && params["boundary"] !== undefined
-        ? params.boundary
-        : buying
-        ? Big(ethers.constants.MaxUint256.toString())
-        : 0;
     const initialGives = Big(params.given);
     const maxTick = MAX_TICK;
 
@@ -710,13 +702,9 @@
   public async stateInitialize(
     block: BlockManager.BlockWithoutParentHash
   ): Promise<LogSubscriber.ErrorOrState<Semibook.State>> {
-<<<<<<< HEAD
-    const localConfig = await this.getConfig(block.number); // TODO: make this reorg resistant too, but it's HIGHLY unlikely that we encounter an issue here
-    this.#kilo_offer_gasbase = localConfig.kilo_offer_gasbase;
-=======
     try {
       const localConfig = await this.getConfig(block.number); // TODO: make this reorg resistant too, but it's HIGHLY unlikely that we encounter an issue here
-      this.#offer_gasbase = localConfig.offer_gasbase;
+      this.#kilo_offer_gasbase = localConfig.kilo_offer_gasbase;
 
       /**
        * To ensure consistency in this cache, everything is initially fetched from a specific block,
@@ -727,19 +715,22 @@
       if (result.error) {
         return { error: result.error, ok: undefined };
       }
->>>>>>> 97a7bb5a
 
       const offers = result.ok;
 
       if (offers.length > 0) {
         const state: Semibook.State = {
-          bestInCache: offers[0].id,
-          worstInCache: offers[offers.length - 1].id,
+          bestInCache: undefined,
+          binCache: new Map(),
+          worstInCache: undefined,
           offerCache: new Map(),
         };
 
         for (const offer of offers) {
-          this.#insertOffer(state, offer);
+          this.cahceOperations.insertOffer(state, offer, {
+            maxOffers:
+              "maxOffers" in this.options ? this.options.maxOffers : undefined,
+          });
         }
 
         return {
@@ -750,24 +741,11 @@
 
       const state: Semibook.State = {
         bestInCache: undefined,
-<<<<<<< HEAD
+        worstInCache: undefined,
         binCache: new Map(),
-=======
->>>>>>> 97a7bb5a
-        worstInCache: undefined,
         offerCache: new Map(),
       };
 
-<<<<<<< HEAD
-      for (const offer of offers) {
-        this.cahceOperations.insertOffer(state, offer, {
-          maxOffers:
-            "maxOffers" in this.options ? this.options.maxOffers : undefined,
-        });
-      }
-
-=======
->>>>>>> 97a7bb5a
       return {
         error: undefined,
         ok: state,
@@ -775,21 +753,6 @@
     } catch (e) {
       return { error: "FailedInitialize", ok: undefined };
     }
-<<<<<<< HEAD
-
-    const state: Semibook.State = {
-      bestInCache: undefined,
-      worstInCache: undefined,
-      binCache: new Map(),
-      offerCache: new Map(),
-    };
-
-    return {
-      error: undefined,
-      ok: state,
-    };
-=======
->>>>>>> 97a7bb5a
   }
 
   public stateHandleLog(
