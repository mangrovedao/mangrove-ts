--- conflicted
+++ resolved
@@ -1,10 +1,8 @@
 # Next version
 
-<<<<<<< HEAD
+- Upgrade to mangrove-deployments v2.2.1-2 (Fixes issue with blast points)
+
 # 2.0.5-26
-=======
-- Upgrade to mangrove-deployments v2.2.1-2 (Fixes issue with blast points)
->>>>>>> 847a8d9a
 
 # 2.0.5-25
 
