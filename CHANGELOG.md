# Next version

<<<<<<< HEAD
- fix: add nonce manager
=======
# 2.0.5-34

- Reduce gasReq for blast orders
>>>>>>> ec7a5c0c

# 2.0.5-33

# 2.0.5-32

- Add WPUNKS to tokens.json

# 2.0.5-31

- Upgrade to context-addresses v1.3.4 (includes Blast mainnet Meta stree wrapper addresses address)

# 2.0.5-30

- Upgrade to mangrove-deployments v2.2.1-5 (Added orbit mainnet)

# 2.0.5-29

- Bump: reliable-event-subscriber v1.1.30

# 2.0.5-27

- Upgrade to mangrove-deployments v2.2.1-2 (Fixes issue with blast points)

# 2.0.5-25

- Upgrade to mangrove-deployments v2.2.1-0 (Fixes issue with Kandel on Blast)

# 2.0.5-24

- Upgrade to mangrove-deployments v2.2.1-0 (includes Blast Kandel on mainnet)

# 2.0.5-23

- Upgrade to context-addresses v1.3.3 (includes Blast mainnet Multicall2 address)

# 2.0.5-22

- Upgrade to context-addresses v1.3.2 (includes Blast mainnet addresses)
- Upgrade to mangrove-core v2.1.1 (includes Blast support)
- Upgrade to mangrove-strats v2.1.0-3 (includes Blast support)
- Upgrade to mangrove-deployments v2.2.0 (includes Blast deployments and OrbitLogic support)

# 2.0.5-21

- Fix cashness for blast tokens

# 2.0.5-20

- Add orbit logic to mangrove js

# 2.0.5-19

- Bump `mangrove-deployments` version

# 2.0.5-18

- fix: bump mangrove-deployments to fix KandelLib

# 2.0.5-17

- Remove amplifier as param to class `MangroveAmplifier`
- fix: `Density.getMaximumGasForRawOutbound` can now handle density = 0

# 2.0.5-16

- Add mangrove amplifier as export on `index.ts`

# 2.0.5-15

- Add defaults for `minimum{Base,Quote}PerOfferFactor` in the Kandel configuration
- Add initial configuration for Blast and Blast Sepolia. For now, they use the defaults, so have only be added to make it easy to find and modify later if needed.

# 2.0.5-14

- fix: Handle missing case where AaveKandel was assumed available

# 2.0.5-13

- Upgrade to mangrove-deployments v2.1.1
- Upgrade to context-addresses v1.2.0
- Use network names from context-addresses instead of ethers.js
- Make AaveKandel optional: If the `AaveKandelSeeder` address is not available on a network, Aave Kandel will not be available.

# 2.0.5-12

- fix: Make SimpleAaveLogic optional: If the address is not available on a network, the logic will not be available.

# 2.0.5-11

- Upgrade to context-addresses v1.1.4 (includes Blast Sepolia Multicall2 address)

# 2.0.5-10

- fix: Blast sepolia network name resolving to unknown

# 2.0.5-9

- Upgrade to mangrove-core v2.1.0-0 (includes Blast support)
- Upgrade to mangrove-strats v2.1.0-0 (includes Blast support)
- Upgrade to mangrove-deployments v2.0.3-4 (includes latest Mumbai and Blast deployments)
- Upgrade to context-addresses v1.1.3 (includes Blast tokens WBTC, WETH, and USDB)
- Consider deployments of mangrove-core >=2.0.0 <2.2.0 and mangrove-strats >2.0.0 <2.2.0 contracts compatible (including pre-releases)

# 2.0.5-8

- Upgrade to mangrove-strats v2.0.1-0

# 2.0.5-7

- feat: Add `MangroveAmplifier` to support working with amplified orders on mangrove
- Upgrade to context-addresses v1.1.1
- Upgrade to mangrove-deployments v2.0.2-0
- Simplify loading of context addressing

# 2.0.5-6

- feat: Add function to read all configured contract addresses for all networks `configuration.addresses.getAllAddressesForAllNetworks()`

# 2.0.5-5

- feat: Allow add chunk to contains offer without its dual

# 2.0.5-4

- feat: Allow for non symmetrical Kandel distribution
- feat: Rename `Market.close()` to `Market.disconnect()` to more clearly signal that it's dual to `Market.connect()` and does not close the market on Mangrove.
- Upgrade or remove `examples/how-tos` so they match the new version of the Mangrove core protocol and SDK

# 2.0.5-3

- feat: Add `Mangrove.getRestingOrderRouterAddress` which gets the address of the router contract for resting orders belonging to the connected user (`Mangrove.signer`).
- Upgrade to mangrove-deployments v2.0.1-2

# 2.0.5-2

- Upgrade to mangrove-deployments v2.0.1-1

# 2.0.5-1

- Upgrade to mangrove-deployments v2.0.1-0

# 2.0.5-0

- Upgrade to mangrove strats v2.0.0-b1.2
- Upgrade `examples/tutorials/on-the-fly-offer.js` to new Mangrove core protocol and SDK
- fix: Coerce ticks to tickSpacing when given as arguments
- feat: Add integration test of tickSpacing>1
- feat!: `configuration.tokensConfiguration.getDecimals` now returns `undefined` instead of throwing if the token decimals are not in the configuration

# 2.0.4

- Upgrade to @mangrovedao/mangrove-deployments v2.0.0
- feat: Updated CI to check `CHANGELOG.md` is updated with each PR
- fix: Able to handle backticks in changelog when releasing.

# 2.0.3

- fix: Fix various issues in TypeDoc comments wrt @see vs @link.

# 2.0.2

- feat: Updated exports in index.ts to export all referenced types.
- fix: Fixed various issues in TypeDoc comments.

# 2.0.1

- feat: Moved MangroveJsDeploy from mangrove-strats to this package. Renamed script to EmptyChainDeployer
- fix: rounding when deducing tick from price for LiquidityProvider
- feat: Add spread to market
- feat: Add getBest to semibook

# 2.0.0

- Cross-cutting
  - Update licenses: All code is now licensed under the MIT License.
  - feat!: Use the new Mangrove core protocol and strats from the new @mangrovedao/mangrove-core and @mangrovedao/mangrove-strats packages. See their changelogs for details.
  - feat!: Make consequential changes to APIs to match those changes (not all changes mentioned)
  - feat: Read addresses from @mangrovedao/mangrove-deployments and @mangrovedao/mangrove-context-addresses
  - feat!: Round prices/ticks/volumes etc. according to maker or taker scenario due to precision of tick based core.
- Core
  - feat!: Introduce Density class to wrapping floating point density from core protocol.
  - feat!: Remove pivotId since it is no longer needed.
  - Allowance
    - fix: increaseAllowance will not fail if allowance becomes larger than 0xffffffffffffffffffffffffffffffffffffffffffffffffffffffffffffffff.
    - fix: increaseAllowance will consider large values infinite like other approval functions.
    - fix: all token approval functions now cap the allowance to 0xffffffffffffffffffffffffffffffffffffffffffffffffffffffffffffffff.
  - fix!: rename offer_gasbase on offer structures to gasbase
  - feat: The market order simulation used to estimate volumes and gas has been updated to match Mangrove v2's market order logic.
  - feat!: The 'maxOffers' option in 'CacheContentOptions' has been replaced with a new option: 'targetNumberOfTicks'. When loading from chain, the cache will load until at least this number of ticks is in the cache. The default is 'Semibook.DEFAULT_TARGET_NUMBER_OF_TICKS'.
  - feat!: A new default value 'Semibook.DEFAULT_CHUNK_SIZE' has been introduced for 'CacheContentOptions.chunkSize'.
  - feat!: Mangrove and Semibook configs are now cached on 'connect' and (for Semibook) updated by events. The methods to read configs are no longer async and naming has been made consistent: 'Mangrove.config()', 'Market.config()', and 'Semibook.config()'.
  - feat!: 'Market.estimateVolume' now also estimates fees and returns it in a new 'estimatedFee' field. The existing 'estimatedVolume' field is exclusive of fees and thus represents the true amount the taker can expect to receive/pay.
  - feat!: 'Mangrove.openMarkets' no longer connects to all markets, but returns a list of 'Market.Key's, optionally with the relevant offer list configuration attached to each. This is identical to the previous 'Mangrove.openMarketsData' which has been removed.
- feat!: 'MgvToken' has been renamed to 'Token'.
- feat!: 'Mangrove.toUnits|fromUnits' no longer accepts a token name/symbol as this was ambiguous. Instead, use 'Token.createToken' and call 'toUnits|fromUnits' on that.
- feat!: Token 'name' was misused: Sometimes it was assumed to be a symbol and sometimes an ID. It has therefore been replaced by 'id' and 'symbol' in all relevant places. Configuration files have been converted to use the token instance ID's from the context-addresses package to avoid ambiguity among (1) different tokens with the same symbol and (2) multiple token instances such as 'USDC' (Circle issued) and 'USDC.e' (bridged from Ethereum).
  - Default token IDs can be registered for a symbol and network. And if there is only one ID for a given symbol on a network, it will be considered the default. 'Mangrove.token()' will create an instance of the default token ID if found.
- MangroveOrder
  - feat: Add 'Market.updateRestingOrder' function which allows updating resting orders posted by 'MangroveOrder'
  - feat: Add 'Market.retractRestingOrder' function for retracting resting orders posted by 'MangroveOrder'.
  - feat: Calculate default offer provision for MangroveOrder based on a gasprice factor if provision is not provided.
  - feat: Allow 'offerId' to be passed in to re-use an existing offer.
- Kandel
  - feat!: Introduce GeometricKandel classes
  - feat!: Introduce 'populateGeometricDistribution' to populate geometric distribution respectively using reduced call data.
  - feat!: Introduce 'populateGeneralDistribution' to populate arbitrary non-geometric distribution.
  - feat!: Allow distribution parameters to be either price- or tick-based.

# 1.4.30

- bump: mangrove-core to v1.5.13

# 1.4.29

- fix: mumbai config

# 1.4.28

- bump: mangrove-core to v1.5.11

# 1.4.27

- fix: catch error in Semibook initialization

# 1.4.26

- fix: missing multicall2 address for abitrum network

# 1.4.25

- Bump: mangrove-core to v1.5.10
- fix: infiniteApproval checks for larger than 2^200, instead of 2^256

# 1.4.24

- fix: Restore ability to enableLogging in a browser-context (shimmed via esbuild)

# 1.4.23

- fix: Disable esbuild minification of identifiers

# 1.4.22

- fix: do not call getLastBlock if reliable provider does not listen to events

# 1.4.21

- fix: semibook subscribe only if we listen to events

# 1.4.20

- feat: add an option to disable events listenning

# 1.4.19

- Same as 1.4.18.

# 1.4.18

- Bump: reliable-event-subscriber to v1.1.29

# 1.4.18-1

- fix: Use new mgvConfig for mangrove-core and mangrove-strats
- Add: mangrove-strats v0.0.2-0
- Bump: mangrove-core to v1.5.8-1

# 1.4.18-0

- feat: mgvtoken add tokenFromAddress function
- feat: `LiquidityProvider` getter from an `OfferLogic` instance.

# 1.4.17

- Bump: mangrove-core to v1.5.7

# 1.4.16

- Bump: reliable-event-subscriber to v1.1.28

# 1.4.15

- add fetchDecimals with address
- make addresses configuration public

# 1.4.14

- Bump: reliable-event-subscriber to v1.1.27

# 1.4.13

- Bump: reliable-event-subscriber to v1.1.26

# 1.4.12

- Bump: reliable-event-subscriber to v1.1.27

# 1.4.11

- Bump: reliable-event-subscriber to v1.1.25

# 1.4.10

- fix: wrong pivot when posting limit orders far from the mid price.

# 1.4.9

- Bump: reliable-event-subscriber to v1.1.24

# 1.4.8

- Bump: reliable-event-subscriber to v1.1.23

# 1.4.7

- fix mangrove-core version not correctly updated

# 1.4.6

- Bump mangrove-core to v1.5.6

# 1.4.5

- Bump mangrove-core to v1.5.5

# 1.4.3

- Bump reliable-event-subscriber to v1.1.22

# 1.4.2

- Bump reliable-event-subscriber to v1.1.21

# 1.4.1

- Fix broken `deal` functionality for tests.

# 1.4.0

- Fix `[object]` being pretty printed when calling `consoleAks/Bids`.
- Renamed `constants.ts` to `configuration.ts` and encapsulated all configuration there
- Configuration can now be extended and/or changed via the `Mangrove.updateConfiguration(partialConfiguration)` method. The provided `partialConfiguration` will be merged into the existing configuration, overriding any configuration that occurs in both. See the `Configuration` type for the structure of the configuration.
- Token decimals handling and API have been improved:
  - `Mangrove.token(.)` is now async and will fetch decimals from chain if they are not in the configuration. This makes it more robust with respect to tokens that are not included in the configuration of mangrove.js. The old sync behaviour that relied only on the configuration (and failed if the decimals were unknown) is still available in `Mangrove.tokenFromConfig(.)`.
  - `MgvToken.getDecimals(.)` etc. will now return `undefined` if the decimals are not in the configuration instead of throwing an `Error`. The old behaviour is still available in the new `MgvToken.getDecimalsOrFail(.)`.
  - `MgvToken.getOrFetchDecimals(.)` will first look for decimals in the configuration and then, if they are not found, fetch them from chain.

# 1.3.2

- Add missing dependency on object-inspect

# 1.3.1

- Fix issue in test utils

# 1.3.0

- Change mangrove-ts to a single package repo for mangrove.js.
- Make gas estimation explicit to allow usage of ethers estimation.

# 1.2.10

- Increase gas estimation, to account for 64/63 reserved in posthook
- MgvToken add approveIfNotInfinite and allowanceInfinite

# 1.2.9

- Increase gas estimation for limit orders due to overhead of going through MangroveOrder contract.

# 1.2.8

- Add token decimal configurations for WBTC, WMATIC, and USDT

# 1.2.7

- Bump mangrove-core to 1.5.4
- Remove redundant addresses

# 1.2.6

- Bump mangrove-core to 1.5.3
- Use array to handle market subscription
- Fix: gas estimates for market orders is boosted to avoid `NotEnoughGasForMaker` type of tx failures.
- Max gas limit for market orders is set to 10,000,000
- commonlib.js dependency removed
- Bump RES to v1.1.19
- Expose deal logic for any token on an Anvil chain
- Expose forge script functionality, to run forge script

# 1.2.5 (March 2023)

- Add back env vars temporarily
- Safety release to supersede prerelease erroneously released

# 1.2.4-14

- Bump mangrove-core to 1.5.1-1
- OfferLogic has an `approve` function to ask the underlying logic to approve signer (or an arbitrary address) to spend a specific token on its behalf.
- Liquidity provider no longer provides `approveAsk`, `approveBids` which were making too much asumptions on router usage.
- Adapts tutorial scripts accordingly.
- bugfix: token approval could not be set to 0

# 1.2.4-13 (may 2023)

- Update reliable-event-subscriber to fix rpc bug with go-ethereum

# 1.2.4-12 (may 2023)

- Fix broken commonlib.js dependency

# 1.2.4-11 (may 2023)

- reliable-event-subscriber: update to v1.1.4 (reduce rpc usage, prevent rate limiting)
- logging: Reduce noise during tests
- KandelStatus: Add min and max price
- KandelInstance: Add calculateUniformDistributionFromMinPrice to heal all dead offers
- KandelInstance: Add getMinimumVolumeForIndex to heal a single offer

# 1.2.4-10 (may 2023)

- temporarily remove check for rpc provider

# 1.2.4-9 (may 2023)

- fixed issue with reliable-event-subscriber integration when using metamask through wagmi

# 1.2.4-8 (may 2023)

- fixed issue with reliable-event-subscriber integration when using metamask

# 1.2.4-7 (may 2023)

- added approveIfHigher, approve, increaseApprove for more fine-grained approval control
- added functions for increasing and decreasing volumes of Kandel distributions
- use @mangrovedao/reliable-event-subscriber for keeping semibook up to date and resilient to block reorgs

# 1.2.4-6 (april 2023)

- removed ability to control compounding for Kandel - always full compounding.

# 1.2.4-5 (april 2023)

- updated Kandel configuration for mumbai

# 1.2.4-4 (april 2023)

- added recommended configuration retrieval for the Kandel strategy

# 1.2.4-3 (march 2023)

- added calculation of provision, withdrawal, access to offer logic to kandel sdk
- use next prerelease mangrove-core

# 1.2.4-2 (March 2023)

- Draft version of Kandel SDK
- Use prerelease mangrove-core
- adapt to abi changes in the new mangrove-core

# 1.2.4-1 (March 2023)

- Use no_env_vars profile

# 1.2.3-0 (February 2023)

- Use prerelease mangrove-core
- adapt to abi changes in the new mangrove-core

# 1.2.3 (February 2023)

- Add permit features
- Correctly read addresses from mangrove-core
- `mgv deal` to deal arbitrary tokens (WIP)
- Reverse lookup name from address
- mgvToken approval accepts Big

# 1.2.2 (February 2023)

- Use AAVE faucet addresses on mumbai network

# 1.2.1 (February 2023)

- skipped

# 1.2.0 (January 2023)

- Remove inefficient synchronous block-by-block querying and updates of `Semibook`'s. Instead process events one-by-one (optimized for WebSocket subscriptions). Block-subscription have been removed from `Semibook` and `Market`. Code relying on block-by-block processing (mostly test and test-util libs) have been rewritten. APIs in `Market` and `Semibook` supporting on-block listening have been removed.

# 1.1.1 (January 2023)

- Improve and bugfix devNode detection (which made `Mangrove.connect()` buggy against local chains in previous version), and add options for Multicall and ToyENS usage.

# 1.1.0 (January 2023)

- add Mangrove.openMarkets and Mangrove.openMarketsData, reads open markets info off MgvReader

# 1.0.1 (December 2022)

- Updated order to return both transaction response and result
- Add option to TradeParams, that forces usage of MangroveOrder
- Moved ExpiryDate from RestingOrderParams to TradeParams

# 1.0.0 (December 2022)

- Upgraded mangrove-core dependency with new addresses
- Bump version to 1.0.0 for initial release

# 0.14.0 (December 2022)

- Upgraded mangrove-core dependency to enable Polygon mainnet
- Updated TradeParams to remove slippage
- public fields of Mangrove class are no longer prefixed by '\_'
- Simplifying `offerLogic` and `liquidityProvider` classes. They now respectively implement `IOfferLogic` and `ILiquidityProvider` interface

# 0.13.0 (November 2022)

- Add name resolution via the [ToyENS](https://github.com/mangrovedao/mangrove-core/blob/master/lib/ToyENS.sol) contract from mangrove-core if it exists at the canonical address. This enables using named contracts in mangrove.js when running a local chain. This also works if those contracts are deployed after mangrove.js has been initialized as long as the deployer registers the address in ToyENS, which all mangrove-core deployment scripts do.
- Add `Watcher` proxy class to ease observation of async updates
- Smaller code documentation improvements

# 0.12.0 (November 2022)

- Upgraded mangrove-core dependency.
- For resting orders timeToLiveForRestingOrder is changed to expiryDate and is in Unix time.
- For TradeParams changed to have restingOrder be a boolean on a mangroveOrder parameter.
- MangroveOrder now supports fill-or-kill orders.
- Fix `Semibook.simulateMarketOrder`. Fixes `Semibook.estimateVolume`, `Market.(estimateVolume[|ToReceive|ToSpend])`.
- EOA offers (on the fly) do not require any gasreq
- Remove unsafe option to set `price=null` in `market.{buy|sell}` as simulating true market orders is prone to sandwich attacks and therefore not encouraged.

# 0.11.4 (October 2022)

- Fix addresses being stored in checksum format

# 0.11.3 (October 2022)

- Move @mangrovedao/mangrove-core from devDependency to dependency.

# 0.11.2 (October 2022)

- Export typechain namespace
- Rename `penalty` to `bounty` in `Market.Summary` as it's a bounty from the taker's perspective
- Fix comparison of addresses which caused missing summaries for some tokens. Addresses are now handled as checksum addresses.

# 0.11.1 (October 2022)

- Fixed decimals handling for resting order in results.

# 0.11.0 (September 2022)

- Resting order no longer expect `gasForMarketOrder` and `retryNumber`
- new deploy address for `MangroveOrder`
- changing scheme for retrieving resting order id (listening to MangroveOrder logs).

# 0.10.2 (September 2022)

- bugfix: wrong deployment addresses

# 0.10.1 (September 2022)

- Update and verify `MangroveOrderEnriched`
- `ApproveMangrove` and `ApproveRouter` are no longer functions of `OfferLogic` and `LiquidityProvider` use `activate` instead.
- `OfferLogic` has an `approveToken` function to let EOA approve router or logic itself if the logic has no router
- update ABIs

# 0.10.0 (August 2022)

- Update address for `MangroveOrderEnriched`

# 0.9.2 (August 2022)

- Update commonlib.js dependency
- Bug fix: Remove node dependencies from browser bundle
- mgv.token can specify address/(displayed)decimals
- Remove all hardhat dependencies
- mgv can host a local node, see `mgv node --help`
- Add parameter to `snipe` to force failing on successful orders (using MgvCleaner contract)

# 0.9.1 (August 2022)

- Add ability in `market.ts` to snipe a list of targets
- Testing: Refactor to greatly improve ability to unit test, and add a considerable amount of tests
- Generalize volume estimations to better match mangrove's contract core
- Bump version of a number of dependencies
- Update out-of-date ABIs

# 0.9.0 (August 2022)

- several bugfixes
- [strats] Providing an 'activate' function to enable strat admin to set required allowances in a single transaction
- Providing access to `activate` in the API (`OfferLogic` class)
- new class (to be improved) 'aaveV3Module' to cast a contract address into an ethers.js contract with the ABI of 'AaveV3Module.sol'
- [major update] adding `enableRouting` function on `liquidityProvider` class to approve router to route liquidity on current market.
- `cancelOffer/Bid/Ask` is now called `retractOffer/Bid/Ask` to match Mangrove's naming scheme
- Remove deprecated and defunct `printOrderBook.ts` script which has been superseded by the `mgv print` commmand
- bump commonlib.js to 0.0.4 as commonlib.js@0.0.2 was broken

# 0.8.1 (June 2022)

- Update ABI's and addresses for `MangroveOrder` and `MangroveOrderEnriched`

# 0.8.0 (June 2022)

- Bug fix: Deploy maker contract with the simple maker abi requires an additional argument.
- New deployment of `MangroveOrder` contract with the Mangrove address added to relevant events

# 0.7.1 (June 2022)

- new deployment of `MangroveOrder` contract

# 0.7.0 (June 2022)

- (breaks backwards comp) `buy` and `sell` function in `Market.ts` class now returns additional information for market order introspection.

# 0.6.4 (May 2022)

- Resting Limit Orders now post residual a the taker price before slippage
- update with latest Mumbai address for `MangroveOrderEnriched` with the above feature

# 0.6.3 (May 2022)

- Update with latest Mumbai address for `MangroveOrderEnriched` (formerly known as `MangroveOrder`), which uses the latest Mangrove.

# 0.6.2 (May 2022)

- `approveMangrove` on `OfferLogic` instance may use an optional value `{amount:value}`. Note it is now a signed transaction that must be emitted by the admin of the underlying logic.
- Remove instance aliases for stateful static methods in `Mangrove` as the scope of these was misleading: setting a value on one instance would affect all others. The removed methods are: `{get,set}Decimals`, `{get,set}DisplayedDecimals`, and `fetchDecimals`.
- Disable logging by default. It can be turned on by calling `enableLogging()` in `util/logger`. This is a temporary workaround to prevent unwanted logging to the console until issue #220 is fixed.
- `market.subscribe` now returns a user friendly `mgvData` in the case
  of `OfferFail`.

# 0.6.1 (May 2022)

- Update with latest Mumbai address for `MangroveOrder` which uses the latest Mangrove.

# 0.6.0 (May 2022)

- Add support for resting limit orders using `MangroveOrder` contract.

# 0.5.7 (May 2022)

- Update addresses (really this time) to newly deployed Mangrove core contracts (they now match the mangrove.js ABI files)

# 0.5.6 (May 2022)

- Update addresses to newly deployed Mangrove core contracts (they now match the mangrove.js ABI files)

# 0.5.5 (May 2022)

- Fix `Mangrove.getDisplayedPriceDecimals`: It was mistakenly using the configuration for `Mangrove.getDisplayedDecimals` instead of its own configuration.

# 0.5.4 (May 2022)

- Add support for WebSocket URL's in `Mangrove.connect`
- Added two separate features for displaying prices with appropriate numbers of decimals:
  - `Mangrove.{get|set}DisplayedPriceDecimals` gets/set the number of decimals to display for a given token when displayed as a price (the default is 6)
  - `Market.getDisplayDecimalsForPriceDifferences` computes the number of decimals to display in order for the smallest price difference to be visible.

# 0.5.3 (April 2022)

- Adding address and other constants for test MGV token on Mumbai

# 0.5.2 (April 2022)

- `Mangrove.offerLogic` now accepts the name of a predeployed multi user logic (`offerProxy` or `oasisLike` in this version)
- Adding deployed addresses for `offerProxy` and `oasisLike` in `addresses.json`
- New `Market.getGivesWantsForVolumeAtPrice` method that converts a volume (in base tokens) and a price to appropriate gives and wants for either bids or asks.
- Update the number of decimals to display for WETH=4, USDC=2, and DAI=2.

# 0.5.1 (March 2022)

- `addresses.json` points to AAVE-v3 dApp addresses
- Eliminate a Market initialization bug which could cause an error to be thrown [#203](https://github.com/mangrovedao/mangrove/issues/203)

# 0.5.0 (March 2022)

- `addresses.json` points to AAVE-v3 compatible ERC20 addresses on network `maticmum`
- `offerLogic` class is now compatible with multi-makers logics
- ethers.js overrides can now be added to API functions that produce signed transactions
- `mgvToken.contract` accept a wider class of ERC20 (e.g. minting, blacklisting...) for ethers.js calls.
- some bugfixes for various hanging issues

# 0.4.0 (Skipped)

# 0.3.8 (March 2022)

- `Market.OrderResult` now contains the raw `ethers.ContractReceipt`.

# 0.3.7 (March 2022)

- Update address to newly deployed Mangrove core contracts (they now match the mangrove.js ABI files)

# 0.3.6 (March 2022)

This version number was inadvertently skipped.

# 0.3.5 (March 2022)

- Fix: Include root `tsconfig.json` which is referenced from `src/tsconfig.json` (this was causing issues with Vite)
- Fix: Underestimation by estimateGas() when takerWants was low (issue #89).

# 0.3.4 (March 2022)

- Chain-related constants are now in JSON files instead of TypeScript files and thus easily machine readable for other tools

# 0.3.3 (March 2022)

- Following the removing of the new logging feature, a node-only dependency (`config`) has been removed to keep compatibility with browser environment

# 0.3.1 (March 2022)

- The new logging has been stunted: It only logs to the console and without timestamps
  - This is a temporary workaround to issue #220

# 0.2.0 (February 2022)

- New `Market` options:
  - `desiredPrice`: allows one to specify a price point of interest. This will cause the cache to initially load all offers with this price or better.
  - `desiredVolume`: allows one to specify a volume of interest. This will cause the cache to initially load at least this volume (if available). The option uses the same specification as for `estimateVolume`: `desiredVolume: { given: 1, what: "base", to: "buy" }` will cause the asks semibook to be initialized with a volume of at least 1 base token.
- New `Market` subscription: `market.afterBlock(n,callback)` will trigger `callback` after the market events for block `n` have been processed. If the block has already been processed, `callback` will be triggered at the next event loop.
- Improve logging: add file logging, allow applications using the package to configure logging using local `config` file.
- add support for keystore file (json wallet) (`Mangrove.connect(jsonWallet:{path 'path/to/file.json', password: <wallet password>})`)
- New `partialFill` flag in `OrderResult`: This flag will be true if the order was only partially filled.
- New `Market` convenience estimator methods `estimateVolumeTo{Spend,Receive}`.

# 0.1.0 (January 2022)

- `{Market|Semibook}.getPivotId` now fetches offers until a pivot can be determined
- `MarketCallback`s now receive an `ethers.providers.Log` instead of an `ethers.Event`
- 2 new classes `OfferLogic` and `LiquidityProvider`. `OfferLogic` allows one to connect to an onchain offer logic and calls functions of the `IOfferLogic.sol` interface. A `LiquidityProvider` instance is obtained either direclty from a `Mangrove` instance, in which case the liquidity provider is the signer, or from an `OfferLogic` instance, in which case all calls to Mangrove are done via the onchain contract.
- the above classes subsume and replace the old `Maker` class.
- `MgvToken` implements `balanceOf`
- Add experimental CLI: `mgv`. See README.md for instructions
- You can do `market.buy({total: 100, price:null})` on a BAT/DAI market to buy BAT by spending 100 DAI, no (real) price limit. You can also specify a limit average price, and also specify a `total` in quote token on `Market#sell`.

# 0.0.9 (January 2022)

- New Mangrove deployment
- All types now start with upper case
- All functions now start with lower case
- Removed `fromId` and `blockNumber` from `Market.BookOptions`
- `Market.{subscribe|consoleAsks|consoleBids|prettyPrint}` are no longer `async`
- `Market.{getBaseQuoteVolumes|getPrice|getWantsForPrice|getGivesForPrice}` are now `static`
- `Market.Offer.{prev|next}` are now `undefined` (instead of `0`) if there is no previous/next offer
- `Market.getPivot` renamed to `Market.getPivotId`
- `Market.getPivotId` now returns `undefined` (instead of `0`) if no offer with better price exists
- `Market.getPivotId` now throws `Error` if the order book cache is insufficient to determine a pivot

# 0.0.8

- OfferMaker constructor is called Maker
- `market.consoleAsk` and `market.consoleBids` now allows for pretty printing semi OB
- `bids` and `asks` allows for optional parameters `gasreq` and `gasprice` if one wants to change their values

# 0.0.5 (December 2021)

- Add `bookOptions` to OfferMaker constructor.
- Allow initializing markets&makers after construction.
- Uncertain pivot ids when pushing an offer will throw.
  - TODO: allow giving bookOptions later
- Calling `maker.approveMangrove(token)` with no specified amount will approve the max amount.
- Add override sto most functions
- User can add slippage limit to market orders

# 0.0.4 (December 2021)

# 0.0.3 (December 2021)

TODO fill in

# 0.0.2 (November 2021)

Initial release<|MERGE_RESOLUTION|>--- conflicted
+++ resolved
@@ -1,12 +1,10 @@
 # Next version
 
-<<<<<<< HEAD
 - fix: add nonce manager
-=======
+
 # 2.0.5-34
 
 - Reduce gasReq for blast orders
->>>>>>> ec7a5c0c
 
 # 2.0.5-33
 
