--- conflicted
+++ resolved
@@ -1,20 +1,15 @@
 # Next version
 
-<<<<<<< HEAD
 - Bump: reliable-event-subscriber v1.1.30
-=======
-# 2.0.5-28
 
 # 2.0.5-27
 
 - Upgrade to mangrove-deployments v2.2.1-2 (Fixes issue with blast points)
 
-# 2.0.5-26
-
 # 2.0.5-25
 
 - Upgrade to mangrove-deployments v2.2.1-0 (Fixes issue with Kandel on Blast)
->>>>>>> c87590b9
+
 
 # 2.0.5-24
 
