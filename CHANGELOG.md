# Next version

<<<<<<< HEAD
# 1.4.15-0

- make addresses configuration public
=======
# 1.4.16

- Bump: reliable-event-subscriber to v1.1.28

# 1.4.15

- add fetchDecimals with address
>>>>>>> a4e2b4a2

# 1.4.14

- Bump: reliable-event-subscriber to v1.1.27

# 1.4.13

- Bump: reliable-event-subscriber to v1.1.26

# 1.4.12

- Bump: reliable-event-subscriber to v1.1.27

# 1.4.11

- Bump: reliable-event-subscriber to v1.1.25

# 1.4.10

- fix: wrong pivot when posting limit orders far from the mid price.

# 1.4.9

- Bump: reliable-event-subscriber to v1.1.24

# 1.4.8

- Bump: reliable-event-subscriber to v1.1.23

# 1.4.7

- fix mangrove-core version not correctly updated

# 1.4.6

- Bump mangrove-core to v1.5.6

# 1.4.5

- Bump mangrove-core to v1.5.5

# 1.4.3

- Bump reliable-event-subscriber to v1.1.22

# 1.4.2

- Bump reliable-event-subscriber to v1.1.21

# 1.4.1

- Fix broken `deal` functionality for tests.

# 1.4.0

- Fix `[object]` being pretty printed when calling `consoleAks/Bids`.
- Renamed `constants.ts` to `configuration.ts` and encapsulated all configuration there
- Configuration can now be extended and/or changed via the `Mangrove.updateConfiguration(partialConfiguration)` method. The provided `partialConfiguration` will be merged into the existing configuration, overriding any configuration that occurs in both. See the `Configuration` type for the structure of the configuration.
- Token decimals handling and API have been improved:
  - `Mangrove.token(.)` is now async and will fetch decimals from chain if they are not in the configuration. This makes it more robust with respect to tokens that are not included in the configuration of mangrove.js. The old sync behaviour that relied only on the configuration (and failed if the decimals were unknown) is still available in `Mangrove.tokenFromConfig(.)`.
  - `MgvToken.getDecimals(.)` etc. will now return `undefined` if the decimals are not in the configuration instead of throwing an `Error`. The old behaviour is still available in the new `MgvToken.getDecimalsOrFail(.)`.
  - `MgvToken.getOrFetchDecimals(.)` will first look for decimals in the configuration and then, if they are not found, fetch them from chain.

# 1.3.2

- Add missing dependency on object-inspect

# 1.3.1

- Fix issue in test utils

# 1.3.0

- Change mangrove-ts to a single package repo for mangrove.js.
- Make gas estimation explicit to allow usage of ethers estimation.

# 1.2.10

- Increase gas estimation, to account for 64/63 reserved in posthook
- MgvToken add approveIfNotInfinite and allowanceInfinite

# 1.2.9

- Increase gas estimation for limit orders due to overhead of going through MangroveOrder contract.

# 1.2.8

- Add token decimal configurations for WBTC, WMATIC, and USDT

# 1.2.7

- Bump mangrove-core to 1.5.4
- Remove redundant addresses

# 1.2.6

- Bump mangrove-core to 1.5.3
- Use array to handle market subscription
- Fix: gas estimates for market orders is boosted to avoid `NotEnoughGasForMaker` type of tx failures.
- Max gas limit for market orders is set to 10,000,000
- commonlib.js dependency removed
- Bump RES to v1.1.19
- Expose deal logic for any token on an Anvil chain
- Expose forge script functionality, to run forge script

# 1.2.5 (March 2023)

- Add back env vars temporarily
- Safety release to supersede prerelease erroneously released

# 1.2.4-14

- Bump mangrove-core to 1.5.1-1
- OfferLogic has an `approve` function to ask the underlying logic to approve signer (or an arbitrary address) to spend a specific token on its behalf.
- Liquidity provider no longer provides `approveAsk`, `approveBids` which were making too much asumptions on router usage.
- Adapts tutorial scripts accordingly.
- bugfix: token approval could not be set to 0

# 1.2.4-13 (may 2023)

- Update reliable-event-subscriber to fix rpc bug with go-ethereum

# 1.2.4-12 (may 2023)

- Fix broken commonlib.js dependency

# 1.2.4-11 (may 2023)

- reliable-event-subscriber: update to v1.1.4 (reduce rpc usage, prevent rate limiting)
- logging: Reduce noise during tests
- KandelStatus: Add min and max price
- KandelInstance: Add calculateUniformDistributionFromMinPrice to heal all dead offers
- KandelInstance: Add getMinimumVolumeForIndex to heal a single offer

# 1.2.4-10 (may 2023)

- temporarily remove check for rpc provider

# 1.2.4-9 (may 2023)

- fixed issue with reliable-event-subscriber integration when using metamask through wagmi

# 1.2.4-8 (may 2023)

- fixed issue with reliable-event-subscriber integration when using metamask

# 1.2.4-7 (may 2023)

- added approveIfHigher, approve, increaseApprove for more fine-grained approval control
- added functions for increasing and decreasing volumes of Kandel distributions
- use @mangrovedao/reliable-event-subscriber for keeping semibook up to date and resilient to block reorgs

# 1.2.4-6 (april 2023)

- removed ability to control compounding for Kandel - always full compounding.

# 1.2.4-5 (april 2023)

- updated Kandel configuration for mumbai

# 1.2.4-4 (april 2023)

- added recommended configuration retrieval for the Kandel strategy

# 1.2.4-3 (march 2023)

- added calculation of provision, withdrawal, access to offer logic to kandel sdk
- use next prerelease mangrove-core

# 1.2.4-2 (March 2023)

- Draft version of Kandel SDK
- Use prerelease mangrove-core
- adapt to abi changes in the new mangrove-core

# 1.2.4-1 (March 2023)

- Use no_env_vars profile

# 1.2.3-0 (February 2023)

- Use prerelease mangrove-core
- adapt to abi changes in the new mangrove-core

# 1.2.3 (February 2023)

- Add permit features
- Correctly read addresses from mangrove-core
- `mgv deal` to deal arbitrary tokens (WIP)
- Reverse lookup name from address
- mgvToken approval accepts Big

# 1.2.2 (February 2023)

- Use AAVE faucet addresses on mumbai network

# 1.2.1 (February 2023)

- skipped

# 1.2.0 (January 2023)

- Remove inefficient synchronous block-by-block querying and updates of `Semibook`'s. Instead process events one-by-one (optimized for WebSocket subscriptions). Block-subscription have been removed from `Semibook` and `Market`. Code relying on block-by-block processing (mostly test and test-util libs) have been rewritten. APIs in `Market` and `Semibook` supporting on-block listening have been removed.

# 1.1.1 (January 2023)

- Improve and bugfix devNode detection (which made `Mangrove.connect()` buggy against local chains in previous version), and add options for Multicall and ToyENS usage.

# 1.1.0 (January 2023)

- add Mangrove.openMarkets and Mangrove.openMarketsData, reads open markets info off MgvReader

# 1.0.1 (December 2022)

- Updated order to return both transaction response and result
- Add option to TradeParams, that forces usage of MangroveOrder
- Moved ExpiryDate from RestingOrderParams to TradeParams

# 1.0.0 (December 2022)

- Upgraded mangrove-core dependency with new addresses
- Bump version to 1.0.0 for initial release

# 0.14.0 (December 2022)

- Upgraded mangrove-core dependency to enable Polygon mainnet
- Updated TradeParams to remove slippage
- public fields of Mangrove class are no longer prefixed by '\_'
- Simplifying `offerLogic` and `liquidityProvider` classes. They now respectively implement `IOfferLogic` and `ILiquidityProvider` interface

# 0.13.0 (November 2022)

- Add name resolution via the [ToyENS](https://github.com/mangrovedao/mangrove-core/blob/master/lib/ToyENS.sol) contract from mangrove-core if it exists at the canonical address. This enables using named contracts in mangrove.js when running a local chain. This also works if those contracts are deployed after mangrove.js has been initialized as long as the deployer registers the address in ToyENS, which all mangrove-core deployment scripts do.
- Add `Watcher` proxy class to ease observation of async updates
- Smaller code documentation improvements

# 0.12.0 (November 2022)

- Upgraded mangrove-core dependency.
- For resting orders timeToLiveForRestingOrder is changed to expiryDate and is in Unix time.
- For TradeParams changed to have restingOrder be a boolean on a mangroveOrder parameter.
- MangroveOrder now supports fill-or-kill orders.
- Fix `Semibook.simulateMarketOrder`. Fixes `Semibook.estimateVolume`, `Market.(estimateVolume[|ToReceive|ToSpend])`.
- EOA offers (on the fly) do not require any gasreq
- Remove unsafe option to set `price=null` in `market.{buy|sell}` as simulating true market orders is prone to sandwich attacks and therefore not encouraged.

# 0.11.4 (October 2022)

- Fix addresses being stored in checksum format

# 0.11.3 (October 2022)

- Move @mangrovedao/mangrove-core from devDependency to dependency.

# 0.11.2 (October 2022)

- Export typechain namespace
- Rename `penalty` to `bounty` in `Market.Summary` as it's a bounty from the taker's perspective
- Fix comparison of addresses which caused missing summaries for some tokens. Addresses are now handled as checksum addresses.

# 0.11.1 (October 2022)

- Fixed decimals handling for resting order in results.

# 0.11.0 (September 2022)

- Resting order no longer expect `gasForMarketOrder` and `retryNumber`
- new deploy address for `MangroveOrder`
- changing scheme for retrieving resting order id (listening to MangroveOrder logs).

# 0.10.2 (September 2022)

- bugfix: wrong deployment addresses

# 0.10.1 (September 2022)

- Update and verify `MangroveOrderEnriched`
- `ApproveMangrove` and `ApproveRouter` are no longer functions of `OfferLogic` and `LiquidityProvider` use `activate` instead.
- `OfferLogic` has an `approveToken` function to let EOA approve router or logic itself if the logic has no router
- update ABIs

# 0.10.0 (August 2022)

- Update address for `MangroveOrderEnriched`

# 0.9.2 (August 2022)

- Update commonlib.js dependency
- Bug fix: Remove node dependencies from browser bundle
- mgv.token can specify address/(displayed)decimals
- Remove all hardhat dependencies
- mgv can host a local node, see `mgv node --help`
- Add parameter to `snipe` to force failing on successful orders (using MgvCleaner contract)

# 0.9.1 (August 2022)

- Add ability in `market.ts` to snipe a list of targets
- Testing: Refactor to greatly improve ability to unit test, and add a considerable amount of tests
- Generalize volume estimations to better match mangrove's contract core
- Bump version of a number of dependencies
- Update out-of-date ABIs

# 0.9.0 (August 2022)

- several bugfixes
- [strats] Providing an 'activate' function to enable strat admin to set required allowances in a single transaction
- Providing access to `activate` in the API (`OfferLogic` class)
- new class (to be improved) 'aaveV3Module' to cast a contract address into an ethers.js contract with the ABI of 'AaveV3Module.sol'
- [major update] adding `enableRouting` function on `liquidityProvider` class to approve router to route liquidity on current market.
- `cancelOffer/Bid/Ask` is now called `retractOffer/Bid/Ask` to match Mangrove's naming scheme
- Remove deprecated and defunct `printOrderBook.ts` script which has been superseded by the `mgv print` commmand
- bump commonlib.js to 0.0.4 as commonlib.js@0.0.2 was broken

# 0.8.1 (June 2022)

- Update ABI's and addresses for `MangroveOrder` and `MangroveOrderEnriched`

# 0.8.0 (June 2022)

- Bug fix: Deploy maker contract with the simple maker abi requires an additional argument.
- New deployment of `MangroveOrder` contract with the Mangrove address added to relevant events

# 0.7.1 (June 2022)

- new deployment of `MangroveOrder` contract

# 0.7.0 (June 2022)

- (breaks backwards comp) `buy` and `sell` function in `Market.ts` class now returns additional information for market order introspection.

# 0.6.4 (May 2022)

- Resting Limit Orders now post residual a the taker price before slippage
- update with latest Mumbai address for `MangroveOrderEnriched` with the above feature

# 0.6.3 (May 2022)

- Update with latest Mumbai address for `MangroveOrderEnriched` (formerly known as `MangroveOrder`), which uses the latest Mangrove.

# 0.6.2 (May 2022)

- `approveMangrove` on `OfferLogic` instance may use an optional value `{amount:value}`. Note it is now a signed transaction that must be emitted by the admin of the underlying logic.
- Remove instance aliases for stateful static methods in `Mangrove` as the scope of these was misleading: setting a value on one instance would affect all others. The removed methods are: `{get,set}Decimals`, `{get,set}DisplayedDecimals`, and `fetchDecimals`.
- Disable logging by default. It can be turned on by calling `enableLogging()` in `util/logger`. This is a temporary workaround to prevent unwanted logging to the console until issue #220 is fixed.
- `market.subscribe` now returns a user friendly `mgvData` in the case
  of `OfferFail`.

# 0.6.1 (May 2022)

- Update with latest Mumbai address for `MangroveOrder` which uses the latest Mangrove.

# 0.6.0 (May 2022)

- Add support for resting limit orders using `MangroveOrder` contract.

# 0.5.7 (May 2022)

- Update addresses (really this time) to newly deployed Mangrove core contracts (they now match the mangrove.js ABI files)

# 0.5.6 (May 2022)

- Update addresses to newly deployed Mangrove core contracts (they now match the mangrove.js ABI files)

# 0.5.5 (May 2022)

- Fix `Mangrove.getDisplayedPriceDecimals`: It was mistakenly using the configuration for `Mangrove.getDisplayedDecimals` instead of its own configuration.

# 0.5.4 (May 2022)

- Add support for WebSocket URL's in `Mangrove.connect`
- Added two separate features for displaying prices with appropriate numbers of decimals:
  - `Mangrove.{get|set}DisplayedPriceDecimals` gets/set the number of decimals to display for a given token when displayed as a price (the default is 6)
  - `Market.getDisplayDecimalsForPriceDifferences` computes the number of decimals to display in order for the smallest price difference to be visible.

# 0.5.3 (April 2022)

- Adding address and other constants for test MGV token on Mumbai

# 0.5.2 (April 2022)

- `Mangrove.offerLogic` now accepts the name of a predeployed multi user logic (`offerProxy` or `oasisLike` in this version)
- Adding deployed addresses for `offerProxy` and `oasisLike` in `addresses.json`
- New `Market.getGivesWantsForVolumeAtPrice` method that converts a volume (in base tokens) and a price to appropriate gives and wants for either bids or asks.
- Update the number of decimals to display for WETH=4, USDC=2, and DAI=2.

# 0.5.1 (March 2022)

- `addresses.json` points to AAVE-v3 dApp addresses
- Eliminate a Market initialization bug which could cause an error to be thrown [#203](https://github.com/mangrovedao/mangrove/issues/203)

# 0.5.0 (March 2022)

- `addresses.json` points to AAVE-v3 compatible ERC20 addresses on network `maticmum`
- `offerLogic` class is now compatible with multi-makers logics
- ethers.js overrides can now be added to API functions that produce signed transactions
- `mgvToken.contract` accept a wider class of ERC20 (e.g. minting, blacklisting...) for ethers.js calls.
- some bugfixes for various hanging issues

# 0.4.0 (Skipped)

# 0.3.8 (March 2022)

- `Market.OrderResult` now contains the raw `ethers.ContractReceipt`.

# 0.3.7 (March 2022)

- Update address to newly deployed Mangrove core contracts (they now match the mangrove.js ABI files)

# 0.3.6 (March 2022)

This version number was inadvertently skipped.

# 0.3.5 (March 2022)

- Fix: Include root `tsconfig.json` which is referenced from `src/tsconfig.json` (this was causing issues with Vite)
- Fix: Underestimation by estimateGas() when takerWants was low (issue #89).

# 0.3.4 (March 2022)

- Chain-related constants are now in JSON files instead of TypeScript files and thus easily machine readable for other tools

# 0.3.3 (March 2022)

- Following the removing of the new logging feature, a node-only dependency (`config`) has been removed to keep compatibility with browser environment

# 0.3.1 (March 2022)

- The new logging has been stunted: It only logs to the console and without timestamps
  - This is a temporary workaround to issue #220

# 0.2.0 (February 2022)

- New `Market` options:
  - `desiredPrice`: allows one to specify a price point of interest. This will cause the cache to initially load all offers with this price or better.
  - `desiredVolume`: allows one to specify a volume of interest. This will cause the cache to initially load at least this volume (if available). The option uses the same specification as for `estimateVolume`: `desiredVolume: { given: 1, what: "base", to: "buy" }` will cause the asks semibook to be initialized with a volume of at least 1 base token.
- New `Market` subscription: `market.afterBlock(n,callback)` will trigger `callback` after the market events for block `n` have been processed. If the block has already been processed, `callback` will be triggered at the next event loop.
- Improve logging: add file logging, allow applications using the package to configure logging using local `config` file.
- add support for keystore file (json wallet) (`Mangrove.connect(jsonWallet:{path 'path/to/file.json', password: <wallet password>})`)
- New `partialFill` flag in `OrderResult`: This flag will be true if the order was only partially filled.
- New `Market` convenience estimator methods `estimateVolumeTo{Spend,Receive}`.

# 0.1.0 (January 2022)

- `{Market|Semibook}.getPivotId` now fetches offers until a pivot can be determined
- `MarketCallback`s now receive an `ethers.providers.Log` instead of an `ethers.Event`
- 2 new classes `OfferLogic` and `LiquidityProvider`. `OfferLogic` allows one to connect to an onchain offer logic and calls functions of the `IOfferLogic.sol` interface. A `LiquidityProvider` instance is obtained either direclty from a `Mangrove` instance, in which case the liquidity provider is the signer, or from an `OfferLogic` instance, in which case all calls to Mangrove are done via the onchain contract.
- the above classes subsume and replace the old `Maker` class.
- `MgvToken` implements `balanceOf`
- Add experimental CLI: `mgv`. See README.md for instructions
- You can do `market.buy({total: 100, price:null})` on a BAT/DAI market to buy BAT by spending 100 DAI, no (real) price limit. You can also specify a limit average price, and also specify a `total` in quote token on `Market#sell`.

# 0.0.9 (January 2022)

- New Mangrove deployment
- All types now start with upper case
- All functions now start with lower case
- Removed `fromId` and `blockNumber` from `Market.BookOptions`
- `Market.{subscribe|consoleAsks|consoleBids|prettyPrint}` are no longer `async`
- `Market.{getBaseQuoteVolumes|getPrice|getWantsForPrice|getGivesForPrice}` are now `static`
- `Market.Offer.{prev|next}` are now `undefined` (instead of `0`) if there is no previous/next offer
- `Market.getPivot` renamed to `Market.getPivotId`
- `Market.getPivotId` now returns `undefined` (instead of `0`) if no offer with better price exists
- `Market.getPivotId` now throws `Error` if the order book cache is insufficient to determine a pivot

# 0.0.8

- OfferMaker constructor is called Maker
- `market.consoleAsk` and `market.consoleBids` now allows for pretty printing semi OB
- `bids` and `asks` allows for optional parameters `gasreq` and `gasprice` if one wants to change their values

# 0.0.5 (December 2021)

- Add `bookOptions` to OfferMaker constructor.
- Allow initializing markets&makers after construction.
- Uncertain pivot ids when pushing an offer will throw.
  - TODO: allow giving bookOptions later
- Calling `maker.approveMangrove(token)` with no specified amount will approve the max amount.
- Add override sto most functions
- User can add slippage limit to market orders

# 0.0.4 (December 2021)

# 0.0.3 (December 2021)

TODO fill in

# 0.0.2 (November 2021)

Initial release<|MERGE_RESOLUTION|>--- conflicted
+++ resolved
@@ -1,18 +1,13 @@
 # Next version
 
-<<<<<<< HEAD
-# 1.4.15-0
-
+# 1.4.16
+
+- Bump: reliable-event-subscriber to v1.1.28
+
+# 1.4.15
+
+- add fetchDecimals with address
 - make addresses configuration public
-=======
-# 1.4.16
-
-- Bump: reliable-event-subscriber to v1.1.28
-
-# 1.4.15
-
-- add fetchDecimals with address
->>>>>>> a4e2b4a2
 
 # 1.4.14
 
