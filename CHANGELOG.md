# Next version

<<<<<<< HEAD
- feat: Upgrade to new mangrove-core and mangrove-strats. Details to be added for production release.
- issue: Kandel is disabled for now.
=======
# 1.4.29

- fix: mumbai config

# 1.4.28

- bump: mangrove-core to v1.5.11
>>>>>>> e0a67c80

# 1.4.27

- fix: catch error in Semibook initialization

# 1.4.26

- fix: missing multicall2 address for abitrum network

# 1.4.25

- Bump: mangrove-core to v1.5.10
- fix: infiniteApproval checks for larger than 2^200, instead of 2^256

# 1.4.24

- fix: Restore ability to enableLogging in a browser-context (shimmed via esbuild)

# 1.4.23

- fix: Disable esbuild minification of identifiers

# 1.4.22

- fix: do not call getLastBlock if reliable provider does not listen to events

# 1.4.21

- fix: semibook subscribe only if we listen to events

# 1.4.20

- feat: add an option to disable events listenning

# 1.4.19

- Same as 1.4.18.

# 1.4.18

- Bump: reliable-event-subscriber to v1.1.29

# 1.4.18-1

- fix: Use new mgvConfig for mangrove-core and mangrove-strats
- Add: mangrove-strats v0.0.2-0
- Bump: mangrove-core to v1.5.8-1

# 1.4.18-0

- feat: mgvtoken add tokenFromAddress function
- feat: `LiquidityProvider` getter from an `OfferLogic` instance.

# 1.4.17

- Bump: mangrove-core to v1.5.7

# 1.4.16

- Bump: reliable-event-subscriber to v1.1.28

# 1.4.15

- add fetchDecimals with address
- make addresses configuration public

# 1.4.14

- Bump: reliable-event-subscriber to v1.1.27

# 1.4.13

- Bump: reliable-event-subscriber to v1.1.26

# 1.4.12

- Bump: reliable-event-subscriber to v1.1.27

# 1.4.11

- Bump: reliable-event-subscriber to v1.1.25

# 1.4.10

- fix: wrong pivot when posting limit orders far from the mid price.

# 1.4.9

- Bump: reliable-event-subscriber to v1.1.24

# 1.4.8

- Bump: reliable-event-subscriber to v1.1.23

# 1.4.7

- fix mangrove-core version not correctly updated

# 1.4.6

- Bump mangrove-core to v1.5.6

# 1.4.5

- Bump mangrove-core to v1.5.5

# 1.4.3

- Bump reliable-event-subscriber to v1.1.22

# 1.4.2

- Bump reliable-event-subscriber to v1.1.21

# 1.4.1

- Fix broken `deal` functionality for tests.

# 1.4.0

- Fix `[object]` being pretty printed when calling `consoleAks/Bids`.
- Renamed `constants.ts` to `configuration.ts` and encapsulated all configuration there
- Configuration can now be extended and/or changed via the `Mangrove.updateConfiguration(partialConfiguration)` method. The provided `partialConfiguration` will be merged into the existing configuration, overriding any configuration that occurs in both. See the `Configuration` type for the structure of the configuration.
- Token decimals handling and API have been improved:
  - `Mangrove.token(.)` is now async and will fetch decimals from chain if they are not in the configuration. This makes it more robust with respect to tokens that are not included in the configuration of mangrove.js. The old sync behaviour that relied only on the configuration (and failed if the decimals were unknown) is still available in `Mangrove.tokenFromConfig(.)`.
  - `MgvToken.getDecimals(.)` etc. will now return `undefined` if the decimals are not in the configuration instead of throwing an `Error`. The old behaviour is still available in the new `MgvToken.getDecimalsOrFail(.)`.
  - `MgvToken.getOrFetchDecimals(.)` will first look for decimals in the configuration and then, if they are not found, fetch them from chain.

# 1.3.2

- Add missing dependency on object-inspect

# 1.3.1

- Fix issue in test utils

# 1.3.0

- Change mangrove-ts to a single package repo for mangrove.js.
- Make gas estimation explicit to allow usage of ethers estimation.

# 1.2.10

- Increase gas estimation, to account for 64/63 reserved in posthook
- MgvToken add approveIfNotInfinite and allowanceInfinite

# 1.2.9

- Increase gas estimation for limit orders due to overhead of going through MangroveOrder contract.

# 1.2.8

- Add token decimal configurations for WBTC, WMATIC, and USDT

# 1.2.7

- Bump mangrove-core to 1.5.4
- Remove redundant addresses

# 1.2.6

- Bump mangrove-core to 1.5.3
- Use array to handle market subscription
- Fix: gas estimates for market orders is boosted to avoid `NotEnoughGasForMaker` type of tx failures.
- Max gas limit for market orders is set to 10,000,000
- commonlib.js dependency removed
- Bump RES to v1.1.19
- Expose deal logic for any token on an Anvil chain
- Expose forge script functionality, to run forge script

# 1.2.5 (March 2023)

- Add back env vars temporarily
- Safety release to supersede prerelease erroneously released

# 1.2.4-14

- Bump mangrove-core to 1.5.1-1
- OfferLogic has an `approve` function to ask the underlying logic to approve signer (or an arbitrary address) to spend a specific token on its behalf.
- Liquidity provider no longer provides `approveAsk`, `approveBids` which were making too much asumptions on router usage.
- Adapts tutorial scripts accordingly.
- bugfix: token approval could not be set to 0

# 1.2.4-13 (may 2023)

- Update reliable-event-subscriber to fix rpc bug with go-ethereum

# 1.2.4-12 (may 2023)

- Fix broken commonlib.js dependency

# 1.2.4-11 (may 2023)

- reliable-event-subscriber: update to v1.1.4 (reduce rpc usage, prevent rate limiting)
- logging: Reduce noise during tests
- KandelStatus: Add min and max price
- KandelInstance: Add calculateUniformDistributionFromMinPrice to heal all dead offers
- KandelInstance: Add getMinimumVolumeForIndex to heal a single offer

# 1.2.4-10 (may 2023)

- temporarily remove check for rpc provider

# 1.2.4-9 (may 2023)

- fixed issue with reliable-event-subscriber integration when using metamask through wagmi

# 1.2.4-8 (may 2023)

- fixed issue with reliable-event-subscriber integration when using metamask

# 1.2.4-7 (may 2023)

- added approveIfHigher, approve, increaseApprove for more fine-grained approval control
- added functions for increasing and decreasing volumes of Kandel distributions
- use @mangrovedao/reliable-event-subscriber for keeping semibook up to date and resilient to block reorgs

# 1.2.4-6 (april 2023)

- removed ability to control compounding for Kandel - always full compounding.

# 1.2.4-5 (april 2023)

- updated Kandel configuration for mumbai

# 1.2.4-4 (april 2023)

- added recommended configuration retrieval for the Kandel strategy

# 1.2.4-3 (march 2023)

- added calculation of provision, withdrawal, access to offer logic to kandel sdk
- use next prerelease mangrove-core

# 1.2.4-2 (March 2023)

- Draft version of Kandel SDK
- Use prerelease mangrove-core
- adapt to abi changes in the new mangrove-core

# 1.2.4-1 (March 2023)

- Use no_env_vars profile

# 1.2.3-0 (February 2023)

- Use prerelease mangrove-core
- adapt to abi changes in the new mangrove-core

# 1.2.3 (February 2023)

- Add permit features
- Correctly read addresses from mangrove-core
- `mgv deal` to deal arbitrary tokens (WIP)
- Reverse lookup name from address
- mgvToken approval accepts Big

# 1.2.2 (February 2023)

- Use AAVE faucet addresses on mumbai network

# 1.2.1 (February 2023)

- skipped

# 1.2.0 (January 2023)

- Remove inefficient synchronous block-by-block querying and updates of `Semibook`'s. Instead process events one-by-one (optimized for WebSocket subscriptions). Block-subscription have been removed from `Semibook` and `Market`. Code relying on block-by-block processing (mostly test and test-util libs) have been rewritten. APIs in `Market` and `Semibook` supporting on-block listening have been removed.

# 1.1.1 (January 2023)

- Improve and bugfix devNode detection (which made `Mangrove.connect()` buggy against local chains in previous version), and add options for Multicall and ToyENS usage.

# 1.1.0 (January 2023)

- add Mangrove.openMarkets and Mangrove.openMarketsData, reads open markets info off MgvReader

# 1.0.1 (December 2022)

- Updated order to return both transaction response and result
- Add option to TradeParams, that forces usage of MangroveOrder
- Moved ExpiryDate from RestingOrderParams to TradeParams

# 1.0.0 (December 2022)

- Upgraded mangrove-core dependency with new addresses
- Bump version to 1.0.0 for initial release

# 0.14.0 (December 2022)

- Upgraded mangrove-core dependency to enable Polygon mainnet
- Updated TradeParams to remove slippage
- public fields of Mangrove class are no longer prefixed by '\_'
- Simplifying `offerLogic` and `liquidityProvider` classes. They now respectively implement `IOfferLogic` and `ILiquidityProvider` interface

# 0.13.0 (November 2022)

- Add name resolution via the [ToyENS](https://github.com/mangrovedao/mangrove-core/blob/master/lib/ToyENS.sol) contract from mangrove-core if it exists at the canonical address. This enables using named contracts in mangrove.js when running a local chain. This also works if those contracts are deployed after mangrove.js has been initialized as long as the deployer registers the address in ToyENS, which all mangrove-core deployment scripts do.
- Add `Watcher` proxy class to ease observation of async updates
- Smaller code documentation improvements

# 0.12.0 (November 2022)

- Upgraded mangrove-core dependency.
- For resting orders timeToLiveForRestingOrder is changed to expiryDate and is in Unix time.
- For TradeParams changed to have restingOrder be a boolean on a mangroveOrder parameter.
- MangroveOrder now supports fill-or-kill orders.
- Fix `Semibook.simulateMarketOrder`. Fixes `Semibook.estimateVolume`, `Market.(estimateVolume[|ToReceive|ToSpend])`.
- EOA offers (on the fly) do not require any gasreq
- Remove unsafe option to set `price=null` in `market.{buy|sell}` as simulating true market orders is prone to sandwich attacks and therefore not encouraged.

# 0.11.4 (October 2022)

- Fix addresses being stored in checksum format

# 0.11.3 (October 2022)

- Move @mangrovedao/mangrove-core from devDependency to dependency.

# 0.11.2 (October 2022)

- Export typechain namespace
- Rename `penalty` to `bounty` in `Market.Summary` as it's a bounty from the taker's perspective
- Fix comparison of addresses which caused missing summaries for some tokens. Addresses are now handled as checksum addresses.

# 0.11.1 (October 2022)

- Fixed decimals handling for resting order in results.

# 0.11.0 (September 2022)

- Resting order no longer expect `gasForMarketOrder` and `retryNumber`
- new deploy address for `MangroveOrder`
- changing scheme for retrieving resting order id (listening to MangroveOrder logs).

# 0.10.2 (September 2022)

- bugfix: wrong deployment addresses

# 0.10.1 (September 2022)

- Update and verify `MangroveOrderEnriched`
- `ApproveMangrove` and `ApproveRouter` are no longer functions of `OfferLogic` and `LiquidityProvider` use `activate` instead.
- `OfferLogic` has an `approveToken` function to let EOA approve router or logic itself if the logic has no router
- update ABIs

# 0.10.0 (August 2022)

- Update address for `MangroveOrderEnriched`

# 0.9.2 (August 2022)

- Update commonlib.js dependency
- Bug fix: Remove node dependencies from browser bundle
- mgv.token can specify address/(displayed)decimals
- Remove all hardhat dependencies
- mgv can host a local node, see `mgv node --help`
- Add parameter to `snipe` to force failing on successful orders (using MgvCleaner contract)

# 0.9.1 (August 2022)

- Add ability in `market.ts` to snipe a list of targets
- Testing: Refactor to greatly improve ability to unit test, and add a considerable amount of tests
- Generalize volume estimations to better match mangrove's contract core
- Bump version of a number of dependencies
- Update out-of-date ABIs

# 0.9.0 (August 2022)

- several bugfixes
- [strats] Providing an 'activate' function to enable strat admin to set required allowances in a single transaction
- Providing access to `activate` in the API (`OfferLogic` class)
- new class (to be improved) 'aaveV3Module' to cast a contract address into an ethers.js contract with the ABI of 'AaveV3Module.sol'
- [major update] adding `enableRouting` function on `liquidityProvider` class to approve router to route liquidity on current market.
- `cancelOffer/Bid/Ask` is now called `retractOffer/Bid/Ask` to match Mangrove's naming scheme
- Remove deprecated and defunct `printOrderBook.ts` script which has been superseded by the `mgv print` commmand
- bump commonlib.js to 0.0.4 as commonlib.js@0.0.2 was broken

# 0.8.1 (June 2022)

- Update ABI's and addresses for `MangroveOrder` and `MangroveOrderEnriched`

# 0.8.0 (June 2022)

- Bug fix: Deploy maker contract with the simple maker abi requires an additional argument.
- New deployment of `MangroveOrder` contract with the Mangrove address added to relevant events

# 0.7.1 (June 2022)

- new deployment of `MangroveOrder` contract

# 0.7.0 (June 2022)

- (breaks backwards comp) `buy` and `sell` function in `Market.ts` class now returns additional information for market order introspection.

# 0.6.4 (May 2022)

- Resting Limit Orders now post residual a the taker price before slippage
- update with latest Mumbai address for `MangroveOrderEnriched` with the above feature

# 0.6.3 (May 2022)

- Update with latest Mumbai address for `MangroveOrderEnriched` (formerly known as `MangroveOrder`), which uses the latest Mangrove.

# 0.6.2 (May 2022)

- `approveMangrove` on `OfferLogic` instance may use an optional value `{amount:value}`. Note it is now a signed transaction that must be emitted by the admin of the underlying logic.
- Remove instance aliases for stateful static methods in `Mangrove` as the scope of these was misleading: setting a value on one instance would affect all others. The removed methods are: `{get,set}Decimals`, `{get,set}DisplayedDecimals`, and `fetchDecimals`.
- Disable logging by default. It can be turned on by calling `enableLogging()` in `util/logger`. This is a temporary workaround to prevent unwanted logging to the console until issue #220 is fixed.
- `market.subscribe` now returns a user friendly `mgvData` in the case
  of `OfferFail`.

# 0.6.1 (May 2022)

- Update with latest Mumbai address for `MangroveOrder` which uses the latest Mangrove.

# 0.6.0 (May 2022)

- Add support for resting limit orders using `MangroveOrder` contract.

# 0.5.7 (May 2022)

- Update addresses (really this time) to newly deployed Mangrove core contracts (they now match the mangrove.js ABI files)

# 0.5.6 (May 2022)

- Update addresses to newly deployed Mangrove core contracts (they now match the mangrove.js ABI files)

# 0.5.5 (May 2022)

- Fix `Mangrove.getDisplayedPriceDecimals`: It was mistakenly using the configuration for `Mangrove.getDisplayedDecimals` instead of its own configuration.

# 0.5.4 (May 2022)

- Add support for WebSocket URL's in `Mangrove.connect`
- Added two separate features for displaying prices with appropriate numbers of decimals:
  - `Mangrove.{get|set}DisplayedPriceDecimals` gets/set the number of decimals to display for a given token when displayed as a price (the default is 6)
  - `Market.getDisplayDecimalsForPriceDifferences` computes the number of decimals to display in order for the smallest price difference to be visible.

# 0.5.3 (April 2022)

- Adding address and other constants for test MGV token on Mumbai

# 0.5.2 (April 2022)

- `Mangrove.offerLogic` now accepts the name of a predeployed multi user logic (`offerProxy` or `oasisLike` in this version)
- Adding deployed addresses for `offerProxy` and `oasisLike` in `addresses.json`
- New `Market.getGivesWantsForVolumeAtPrice` method that converts a volume (in base tokens) and a price to appropriate gives and wants for either bids or asks.
- Update the number of decimals to display for WETH=4, USDC=2, and DAI=2.

# 0.5.1 (March 2022)

- `addresses.json` points to AAVE-v3 dApp addresses
- Eliminate a Market initialization bug which could cause an error to be thrown [#203](https://github.com/mangrovedao/mangrove/issues/203)

# 0.5.0 (March 2022)

- `addresses.json` points to AAVE-v3 compatible ERC20 addresses on network `maticmum`
- `offerLogic` class is now compatible with multi-makers logics
- ethers.js overrides can now be added to API functions that produce signed transactions
- `mgvToken.contract` accept a wider class of ERC20 (e.g. minting, blacklisting...) for ethers.js calls.
- some bugfixes for various hanging issues

# 0.4.0 (Skipped)

# 0.3.8 (March 2022)

- `Market.OrderResult` now contains the raw `ethers.ContractReceipt`.

# 0.3.7 (March 2022)

- Update address to newly deployed Mangrove core contracts (they now match the mangrove.js ABI files)

# 0.3.6 (March 2022)

This version number was inadvertently skipped.

# 0.3.5 (March 2022)

- Fix: Include root `tsconfig.json` which is referenced from `src/tsconfig.json` (this was causing issues with Vite)
- Fix: Underestimation by estimateGas() when takerWants was low (issue #89).

# 0.3.4 (March 2022)

- Chain-related constants are now in JSON files instead of TypeScript files and thus easily machine readable for other tools

# 0.3.3 (March 2022)

- Following the removing of the new logging feature, a node-only dependency (`config`) has been removed to keep compatibility with browser environment

# 0.3.1 (March 2022)

- The new logging has been stunted: It only logs to the console and without timestamps
  - This is a temporary workaround to issue #220

# 0.2.0 (February 2022)

- New `Market` options:
  - `desiredPrice`: allows one to specify a price point of interest. This will cause the cache to initially load all offers with this price or better.
  - `desiredVolume`: allows one to specify a volume of interest. This will cause the cache to initially load at least this volume (if available). The option uses the same specification as for `estimateVolume`: `desiredVolume: { given: 1, what: "base", to: "buy" }` will cause the asks semibook to be initialized with a volume of at least 1 base token.
- New `Market` subscription: `market.afterBlock(n,callback)` will trigger `callback` after the market events for block `n` have been processed. If the block has already been processed, `callback` will be triggered at the next event loop.
- Improve logging: add file logging, allow applications using the package to configure logging using local `config` file.
- add support for keystore file (json wallet) (`Mangrove.connect(jsonWallet:{path 'path/to/file.json', password: <wallet password>})`)
- New `partialFill` flag in `OrderResult`: This flag will be true if the order was only partially filled.
- New `Market` convenience estimator methods `estimateVolumeTo{Spend,Receive}`.

# 0.1.0 (January 2022)

- `{Market|Semibook}.getPivotId` now fetches offers until a pivot can be determined
- `MarketCallback`s now receive an `ethers.providers.Log` instead of an `ethers.Event`
- 2 new classes `OfferLogic` and `LiquidityProvider`. `OfferLogic` allows one to connect to an onchain offer logic and calls functions of the `IOfferLogic.sol` interface. A `LiquidityProvider` instance is obtained either direclty from a `Mangrove` instance, in which case the liquidity provider is the signer, or from an `OfferLogic` instance, in which case all calls to Mangrove are done via the onchain contract.
- the above classes subsume and replace the old `Maker` class.
- `MgvToken` implements `balanceOf`
- Add experimental CLI: `mgv`. See README.md for instructions
- You can do `market.buy({total: 100, price:null})` on a BAT/DAI market to buy BAT by spending 100 DAI, no (real) price limit. You can also specify a limit average price, and also specify a `total` in quote token on `Market#sell`.

# 0.0.9 (January 2022)

- New Mangrove deployment
- All types now start with upper case
- All functions now start with lower case
- Removed `fromId` and `blockNumber` from `Market.BookOptions`
- `Market.{subscribe|consoleAsks|consoleBids|prettyPrint}` are no longer `async`
- `Market.{getBaseQuoteVolumes|getPrice|getWantsForPrice|getGivesForPrice}` are now `static`
- `Market.Offer.{prev|next}` are now `undefined` (instead of `0`) if there is no previous/next offer
- `Market.getPivot` renamed to `Market.getPivotId`
- `Market.getPivotId` now returns `undefined` (instead of `0`) if no offer with better price exists
- `Market.getPivotId` now throws `Error` if the order book cache is insufficient to determine a pivot

# 0.0.8

- OfferMaker constructor is called Maker
- `market.consoleAsk` and `market.consoleBids` now allows for pretty printing semi OB
- `bids` and `asks` allows for optional parameters `gasreq` and `gasprice` if one wants to change their values

# 0.0.5 (December 2021)

- Add `bookOptions` to OfferMaker constructor.
- Allow initializing markets&makers after construction.
- Uncertain pivot ids when pushing an offer will throw.
  - TODO: allow giving bookOptions later
- Calling `maker.approveMangrove(token)` with no specified amount will approve the max amount.
- Add override sto most functions
- User can add slippage limit to market orders

# 0.0.4 (December 2021)

# 0.0.3 (December 2021)

TODO fill in

# 0.0.2 (November 2021)

Initial release<|MERGE_RESOLUTION|>--- conflicted
+++ resolved
@@ -1,9 +1,8 @@
 # Next version
 
-<<<<<<< HEAD
 - feat: Upgrade to new mangrove-core and mangrove-strats. Details to be added for production release.
 - issue: Kandel is disabled for now.
-=======
+
 # 1.4.29
 
 - fix: mumbai config
@@ -11,7 +10,6 @@
 # 1.4.28
 
 - bump: mangrove-core to v1.5.11
->>>>>>> e0a67c80
 
 # 1.4.27
 
