--- conflicted
+++ resolved
@@ -1,11 +1,8 @@
 # Next version
 
-<<<<<<< HEAD
+- Upgrade to @mangrovedao/mangrove-deployments v2.0.0
 - feat: Updated CI to check `CHANGELOG.md` is updated with each PR
 - fix: Able to handle backticks in changelog when releasing.
-=======
-- Upgrade to @mangrovedao/mangrove-deployments v2.0.0
->>>>>>> 2089b4bb
 
 # 2.0.3
 
