--- conflicted
+++ resolved
@@ -1,6 +1,5 @@
 # Next version
 
-<<<<<<< HEAD
 # 1.4.23
 
 - fix: Disable esbuild minification of identifiers
@@ -24,7 +23,7 @@
 # 1.4.18
 
 - Bump: reliable-event-subscriber to v1.1.29
-=======
+
 # 1.4.18-1
 
 - fix: Use new mgvConfig for mangrove-core and mangrove-strats
@@ -34,7 +33,6 @@
 # 1.4.18-0
 
 - feat: mgvtoken add tokenFromAddress function
->>>>>>> ac13cb01
 - feat: `LiquidityProvider` getter from an `OfferLogic` instance.
 
 # 1.4.17
