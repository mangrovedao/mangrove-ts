# Next version

<<<<<<< HEAD
# 2.0.5-17

=======
- fix: bump mangrove-deployments to fix KandelLib
>>>>>>> fcf6a90a
- Remove amplifier as param to class `MangroveAmplifier`
- fix: `Density.getMaximumGasForRawOutbound` can now handle density = 0

# 2.0.5-16

- Add mangrove amplifier as export on `index.ts`

# 2.0.5-15

- Add defaults for `minimum{Base,Quote}PerOfferFactor` in the Kandel configuration
- Add initial configuration for Blast and Blast Sepolia. For now, they use the defaults, so have only be added to make it easy to find and modify later if needed.

# 2.0.5-14

- fix: Handle missing case where AaveKandel was assumed available

# 2.0.5-13

- Upgrade to mangrove-deployments v2.1.1
- Upgrade to context-addresses v1.2.0
- Use network names from context-addresses instead of ethers.js
- Make AaveKandel optional: If the `AaveKandelSeeder` address is not available on a network, Aave Kandel will not be available.

# 2.0.5-12

- fix: Make SimpleAaveLogic optional: If the address is not available on a network, the logic will not be available.

# 2.0.5-11

- Upgrade to context-addresses v1.1.4 (includes Blast Sepolia Multicall2 address)

# 2.0.5-10

- fix: Blast sepolia network name resolving to unknown

# 2.0.5-9

- Upgrade to mangrove-core v2.1.0-0 (includes Blast support)
- Upgrade to mangrove-strats v2.1.0-0 (includes Blast support)
- Upgrade to mangrove-deployments v2.0.3-4 (includes latest Mumbai and Blast deployments)
- Upgrade to context-addresses v1.1.3 (includes Blast tokens WBTC, WETH, and USDB)
- Consider deployments of mangrove-core >=2.0.0 <2.2.0 and mangrove-strats >2.0.0 <2.2.0 contracts compatible (including pre-releases)

# 2.0.5-8

- Upgrade to mangrove-strats v2.0.1-0

# 2.0.5-7

- feat: Add `MangroveAmplifier` to support working with amplified orders on mangrove
- Upgrade to context-addresses v1.1.1
- Upgrade to mangrove-deployments v2.0.2-0
- Simplify loading of context addressing

# 2.0.5-6

- feat: Add function to read all configured contract addresses for all networks `configuration.addresses.getAllAddressesForAllNetworks()`

# 2.0.5-5

- feat: Allow add chunk to contains offer without its dual

# 2.0.5-4

- feat: Allow for non symmetrical Kandel distribution
- feat: Rename `Market.close()` to `Market.disconnect()` to more clearly signal that it's dual to `Market.connect()` and does not close the market on Mangrove.
- Upgrade or remove `examples/how-tos` so they match the new version of the Mangrove core protocol and SDK

# 2.0.5-3

- feat: Add `Mangrove.getRestingOrderRouterAddress` which gets the address of the router contract for resting orders belonging to the connected user (`Mangrove.signer`).
- Upgrade to mangrove-deployments v2.0.1-2

# 2.0.5-2

- Upgrade to mangrove-deployments v2.0.1-1

# 2.0.5-1

- Upgrade to mangrove-deployments v2.0.1-0

# 2.0.5-0

- Upgrade to mangrove strats v2.0.0-b1.2
- Upgrade `examples/tutorials/on-the-fly-offer.js` to new Mangrove core protocol and SDK
- fix: Coerce ticks to tickSpacing when given as arguments
- feat: Add integration test of tickSpacing>1
- feat!: `configuration.tokensConfiguration.getDecimals` now returns `undefined` instead of throwing if the token decimals are not in the configuration

# 2.0.4

- Upgrade to @mangrovedao/mangrove-deployments v2.0.0
- feat: Updated CI to check `CHANGELOG.md` is updated with each PR
- fix: Able to handle backticks in changelog when releasing.

# 2.0.3

- fix: Fix various issues in TypeDoc comments wrt @see vs @link.

# 2.0.2

- feat: Updated exports in index.ts to export all referenced types.
- fix: Fixed various issues in TypeDoc comments.

# 2.0.1

- feat: Moved MangroveJsDeploy from mangrove-strats to this package. Renamed script to EmptyChainDeployer
- fix: rounding when deducing tick from price for LiquidityProvider
- feat: Add spread to market
- feat: Add getBest to semibook

# 2.0.0

- Cross-cutting
  - Update licenses: All code is now licensed under the MIT License.
  - feat!: Use the new Mangrove core protocol and strats from the new @mangrovedao/mangrove-core and @mangrovedao/mangrove-strats packages. See their changelogs for details.
  - feat!: Make consequential changes to APIs to match those changes (not all changes mentioned)
  - feat: Read addresses from @mangrovedao/mangrove-deployments and @mangrovedao/mangrove-context-addresses
  - feat!: Round prices/ticks/volumes etc. according to maker or taker scenario due to precision of tick based core.
- Core
  - feat!: Introduce Density class to wrapping floating point density from core protocol.
  - feat!: Remove pivotId since it is no longer needed.
  - Allowance
    - fix: increaseAllowance will not fail if allowance becomes larger than 0xffffffffffffffffffffffffffffffffffffffffffffffffffffffffffffffff.
    - fix: increaseAllowance will consider large values infinite like other approval functions.
    - fix: all token approval functions now cap the allowance to 0xffffffffffffffffffffffffffffffffffffffffffffffffffffffffffffffff.
  - fix!: rename offer_gasbase on offer structures to gasbase
  - feat: The market order simulation used to estimate volumes and gas has been updated to match Mangrove v2's market order logic.
  - feat!: The 'maxOffers' option in 'CacheContentOptions' has been replaced with a new option: 'targetNumberOfTicks'. When loading from chain, the cache will load until at least this number of ticks is in the cache. The default is 'Semibook.DEFAULT_TARGET_NUMBER_OF_TICKS'.
  - feat!: A new default value 'Semibook.DEFAULT_CHUNK_SIZE' has been introduced for 'CacheContentOptions.chunkSize'.
  - feat!: Mangrove and Semibook configs are now cached on 'connect' and (for Semibook) updated by events. The methods to read configs are no longer async and naming has been made consistent: 'Mangrove.config()', 'Market.config()', and 'Semibook.config()'.
  - feat!: 'Market.estimateVolume' now also estimates fees and returns it in a new 'estimatedFee' field. The existing 'estimatedVolume' field is exclusive of fees and thus represents the true amount the taker can expect to receive/pay.
  - feat!: 'Mangrove.openMarkets' no longer connects to all markets, but returns a list of 'Market.Key's, optionally with the relevant offer list configuration attached to each. This is identical to the previous 'Mangrove.openMarketsData' which has been removed.
- feat!: 'MgvToken' has been renamed to 'Token'.
- feat!: 'Mangrove.toUnits|fromUnits' no longer accepts a token name/symbol as this was ambiguous. Instead, use 'Token.createToken' and call 'toUnits|fromUnits' on that.
- feat!: Token 'name' was misused: Sometimes it was assumed to be a symbol and sometimes an ID. It has therefore been replaced by 'id' and 'symbol' in all relevant places. Configuration files have been converted to use the token instance ID's from the context-addresses package to avoid ambiguity among (1) different tokens with the same symbol and (2) multiple token instances such as 'USDC' (Circle issued) and 'USDC.e' (bridged from Ethereum).
  - Default token IDs can be registered for a symbol and network. And if there is only one ID for a given symbol on a network, it will be considered the default. 'Mangrove.token()' will create an instance of the default token ID if found.
- MangroveOrder
  - feat: Add 'Market.updateRestingOrder' function which allows updating resting orders posted by 'MangroveOrder'
  - feat: Add 'Market.retractRestingOrder' function for retracting resting orders posted by 'MangroveOrder'.
  - feat: Calculate default offer provision for MangroveOrder based on a gasprice factor if provision is not provided.
  - feat: Allow 'offerId' to be passed in to re-use an existing offer.
- Kandel
  - feat!: Introduce GeometricKandel classes
  - feat!: Introduce 'populateGeometricDistribution' to populate geometric distribution respectively using reduced call data.
  - feat!: Introduce 'populateGeneralDistribution' to populate arbitrary non-geometric distribution.
  - feat!: Allow distribution parameters to be either price- or tick-based.

# 1.4.30

- bump: mangrove-core to v1.5.13

# 1.4.29

- fix: mumbai config

# 1.4.28

- bump: mangrove-core to v1.5.11

# 1.4.27

- fix: catch error in Semibook initialization

# 1.4.26

- fix: missing multicall2 address for abitrum network

# 1.4.25

- Bump: mangrove-core to v1.5.10
- fix: infiniteApproval checks for larger than 2^200, instead of 2^256

# 1.4.24

- fix: Restore ability to enableLogging in a browser-context (shimmed via esbuild)

# 1.4.23

- fix: Disable esbuild minification of identifiers

# 1.4.22

- fix: do not call getLastBlock if reliable provider does not listen to events

# 1.4.21

- fix: semibook subscribe only if we listen to events

# 1.4.20

- feat: add an option to disable events listenning

# 1.4.19

- Same as 1.4.18.

# 1.4.18

- Bump: reliable-event-subscriber to v1.1.29

# 1.4.18-1

- fix: Use new mgvConfig for mangrove-core and mangrove-strats
- Add: mangrove-strats v0.0.2-0
- Bump: mangrove-core to v1.5.8-1

# 1.4.18-0

- feat: mgvtoken add tokenFromAddress function
- feat: `LiquidityProvider` getter from an `OfferLogic` instance.

# 1.4.17

- Bump: mangrove-core to v1.5.7

# 1.4.16

- Bump: reliable-event-subscriber to v1.1.28

# 1.4.15

- add fetchDecimals with address
- make addresses configuration public

# 1.4.14

- Bump: reliable-event-subscriber to v1.1.27

# 1.4.13

- Bump: reliable-event-subscriber to v1.1.26

# 1.4.12

- Bump: reliable-event-subscriber to v1.1.27

# 1.4.11

- Bump: reliable-event-subscriber to v1.1.25

# 1.4.10

- fix: wrong pivot when posting limit orders far from the mid price.

# 1.4.9

- Bump: reliable-event-subscriber to v1.1.24

# 1.4.8

- Bump: reliable-event-subscriber to v1.1.23

# 1.4.7

- fix mangrove-core version not correctly updated

# 1.4.6

- Bump mangrove-core to v1.5.6

# 1.4.5

- Bump mangrove-core to v1.5.5

# 1.4.3

- Bump reliable-event-subscriber to v1.1.22

# 1.4.2

- Bump reliable-event-subscriber to v1.1.21

# 1.4.1

- Fix broken `deal` functionality for tests.

# 1.4.0

- Fix `[object]` being pretty printed when calling `consoleAks/Bids`.
- Renamed `constants.ts` to `configuration.ts` and encapsulated all configuration there
- Configuration can now be extended and/or changed via the `Mangrove.updateConfiguration(partialConfiguration)` method. The provided `partialConfiguration` will be merged into the existing configuration, overriding any configuration that occurs in both. See the `Configuration` type for the structure of the configuration.
- Token decimals handling and API have been improved:
  - `Mangrove.token(.)` is now async and will fetch decimals from chain if they are not in the configuration. This makes it more robust with respect to tokens that are not included in the configuration of mangrove.js. The old sync behaviour that relied only on the configuration (and failed if the decimals were unknown) is still available in `Mangrove.tokenFromConfig(.)`.
  - `MgvToken.getDecimals(.)` etc. will now return `undefined` if the decimals are not in the configuration instead of throwing an `Error`. The old behaviour is still available in the new `MgvToken.getDecimalsOrFail(.)`.
  - `MgvToken.getOrFetchDecimals(.)` will first look for decimals in the configuration and then, if they are not found, fetch them from chain.

# 1.3.2

- Add missing dependency on object-inspect

# 1.3.1

- Fix issue in test utils

# 1.3.0

- Change mangrove-ts to a single package repo for mangrove.js.
- Make gas estimation explicit to allow usage of ethers estimation.

# 1.2.10

- Increase gas estimation, to account for 64/63 reserved in posthook
- MgvToken add approveIfNotInfinite and allowanceInfinite

# 1.2.9

- Increase gas estimation for limit orders due to overhead of going through MangroveOrder contract.

# 1.2.8

- Add token decimal configurations for WBTC, WMATIC, and USDT

# 1.2.7

- Bump mangrove-core to 1.5.4
- Remove redundant addresses

# 1.2.6

- Bump mangrove-core to 1.5.3
- Use array to handle market subscription
- Fix: gas estimates for market orders is boosted to avoid `NotEnoughGasForMaker` type of tx failures.
- Max gas limit for market orders is set to 10,000,000
- commonlib.js dependency removed
- Bump RES to v1.1.19
- Expose deal logic for any token on an Anvil chain
- Expose forge script functionality, to run forge script

# 1.2.5 (March 2023)

- Add back env vars temporarily
- Safety release to supersede prerelease erroneously released

# 1.2.4-14

- Bump mangrove-core to 1.5.1-1
- OfferLogic has an `approve` function to ask the underlying logic to approve signer (or an arbitrary address) to spend a specific token on its behalf.
- Liquidity provider no longer provides `approveAsk`, `approveBids` which were making too much asumptions on router usage.
- Adapts tutorial scripts accordingly.
- bugfix: token approval could not be set to 0

# 1.2.4-13 (may 2023)

- Update reliable-event-subscriber to fix rpc bug with go-ethereum

# 1.2.4-12 (may 2023)

- Fix broken commonlib.js dependency

# 1.2.4-11 (may 2023)

- reliable-event-subscriber: update to v1.1.4 (reduce rpc usage, prevent rate limiting)
- logging: Reduce noise during tests
- KandelStatus: Add min and max price
- KandelInstance: Add calculateUniformDistributionFromMinPrice to heal all dead offers
- KandelInstance: Add getMinimumVolumeForIndex to heal a single offer

# 1.2.4-10 (may 2023)

- temporarily remove check for rpc provider

# 1.2.4-9 (may 2023)

- fixed issue with reliable-event-subscriber integration when using metamask through wagmi

# 1.2.4-8 (may 2023)

- fixed issue with reliable-event-subscriber integration when using metamask

# 1.2.4-7 (may 2023)

- added approveIfHigher, approve, increaseApprove for more fine-grained approval control
- added functions for increasing and decreasing volumes of Kandel distributions
- use @mangrovedao/reliable-event-subscriber for keeping semibook up to date and resilient to block reorgs

# 1.2.4-6 (april 2023)

- removed ability to control compounding for Kandel - always full compounding.

# 1.2.4-5 (april 2023)

- updated Kandel configuration for mumbai

# 1.2.4-4 (april 2023)

- added recommended configuration retrieval for the Kandel strategy

# 1.2.4-3 (march 2023)

- added calculation of provision, withdrawal, access to offer logic to kandel sdk
- use next prerelease mangrove-core

# 1.2.4-2 (March 2023)

- Draft version of Kandel SDK
- Use prerelease mangrove-core
- adapt to abi changes in the new mangrove-core

# 1.2.4-1 (March 2023)

- Use no_env_vars profile

# 1.2.3-0 (February 2023)

- Use prerelease mangrove-core
- adapt to abi changes in the new mangrove-core

# 1.2.3 (February 2023)

- Add permit features
- Correctly read addresses from mangrove-core
- `mgv deal` to deal arbitrary tokens (WIP)
- Reverse lookup name from address
- mgvToken approval accepts Big

# 1.2.2 (February 2023)

- Use AAVE faucet addresses on mumbai network

# 1.2.1 (February 2023)

- skipped

# 1.2.0 (January 2023)

- Remove inefficient synchronous block-by-block querying and updates of `Semibook`'s. Instead process events one-by-one (optimized for WebSocket subscriptions). Block-subscription have been removed from `Semibook` and `Market`. Code relying on block-by-block processing (mostly test and test-util libs) have been rewritten. APIs in `Market` and `Semibook` supporting on-block listening have been removed.

# 1.1.1 (January 2023)

- Improve and bugfix devNode detection (which made `Mangrove.connect()` buggy against local chains in previous version), and add options for Multicall and ToyENS usage.

# 1.1.0 (January 2023)

- add Mangrove.openMarkets and Mangrove.openMarketsData, reads open markets info off MgvReader

# 1.0.1 (December 2022)

- Updated order to return both transaction response and result
- Add option to TradeParams, that forces usage of MangroveOrder
- Moved ExpiryDate from RestingOrderParams to TradeParams

# 1.0.0 (December 2022)

- Upgraded mangrove-core dependency with new addresses
- Bump version to 1.0.0 for initial release

# 0.14.0 (December 2022)

- Upgraded mangrove-core dependency to enable Polygon mainnet
- Updated TradeParams to remove slippage
- public fields of Mangrove class are no longer prefixed by '\_'
- Simplifying `offerLogic` and `liquidityProvider` classes. They now respectively implement `IOfferLogic` and `ILiquidityProvider` interface

# 0.13.0 (November 2022)

- Add name resolution via the [ToyENS](https://github.com/mangrovedao/mangrove-core/blob/master/lib/ToyENS.sol) contract from mangrove-core if it exists at the canonical address. This enables using named contracts in mangrove.js when running a local chain. This also works if those contracts are deployed after mangrove.js has been initialized as long as the deployer registers the address in ToyENS, which all mangrove-core deployment scripts do.
- Add `Watcher` proxy class to ease observation of async updates
- Smaller code documentation improvements

# 0.12.0 (November 2022)

- Upgraded mangrove-core dependency.
- For resting orders timeToLiveForRestingOrder is changed to expiryDate and is in Unix time.
- For TradeParams changed to have restingOrder be a boolean on a mangroveOrder parameter.
- MangroveOrder now supports fill-or-kill orders.
- Fix `Semibook.simulateMarketOrder`. Fixes `Semibook.estimateVolume`, `Market.(estimateVolume[|ToReceive|ToSpend])`.
- EOA offers (on the fly) do not require any gasreq
- Remove unsafe option to set `price=null` in `market.{buy|sell}` as simulating true market orders is prone to sandwich attacks and therefore not encouraged.

# 0.11.4 (October 2022)

- Fix addresses being stored in checksum format

# 0.11.3 (October 2022)

- Move @mangrovedao/mangrove-core from devDependency to dependency.

# 0.11.2 (October 2022)

- Export typechain namespace
- Rename `penalty` to `bounty` in `Market.Summary` as it's a bounty from the taker's perspective
- Fix comparison of addresses which caused missing summaries for some tokens. Addresses are now handled as checksum addresses.

# 0.11.1 (October 2022)

- Fixed decimals handling for resting order in results.

# 0.11.0 (September 2022)

- Resting order no longer expect `gasForMarketOrder` and `retryNumber`
- new deploy address for `MangroveOrder`
- changing scheme for retrieving resting order id (listening to MangroveOrder logs).

# 0.10.2 (September 2022)

- bugfix: wrong deployment addresses

# 0.10.1 (September 2022)

- Update and verify `MangroveOrderEnriched`
- `ApproveMangrove` and `ApproveRouter` are no longer functions of `OfferLogic` and `LiquidityProvider` use `activate` instead.
- `OfferLogic` has an `approveToken` function to let EOA approve router or logic itself if the logic has no router
- update ABIs

# 0.10.0 (August 2022)

- Update address for `MangroveOrderEnriched`

# 0.9.2 (August 2022)

- Update commonlib.js dependency
- Bug fix: Remove node dependencies from browser bundle
- mgv.token can specify address/(displayed)decimals
- Remove all hardhat dependencies
- mgv can host a local node, see `mgv node --help`
- Add parameter to `snipe` to force failing on successful orders (using MgvCleaner contract)

# 0.9.1 (August 2022)

- Add ability in `market.ts` to snipe a list of targets
- Testing: Refactor to greatly improve ability to unit test, and add a considerable amount of tests
- Generalize volume estimations to better match mangrove's contract core
- Bump version of a number of dependencies
- Update out-of-date ABIs

# 0.9.0 (August 2022)

- several bugfixes
- [strats] Providing an 'activate' function to enable strat admin to set required allowances in a single transaction
- Providing access to `activate` in the API (`OfferLogic` class)
- new class (to be improved) 'aaveV3Module' to cast a contract address into an ethers.js contract with the ABI of 'AaveV3Module.sol'
- [major update] adding `enableRouting` function on `liquidityProvider` class to approve router to route liquidity on current market.
- `cancelOffer/Bid/Ask` is now called `retractOffer/Bid/Ask` to match Mangrove's naming scheme
- Remove deprecated and defunct `printOrderBook.ts` script which has been superseded by the `mgv print` commmand
- bump commonlib.js to 0.0.4 as commonlib.js@0.0.2 was broken

# 0.8.1 (June 2022)

- Update ABI's and addresses for `MangroveOrder` and `MangroveOrderEnriched`

# 0.8.0 (June 2022)

- Bug fix: Deploy maker contract with the simple maker abi requires an additional argument.
- New deployment of `MangroveOrder` contract with the Mangrove address added to relevant events

# 0.7.1 (June 2022)

- new deployment of `MangroveOrder` contract

# 0.7.0 (June 2022)

- (breaks backwards comp) `buy` and `sell` function in `Market.ts` class now returns additional information for market order introspection.

# 0.6.4 (May 2022)

- Resting Limit Orders now post residual a the taker price before slippage
- update with latest Mumbai address for `MangroveOrderEnriched` with the above feature

# 0.6.3 (May 2022)

- Update with latest Mumbai address for `MangroveOrderEnriched` (formerly known as `MangroveOrder`), which uses the latest Mangrove.

# 0.6.2 (May 2022)

- `approveMangrove` on `OfferLogic` instance may use an optional value `{amount:value}`. Note it is now a signed transaction that must be emitted by the admin of the underlying logic.
- Remove instance aliases for stateful static methods in `Mangrove` as the scope of these was misleading: setting a value on one instance would affect all others. The removed methods are: `{get,set}Decimals`, `{get,set}DisplayedDecimals`, and `fetchDecimals`.
- Disable logging by default. It can be turned on by calling `enableLogging()` in `util/logger`. This is a temporary workaround to prevent unwanted logging to the console until issue #220 is fixed.
- `market.subscribe` now returns a user friendly `mgvData` in the case
  of `OfferFail`.

# 0.6.1 (May 2022)

- Update with latest Mumbai address for `MangroveOrder` which uses the latest Mangrove.

# 0.6.0 (May 2022)

- Add support for resting limit orders using `MangroveOrder` contract.

# 0.5.7 (May 2022)

- Update addresses (really this time) to newly deployed Mangrove core contracts (they now match the mangrove.js ABI files)

# 0.5.6 (May 2022)

- Update addresses to newly deployed Mangrove core contracts (they now match the mangrove.js ABI files)

# 0.5.5 (May 2022)

- Fix `Mangrove.getDisplayedPriceDecimals`: It was mistakenly using the configuration for `Mangrove.getDisplayedDecimals` instead of its own configuration.

# 0.5.4 (May 2022)

- Add support for WebSocket URL's in `Mangrove.connect`
- Added two separate features for displaying prices with appropriate numbers of decimals:
  - `Mangrove.{get|set}DisplayedPriceDecimals` gets/set the number of decimals to display for a given token when displayed as a price (the default is 6)
  - `Market.getDisplayDecimalsForPriceDifferences` computes the number of decimals to display in order for the smallest price difference to be visible.

# 0.5.3 (April 2022)

- Adding address and other constants for test MGV token on Mumbai

# 0.5.2 (April 2022)

- `Mangrove.offerLogic` now accepts the name of a predeployed multi user logic (`offerProxy` or `oasisLike` in this version)
- Adding deployed addresses for `offerProxy` and `oasisLike` in `addresses.json`
- New `Market.getGivesWantsForVolumeAtPrice` method that converts a volume (in base tokens) and a price to appropriate gives and wants for either bids or asks.
- Update the number of decimals to display for WETH=4, USDC=2, and DAI=2.

# 0.5.1 (March 2022)

- `addresses.json` points to AAVE-v3 dApp addresses
- Eliminate a Market initialization bug which could cause an error to be thrown [#203](https://github.com/mangrovedao/mangrove/issues/203)

# 0.5.0 (March 2022)

- `addresses.json` points to AAVE-v3 compatible ERC20 addresses on network `maticmum`
- `offerLogic` class is now compatible with multi-makers logics
- ethers.js overrides can now be added to API functions that produce signed transactions
- `mgvToken.contract` accept a wider class of ERC20 (e.g. minting, blacklisting...) for ethers.js calls.
- some bugfixes for various hanging issues

# 0.4.0 (Skipped)

# 0.3.8 (March 2022)

- `Market.OrderResult` now contains the raw `ethers.ContractReceipt`.

# 0.3.7 (March 2022)

- Update address to newly deployed Mangrove core contracts (they now match the mangrove.js ABI files)

# 0.3.6 (March 2022)

This version number was inadvertently skipped.

# 0.3.5 (March 2022)

- Fix: Include root `tsconfig.json` which is referenced from `src/tsconfig.json` (this was causing issues with Vite)
- Fix: Underestimation by estimateGas() when takerWants was low (issue #89).

# 0.3.4 (March 2022)

- Chain-related constants are now in JSON files instead of TypeScript files and thus easily machine readable for other tools

# 0.3.3 (March 2022)

- Following the removing of the new logging feature, a node-only dependency (`config`) has been removed to keep compatibility with browser environment

# 0.3.1 (March 2022)

- The new logging has been stunted: It only logs to the console and without timestamps
  - This is a temporary workaround to issue #220

# 0.2.0 (February 2022)

- New `Market` options:
  - `desiredPrice`: allows one to specify a price point of interest. This will cause the cache to initially load all offers with this price or better.
  - `desiredVolume`: allows one to specify a volume of interest. This will cause the cache to initially load at least this volume (if available). The option uses the same specification as for `estimateVolume`: `desiredVolume: { given: 1, what: "base", to: "buy" }` will cause the asks semibook to be initialized with a volume of at least 1 base token.
- New `Market` subscription: `market.afterBlock(n,callback)` will trigger `callback` after the market events for block `n` have been processed. If the block has already been processed, `callback` will be triggered at the next event loop.
- Improve logging: add file logging, allow applications using the package to configure logging using local `config` file.
- add support for keystore file (json wallet) (`Mangrove.connect(jsonWallet:{path 'path/to/file.json', password: <wallet password>})`)
- New `partialFill` flag in `OrderResult`: This flag will be true if the order was only partially filled.
- New `Market` convenience estimator methods `estimateVolumeTo{Spend,Receive}`.

# 0.1.0 (January 2022)

- `{Market|Semibook}.getPivotId` now fetches offers until a pivot can be determined
- `MarketCallback`s now receive an `ethers.providers.Log` instead of an `ethers.Event`
- 2 new classes `OfferLogic` and `LiquidityProvider`. `OfferLogic` allows one to connect to an onchain offer logic and calls functions of the `IOfferLogic.sol` interface. A `LiquidityProvider` instance is obtained either direclty from a `Mangrove` instance, in which case the liquidity provider is the signer, or from an `OfferLogic` instance, in which case all calls to Mangrove are done via the onchain contract.
- the above classes subsume and replace the old `Maker` class.
- `MgvToken` implements `balanceOf`
- Add experimental CLI: `mgv`. See README.md for instructions
- You can do `market.buy({total: 100, price:null})` on a BAT/DAI market to buy BAT by spending 100 DAI, no (real) price limit. You can also specify a limit average price, and also specify a `total` in quote token on `Market#sell`.

# 0.0.9 (January 2022)

- New Mangrove deployment
- All types now start with upper case
- All functions now start with lower case
- Removed `fromId` and `blockNumber` from `Market.BookOptions`
- `Market.{subscribe|consoleAsks|consoleBids|prettyPrint}` are no longer `async`
- `Market.{getBaseQuoteVolumes|getPrice|getWantsForPrice|getGivesForPrice}` are now `static`
- `Market.Offer.{prev|next}` are now `undefined` (instead of `0`) if there is no previous/next offer
- `Market.getPivot` renamed to `Market.getPivotId`
- `Market.getPivotId` now returns `undefined` (instead of `0`) if no offer with better price exists
- `Market.getPivotId` now throws `Error` if the order book cache is insufficient to determine a pivot

# 0.0.8

- OfferMaker constructor is called Maker
- `market.consoleAsk` and `market.consoleBids` now allows for pretty printing semi OB
- `bids` and `asks` allows for optional parameters `gasreq` and `gasprice` if one wants to change their values

# 0.0.5 (December 2021)

- Add `bookOptions` to OfferMaker constructor.
- Allow initializing markets&makers after construction.
- Uncertain pivot ids when pushing an offer will throw.
  - TODO: allow giving bookOptions later
- Calling `maker.approveMangrove(token)` with no specified amount will approve the max amount.
- Add override sto most functions
- User can add slippage limit to market orders

# 0.0.4 (December 2021)

# 0.0.3 (December 2021)

TODO fill in

# 0.0.2 (November 2021)

Initial release<|MERGE_RESOLUTION|>--- conflicted
+++ resolved
@@ -1,11 +1,8 @@
 # Next version
 
-<<<<<<< HEAD
 # 2.0.5-17
 
-=======
 - fix: bump mangrove-deployments to fix KandelLib
->>>>>>> fcf6a90a
 - Remove amplifier as param to class `MangroveAmplifier`
 - fix: `Density.getMaximumGasForRawOutbound` can now handle density = 0
 
