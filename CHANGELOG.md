--- conflicted
+++ resolved
@@ -1,14 +1,11 @@
 # Next version
 
-<<<<<<< HEAD
 - Add Zero lend logic
-=======
 - fix: add nonce manager
 
 # 2.0.5-34
 
 - Reduce gasReq for blast orders
->>>>>>> 8a840b15
 
 # 2.0.5-33
 
