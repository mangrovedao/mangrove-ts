--- conflicted
+++ resolved
@@ -1,14 +1,11 @@
 # Next version
 
-<<<<<<< HEAD
+- Bump @mangrovedao/mangrove-deployments to v1.0.3
 - feat: Round up, down, or to nearest depending on scenario
 - fix!: Rename getRequiredOutboundForGas to getRequiredOutboundForGasreq
-=======
-- Bump @mangrovedao/mangrove-deployments to v1.0.3
 
 # 2.0.0-19
 
->>>>>>> 223faa1b
 - Add Sepolia support by bumping the following packages:
   - @mangrovedao/mangrove-core to v2.0.3
   - @mangrovedao/mangrove-strats to v1.0.2
