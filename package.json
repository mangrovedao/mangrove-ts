--- conflicted
+++ resolved
@@ -61,15 +61,9 @@
   },
   "dependencies": {
     "@ethersproject/experimental": "^5.7.0",
-<<<<<<< HEAD
     "@mangrovedao/mangrove-core": "https://github.com/mangrovedao/mangrove-core.git#commit=e82901516ea9093a43f30a270eda641a8e257422",
     "@mangrovedao/mangrove-strats": "https://github.com/mangrovedao/mangrove-strats.git#commit=d76db8e6c0216a2e1575883b06db2cd0deef69ff",
-    "@mangrovedao/reliable-event-subscriber": "1.1.28",
-=======
-    "@mangrovedao/mangrove-core": "^1.5.8-1",
-    "@mangrovedao/mangrove-strats": "^0.0.2-0",
     "@mangrovedao/reliable-event-subscriber": "1.1.29",
->>>>>>> 617d5334
     "@types/object-inspect": "^1.8.1",
     "@types/triple-beam": "^1.3.2",
     "async-mutex": "^0.4.0",
