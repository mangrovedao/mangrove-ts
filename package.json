{
  "name": "@mangrovedao/mangrove.js",
<<<<<<< HEAD
  "version": "1.4.23",
=======
  "version": "1.4.18-1",
>>>>>>> ac13cb01
  "author": "Mangrove DAO",
  "description": "A Typescript SDK for the Mangrove Protocol.",
  "license": "(BSD-2-Clause OR BSD-3-Clause)",
  "main": "dist/nodejs/index.js",
  "browser": "dist/browser/mangrove.min.js",
  "scripts": {
    "package-version": "echo $npm_package_version",
    "precommit": "lint-staged",
    "prepack": "pinst --disable && yarn run build",
    "postpack": "pinst --enable",
    "postinstall": "husky install",
    "lint": "npx eslint ./src/*.ts",
    "build": "npm-run-all -pn --aggregate-output typechain lint && npm-run-all -pn --aggregate-output tscbuild esbuild && yarn make-cli-executable",
    "make-cli-executable": "shx chmod u+x ./dist/nodejs/cli/mgv.js",
    "clean": "rimraf dist",
    "test-with-dependencies": "yarn workspaces foreach -vpiR --topological-dev --from $npm_package_name run test",
    "test": "npm-run-all --parallel test:unit test:integration",
    "test:integration": "cross-env NODE_ENV=test nyc --reporter=lcov mocha --parallel --config test/mocha/config/integration-tests.json --exit",
    "test:unit": "cross-env NODE_ENV=test nyc --reporter=lcov mocha --parallel --config test/mocha/config/unit-tests.json --exit",
    "test:coverage": "cross-env NODE_ENV=test nyc --reporter=lcov mocha --config test/mocha/config/coverage-tests.json --exit ",
    "typechain": "ts-node --transpileOnly src/util/runTypechain.ts",
    "doc": "cd src && yarn typedoc --options ../typedoc.json index.ts",
    "tscbuild": "tsc --build",
    "esbuild": "node esbuild.mjs"
  },
  "files": [
    "dist/",
    "src/",
    "LICENSE",
    "README.md",
    "tsconfig.json"
  ],
  "imports": {
    "#package.json": "./package.json"
  },
  "bin": {
    "mgv": "./dist/nodejs/cli/mgv.js"
  },
  "repository": {
    "type": "git",
    "url": "https://github.com/mangrovedao/mangrove.js.git"
  },
  "keywords": [
    "mangrove",
    "mangrove.js",
    "mangrove exchange",
    "decentralized finance",
    "defi",
    "ethereum"
  ],
  "nyc": {
    "include": [
      "src/**/*.ts"
    ]
  },
  "lint-staged": {
    "*.{js,ts,css,md,json,mjs}": "prettier --write"
  },
  "dependencies": {
    "@ethersproject/experimental": "^5.7.0",
<<<<<<< HEAD
    "@mangrovedao/mangrove-core": "^1.5.7",
    "@mangrovedao/reliable-event-subscriber": "1.1.29",
=======
    "@mangrovedao/mangrove-core": "^1.5.8-1",
    "@mangrovedao/mangrove-strats": "^0.0.2-0",
    "@mangrovedao/reliable-event-subscriber": "1.1.28",
>>>>>>> ac13cb01
    "@types/object-inspect": "^1.8.1",
    "@types/triple-beam": "^1.3.2",
    "async-mutex": "^0.4.0",
    "big.js": "^6.2.1",
    "deepmerge": "^4.3.1",
    "ethers": "^5.7.2",
    "json-truncate": "^3.0.0",
    "just-clone": "^6.2.0",
    "logform": "^2.5.1",
    "loglevel": "^1.8.1",
    "moize": "^6.1.6",
    "node-cleanup": "^2.1.2",
    "object-inspect": "^1.12.3",
    "triple-beam": "^1.3.0",
    "util": "^0.12.5",
    "yargs": "^17.3.0"
  },
  "devDependencies": {
    "@espendk/json-file-reporter": "^1.4.2",
    "@ethersproject/abi": "^5.7.0",
    "@ethersproject/bytes": "^5.7.0",
    "@ethersproject/hardware-wallets": "^5.7.0",
    "@ethersproject/providers": "^5.7.2",
    "@typechain/ethers-v5": "^10.2.0",
    "@types/big.js": "^6.1.6",
    "@types/chai-as-promised": "^7.1.5",
    "@types/mocha": "^10.0.1",
    "@types/node": "^20.3.1",
    "@types/node-cleanup": "^2.1.2",
    "@types/shelljs": "^0.8.11",
    "@types/yargs": "^17.0.12",
    "@typescript-eslint/eslint-plugin": "^5.59.6",
    "@typescript-eslint/parser": "^5.48.1",
    "chai": "^4.3.7",
    "chai-as-promised": "^7.1.1",
    "chalk": "^4.1.2",
    "cross-env": "^7.0.3",
    "dir-compare": "^4.0.0",
    "esbuild": "^0.18.4",
    "eslint": "^8.31.0",
    "eslint-config-prettier": "^8.8.0",
    "husky": "^8.0.3",
    "lint-staged": "^13.2.0",
    "mkdirp": "^3.0.1",
    "mocha": "^10.2.0",
    "mocha-multi-reporters": "^1.5.1",
    "npm-run-all": "^4.1.5",
    "nyc": "^15.1.0",
    "pinst": "^3.0.0",
    "prettier": "^2.4.1",
    "rimraf": "^5.0.1",
    "shx": "^0.3.4",
    "transparent-proxy": "^1.12.1",
    "ts-essentials": "^9.3.1",
    "ts-mockito": "^2.0.0",
    "ts-node": "^10.9.1",
    "typechain": "^8.1.0",
    "typedoc": "^0.24.7",
    "typescript": "^4.7.0"
  },
  "packageManager": "yarn@3.5.0"
}<|MERGE_RESOLUTION|>--- conflicted
+++ resolved
@@ -1,10 +1,6 @@
 {
   "name": "@mangrovedao/mangrove.js",
-<<<<<<< HEAD
   "version": "1.4.23",
-=======
-  "version": "1.4.18-1",
->>>>>>> ac13cb01
   "author": "Mangrove DAO",
   "description": "A Typescript SDK for the Mangrove Protocol.",
   "license": "(BSD-2-Clause OR BSD-3-Clause)",
@@ -65,14 +61,9 @@
   },
   "dependencies": {
     "@ethersproject/experimental": "^5.7.0",
-<<<<<<< HEAD
-    "@mangrovedao/mangrove-core": "^1.5.7",
-    "@mangrovedao/reliable-event-subscriber": "1.1.29",
-=======
     "@mangrovedao/mangrove-core": "^1.5.8-1",
     "@mangrovedao/mangrove-strats": "^0.0.2-0",
-    "@mangrovedao/reliable-event-subscriber": "1.1.28",
->>>>>>> ac13cb01
+    "@mangrovedao/reliable-event-subscriber": "1.1.29",
     "@types/object-inspect": "^1.8.1",
     "@types/triple-beam": "^1.3.2",
     "async-mutex": "^0.4.0",
