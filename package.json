{
  "name": "@mangrovedao/mangrove.js",
<<<<<<< HEAD
  "version": "1.4.15-0",
=======
  "version": "1.4.16",
>>>>>>> a4e2b4a2
  "author": "Mangrove DAO",
  "description": "A Typescript SDK for the Mangrove Protocol.",
  "license": "(BSD-2-Clause OR BSD-3-Clause)",
  "main": "dist/nodejs/index.js",
  "browser": "dist/browser/mangrove.min.js",
  "scripts": {
    "package-version": "echo $npm_package_version",
    "precommit": "lint-staged",
    "prepack": "pinst --disable && yarn run build",
    "postpack": "pinst --enable",
    "postinstall": "husky install",
    "lint": "npx eslint ./src/*.ts",
    "build": "npm-run-all -pn --aggregate-output typechain lint && npm-run-all -pn --aggregate-output tscbuild esbuild && yarn make-cli-executable",
    "make-cli-executable": "shx chmod u+x ./dist/nodejs/cli/mgv.js",
    "clean": "rimraf dist",
    "test-with-dependencies": "yarn workspaces foreach -vpiR --topological-dev --from $npm_package_name run test",
    "test": "npm-run-all --parallel test:unit test:integration",
    "test:integration": "cross-env NODE_ENV=test nyc --reporter=lcov mocha --parallel --config test/mocha/config/integration-tests.json --exit",
    "test:unit": "cross-env NODE_ENV=test nyc --reporter=lcov mocha --parallel --config test/mocha/config/unit-tests.json --exit",
    "test:coverage": "cross-env NODE_ENV=test nyc --reporter=lcov mocha --config test/mocha/config/coverage-tests.json --exit ",
    "typechain": "ts-node --transpileOnly src/util/runTypechain.ts",
    "doc": "cd src && yarn typedoc --options ../typedoc.json index.ts",
    "tscbuild": "tsc --build",
    "esbuild": "node esbuild.mjs"
  },
  "files": [
    "dist/",
    "src/",
    "LICENSE",
    "README.md",
    "tsconfig.json"
  ],
  "imports": {
    "#package.json": "./package.json"
  },
  "bin": {
    "mgv": "./dist/nodejs/cli/mgv.js"
  },
  "repository": {
    "type": "git",
    "url": "https://github.com/mangrovedao/mangrove.js.git"
  },
  "keywords": [
    "mangrove",
    "mangrove.js",
    "mangrove exchange",
    "decentralized finance",
    "defi",
    "ethereum"
  ],
  "nyc": {
    "include": [
      "src/**/*.ts"
    ]
  },
  "lint-staged": {
    "*.{js,ts,css,md,json,mjs}": "prettier --write"
  },
  "dependencies": {
    "@ethersproject/experimental": "^5.7.0",
    "@mangrovedao/mangrove-core": "^1.5.6",
<<<<<<< HEAD
    "@mangrovedao/reliable-event-subscriber": "1.1.27",
=======
    "@mangrovedao/reliable-event-subscriber": "1.1.28",
>>>>>>> a4e2b4a2
    "@types/object-inspect": "^1.8.1",
    "@types/triple-beam": "^1.3.2",
    "async-mutex": "^0.4.0",
    "big.js": "^6.2.1",
    "deepmerge": "^4.3.1",
    "ethers": "^5.7.2",
    "json-truncate": "^3.0.0",
    "just-clone": "^6.2.0",
    "logform": "^2.5.1",
    "loglevel": "^1.8.1",
    "moize": "^6.1.6",
    "node-cleanup": "^2.1.2",
    "object-inspect": "^1.12.3",
    "triple-beam": "^1.3.0",
    "util": "^0.12.5",
    "yargs": "^17.3.0"
  },
  "devDependencies": {
    "@espendk/json-file-reporter": "^1.4.2",
    "@ethersproject/abi": "^5.7.0",
    "@ethersproject/bytes": "^5.7.0",
    "@ethersproject/hardware-wallets": "^5.7.0",
    "@ethersproject/providers": "^5.7.2",
    "@typechain/ethers-v5": "^10.2.0",
    "@types/big.js": "^6.1.6",
    "@types/chai-as-promised": "^7.1.5",
    "@types/mocha": "^10.0.1",
    "@types/node": "^20.3.1",
    "@types/node-cleanup": "^2.1.2",
    "@types/shelljs": "^0.8.11",
    "@types/yargs": "^17.0.12",
    "@typescript-eslint/eslint-plugin": "^5.59.6",
    "@typescript-eslint/parser": "^5.48.1",
    "chai": "^4.3.7",
    "chai-as-promised": "^7.1.1",
    "chalk": "^4.1.2",
    "cross-env": "^7.0.3",
    "dir-compare": "^4.0.0",
    "esbuild": "^0.18.4",
    "eslint": "^8.31.0",
    "eslint-config-prettier": "^8.8.0",
    "husky": "^8.0.3",
    "lint-staged": "^13.2.0",
    "mkdirp": "^3.0.1",
    "mocha": "^10.2.0",
    "mocha-multi-reporters": "^1.5.1",
    "npm-run-all": "^4.1.5",
    "nyc": "^15.1.0",
    "pinst": "^3.0.0",
    "prettier": "^2.4.1",
    "rimraf": "^5.0.1",
    "shx": "^0.3.4",
    "transparent-proxy": "^1.12.1",
    "ts-essentials": "^9.3.1",
    "ts-mockito": "^2.0.0",
    "ts-node": "^10.9.1",
    "typechain": "^8.1.0",
    "typedoc": "^0.24.7",
    "typescript": "^4.7.0"
  },
  "packageManager": "yarn@3.5.0"
}<|MERGE_RESOLUTION|>--- conflicted
+++ resolved
@@ -1,10 +1,6 @@
 {
   "name": "@mangrovedao/mangrove.js",
-<<<<<<< HEAD
-  "version": "1.4.15-0",
-=======
   "version": "1.4.16",
->>>>>>> a4e2b4a2
   "author": "Mangrove DAO",
   "description": "A Typescript SDK for the Mangrove Protocol.",
   "license": "(BSD-2-Clause OR BSD-3-Clause)",
@@ -66,11 +62,7 @@
   "dependencies": {
     "@ethersproject/experimental": "^5.7.0",
     "@mangrovedao/mangrove-core": "^1.5.6",
-<<<<<<< HEAD
-    "@mangrovedao/reliable-event-subscriber": "1.1.27",
-=======
     "@mangrovedao/reliable-event-subscriber": "1.1.28",
->>>>>>> a4e2b4a2
     "@types/object-inspect": "^1.8.1",
     "@types/triple-beam": "^1.3.2",
     "async-mutex": "^0.4.0",
