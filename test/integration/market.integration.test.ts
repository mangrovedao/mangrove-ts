--- conflicted
+++ resolved
@@ -963,14 +963,9 @@
       fillVolume: 10,
     });
     const result = await buyPromises.result;
-<<<<<<< HEAD
     result.summary = result.summary as Market.OrderSummary;
     const gave = askTickPriceHelper
       .priceFromTick(BigNumber.from(1))
-=======
-
-    const gave = TickLib.priceFromTick(BigNumber.from(1))
->>>>>>> d582f4ba
       .mul(market.quote.fromUnits(rawMinGivesBase).toNumber())
       .toNumber();
     expect(result.tradeFailures).to.have.lengthOf(0);
