// Integration tests for Market.ts
import { expect } from "chai";
import { afterEach, beforeEach, describe, it } from "mocha";

import { newOffer, toWei } from "../util/helpers";
import * as mgvTestUtil from "../../src/util/test/mgvIntegrationTestUtil";
import {
  rawMinGivesBase,
  rawMinGivesQuote,
  waitForBlock,
  waitForTransaction,
  waitForTransactions,
} from "../../src/util/test/mgvIntegrationTestUtil";

import assert from "assert";
import { Mangrove, Market, Semibook } from "../../src";
import * as helpers from "../util/helpers";

import { Big } from "big.js";
import { BigNumber, utils } from "ethers";
import * as mockito from "ts-mockito";
import { Bigish } from "../../src/types";
import { Density } from "../../src/util/Density";
import { MAX_TICK } from "../../src/util/coreCalculations/Constants";
import TickPriceHelper from "../../src/util/tickPriceHelper";

//pretty-print when using console.log
Big.prototype[Symbol.for("nodejs.util.inspect.custom")] = function () {
  return `<Big>${this.toString()}`; // previously just Big.prototype.toString;
};

describe("Market integration tests suite", () => {
  let mgv: Mangrove;
  let mgvAdmin: Mangrove;

  beforeEach(async function () {
    mgv = await Mangrove.connect({
      provider: this.server.url,
      privateKey: this.accounts.tester.key,
    });

    mgvAdmin = await Mangrove.connect({
      privateKey: this.accounts.deployer.key,
      provider: mgv.provider,
    });

    mgvTestUtil.setConfig(mgv, this.accounts);

    //shorten polling for faster tests
    // eslint-disable-next-line @typescript-eslint/ban-ts-comment
    // @ts-ignore
    mgv.provider.pollingInterval = 10;
    await mgv.contract["fund()"]({ value: toWei(10) });

    const tokenA = await mgv.token("TokenA");
    const tokenB = await mgv.token("TokenB");

    await tokenA.approveMangrove(1000000000000000);
    await tokenB.approveMangrove(1000000000000000);
    mgvTestUtil.initPollOfTransactionTracking(mgv.provider);
  });

  afterEach(async () => {
    mgvTestUtil.stopPollOfTransactionTracking();
    mgv.disconnect();
    mgvAdmin.disconnect();
  });

  describe("Readonly mode", function () {
    let mgvReadonly: Mangrove;

    beforeEach(async function () {
      mgvReadonly = await Mangrove.connect({
        provider: mgv.provider,
        forceReadOnly: true,
      });
    });
    afterEach(() => {
      mgvReadonly.disconnect();
    });

    it("can read book updates in readonly mode", async function () {
      const market = await mgv.market({
        base: "TokenA",
        quote: "TokenB",
        tickSpacing: 1,
      });
      const marketReadonly = await mgvReadonly.market({
        base: "TokenA",
        quote: "TokenB",
        tickSpacing: 1,
      });

      // eslint-disable-next-line @typescript-eslint/no-unused-vars
      const pro1 = marketReadonly.once(() => {
        assert.strictEqual(
          marketReadonly.getBook().asks.size(),
          1,
          "book should have size 1 by now",
        );
      });
      await newOffer({
        mgv,
        market,
        ba: "asks",
        gives: "1.2",
        price: "1.0001",
      });
      await pro1;
    });
  });

  describe("spread", () => {
    let market: Market;
    const createBid = async () => {
      const { response } = await market.buy({
        limitPrice: 2,
        total: 1,
        restingOrder: {},
      });
      const tx = await waitForTransaction(response);
      await waitForBlock(market.mgv, tx.blockNumber);
    };

    const createAsk = async () => {
      const { response } = await market.sell({
        limitPrice: 3,
        volume: 1,
        restingOrder: {},
      });
      const tx = await waitForTransaction(response);
      await waitForBlock(market.mgv, tx.blockNumber);
    };

    beforeEach(async function () {
      market = await mgv.market({
        base: "TokenB",
        quote: "TokenA",
        tickSpacing: 1,
      });

      // Approve router
      const orderLogic = mgv.offerLogic(mgv.orderContract.address);
      const routerAddress = (await orderLogic.router())!.address;
      await waitForTransaction(market.base.approve(routerAddress));
      await waitForTransaction(market.quote.approve(routerAddress));
    });

    it("with offers", async () => {
      // Arrange
      await createBid();
      await createAsk();

      // Act
      const { absoluteSpread, relativeSpread, tickSpread } =
        await market.spread();

      // Assert
      helpers.assertApproxEqRel(absoluteSpread, 1, 0.0003);
      helpers.assertApproxEqRel(relativeSpread, 0.5, 0.0004);
      assert.equal(tickSpread, 4056);
    });

    ["bids", "asks", "none"].forEach((ba) => {
      it(`with ${ba} on book`, async () => {
        // Arrange
        if (ba === "bids") {
          await createBid();
        } else if (ba === "asks") {
          await createAsk();
        }

        // Act
        const { absoluteSpread, relativeSpread, tickSpread } =
          await market.spread();

        // Assert
        assert.equal(absoluteSpread, undefined);
        assert.equal(relativeSpread, undefined);
        assert.equal(tickSpread, undefined);
      });
    });
  });

  describe("getOutboundInbound", () => {
    it("returns base as outbound and quote as inbound, when asks", async function () {
      //Arrange
      const quote = await mgv.token("TokenB");
      const base = await mgv.token("TokenA");
      //Act
      const result = Market.getOutboundInbound("asks", base, quote);
      //Assert
      assert.equal(quote, result.inbound_tkn);
      assert.equal(base, result.outbound_tkn);
    });

    it("returns base as inbound and quote as outbound, when bids", async function () {
      //Arrange
      const quote = await mgv.token("TokenB");
      const base = await mgv.token("TokenA");
      //Act
      const result = Market.getOutboundInbound("bids", base, quote);
      //Assert
      assert.equal(base, result.inbound_tkn);
      assert.equal(quote, result.outbound_tkn);
    });

    it("returns this.base as outbound and this.quote as inbound, when asks", async function () {
      // Arrange
      const market = await mgv.market({
        base: "TokenA",
        quote: "TokenB",
        tickSpacing: 1,
      });
      // Act
      const result = market.getOutboundInbound("asks");
      // Assert
      assert.equal(result.outbound_tkn.id, "TokenA");
      assert.equal(result.inbound_tkn.id, "TokenB");
    });

    it("returns this.base as inbound and this.quote as outbound, when bids", async function () {
      // Arrange
      const market = await mgv.market({
        base: "TokenA",
        quote: "TokenB",
        tickSpacing: 1,
      });
      // Act
      const result = market.getOutboundInbound("bids");
      // Assert
      assert.equal(result.inbound_tkn.id, "TokenA");
      assert.equal(result.outbound_tkn.id, "TokenB");
    });
  });

  describe("isActive", () => {
    it("returns true, when asks and bids are active", async function () {
      // Arrange
      const market = await mgv.market({
        base: "TokenB",
        quote: "TokenA",
        tickSpacing: 1,
      });
      const mockedMarket = mockito.spy(market);
      const asks: Mangrove.LocalConfig = {
        active: true,
        fee: 0,
        density: new Density(BigNumber.from(2), market.base.decimals),
        offer_gasbase: 0,
      };
      const bids: Mangrove.LocalConfig = {
        active: true,
        fee: 0,
        density: new Density(BigNumber.from(2), market.quote.decimals),
        offer_gasbase: 0,
      };

      mockito.when(mockedMarket.config()).thenReturn({ asks, bids });
      // Act
      const isActive = market.isActive();
      // Assert
      expect(isActive).to.be.equal(true);
    });

    it("non-existing market can be created but is not active", async function () {
      const market = await mgv.market({
        base: "TokenA",
        quote: "USDC",
        tickSpacing: 1,
      });
      assert.ok(
        !market.isActive(),
        "market is not existing and thus not active",
      );
    });

    it("returns false, when asks and bids both not active", async function () {
      // Arrange
      const market = await mgv.market({
        base: "TokenB",
        quote: "TokenA",
        tickSpacing: 1,
      });
      const mockedMarket = mockito.spy(market);
      const asks: Mangrove.LocalConfig = {
        active: false,
        fee: 0,
        density: new Density(BigNumber.from(2), market.base.decimals),
        offer_gasbase: 0,
      };
      const bids: Mangrove.LocalConfig = {
        active: false,
        fee: 0,
        density: new Density(BigNumber.from(2), market.quote.decimals),
        offer_gasbase: 0,
      };

      mockito.when(mockedMarket.config()).thenReturn({ asks, bids });
      // Act
      const isActive = market.isActive();
      // Assert
      expect(isActive).to.be.equal(false);
    });

    it("returns false, when asks is active and bids is not active", async function () {
      // Arrange
      const market = await mgv.market({
        base: "TokenB",
        quote: "TokenA",
        tickSpacing: 1,
      });
      const mockedMarket = mockito.spy(market);
      const asks: Mangrove.LocalConfig = {
        active: true,
        fee: 0,
        density: new Density(BigNumber.from(2), market.base.decimals),
        offer_gasbase: 0,
      };
      const bids: Mangrove.LocalConfig = {
        active: false,
        fee: 0,
        density: new Density(BigNumber.from(2), market.quote.decimals),
        offer_gasbase: 0,
      };

      mockito.when(mockedMarket.config()).thenReturn({ asks, bids });
      // Act
      const isActive = market.isActive();
      // Assert
      expect(isActive).to.be.equal(false);
    });

    it("returns false, when asks is not active and bids is active", async function () {
      // Arrange
      const market = await mgv.market({
        base: "TokenB",
        quote: "TokenA",
        tickSpacing: 1,
      });
      const mockedMarket = mockito.spy(market);
      const asks: Mangrove.LocalConfig = {
        active: false,
        fee: 0,
        density: new Density(BigNumber.from(2), market.base.decimals),
        offer_gasbase: 0,
      };
      const bids: Mangrove.LocalConfig = {
        active: true,
        fee: 0,
        density: new Density(BigNumber.from(2), market.quote.decimals),
        offer_gasbase: 0,
      };

      mockito.when(mockedMarket.config()).thenReturn({ asks, bids });
      // Act
      const isActive = market.isActive();
      // Assert
      expect(isActive).to.be.equal(false);
    });
  });

  describe("isLive", () => {
    it("returns true, when gives is positive", async function () {
      // Arrange
      const market = await mgv.market({
        base: "TokenB",
        quote: "TokenA",
        tickSpacing: 1,
      });
      const ba = "asks";
      const tickPriceHelper = market.getSemibook(ba).tickPriceHelper;
      const mockedMarket = mockito.spy(market);
      const semiBook = mockito.mock(Semibook);

      const offerId = 23;
      const expectedGives = new Big(23);

      const tick = 23;

      const price = tickPriceHelper.priceFromTick(23, "nearest");

      const offer: Market.Offer = {
        id: 0,
        prevAtTick: undefined,
        nextAtTick: undefined,
        gasprice: 0,
        maker: "",
        gasreq: 0,
        gasbase: 0,
        gives: expectedGives,
        tick,
        price,
        wants: tickPriceHelper.inboundFromOutbound(
          tick,
          expectedGives,
          "roundDown",
        ),
        volume: expectedGives,
      };
      mockito
        .when(mockedMarket.getSemibook(ba))
        .thenReturn(mockito.instance(semiBook));
      mockito.when(semiBook.offerInfo(offerId)).thenResolve(offer);
      // Act
      const result = await market.isLive(ba, offerId);
      // Assert
      expect(result).to.be.equal(true);
    });

    it("returns false, when gives is 0", async function () {
      // Arrange
      const market = await mgv.market({
        base: "TokenB",
        quote: "TokenA",
        tickSpacing: 1,
      });
      const ba = "asks";
      const tickPriceHelper = market.getSemibook(ba).tickPriceHelper;
      const mockedMarket = mockito.spy(market);
      const semiBook = mockito.mock(Semibook);
      const offerId = 23;
      const expectedGives = new Big(0);

      const tick = 23;

      const offer: Market.Offer = {
        id: 0,
        prevAtTick: undefined,
        nextAtTick: undefined,
        gasprice: 0,
        maker: "",
        gasreq: 0,
        gasbase: 0,
        gives: expectedGives,
        tick,
        price: tickPriceHelper.priceFromTick(tick, "nearest"),
        wants: tickPriceHelper.inboundFromOutbound(
          tick,
          expectedGives,
          "roundDown",
        ),
        volume: expectedGives,
      };
      mockito
        .when(mockedMarket.getSemibook(ba))
        .thenReturn(mockito.instance(semiBook));
      mockito.when(semiBook.offerInfo(offerId)).thenResolve(offer);
      // Act
      const result = await market.isLive(ba, offerId);
      // Assert
      mockito.verify(mockedMarket.getSemibook(ba)).once();
      expect(result).to.be.equal(false);
    });
  });

  [undefined, 10000].forEach((gasprice) => {
    mgvTestUtil.bidsAsks.forEach((ba) => {
      it(`getOfferProvision agrees with calculateOfferProvision for ${ba} with gasprice=${gasprice} `, async () => {
        // Arrange
        const market = await mgv.market({
          base: "TokenA",
          quote: "TokenB",
          tickSpacing: 1,
        });
        const gasreq = 10000;
        const config = market.config();
        const gasbase = (ba == "asks" ? config.asks : config.bids)
          .offer_gasbase;

        const mgvProvision = mgv.calculateOfferProvision(
          gasprice ?? mgv.config().gasprice,
          gasreq,
          gasbase,
        );

        // Act
        const offerProvision = await market.getOfferProvision(
          ba,
          gasreq,
          gasprice,
        );
        const baProvision = await (ba == "asks"
          ? market.getAskProvision(gasreq, gasprice)
          : market.getBidProvision(gasreq, gasprice));
        const offersProvision = market.mgv.calculateOffersProvision([
          {
            gasprice: gasprice ?? mgv.config().gasprice,
            gasreq,
            gasbase,
          },
          {
            gasprice: gasprice ?? mgv.config().gasprice,
            gasreq,
            gasbase,
          },
        ]);

        // Assert
        assert.equal(offerProvision.toNumber(), mgvProvision.toNumber());
        assert.equal(baProvision.toNumber(), mgvProvision.toNumber());
        assert.equal(
          offersProvision.toNumber(),
          mgvProvision.mul(2).toNumber(),
        );
      });
    });
  });

  describe("getMissingProvision", () => {
    it("can miss some provision", async () => {
      // Arrange
      const market = await mgv.market({
        base: "TokenB",
        quote: "TokenA",
        tickSpacing: 1,
      });
      const provision = await market.getOfferProvision("bids", 30000);

      // Act
      const missingZero = await market.getMissingProvision(
        "asks",
        provision.mul(2),
        30000,
      );
      const missing = await market.getMissingProvision(
        "asks",
        provision.div(4),
        30000,
      );

      // Assert
      assert.equal(missingZero.toNumber(), 0);
      assert.equal(missing.toNumber(), provision.div(4).mul(3).toNumber());
    });
  });

  describe("offerInfo", () => {
    it("returns bids offer info", async function () {
      // Arrange
      const market = await mgv.market({
        base: "TokenB",
        quote: "TokenA",
        tickSpacing: 1,
      });
      const mockedMarket = mockito.spy(market);

      const tick = 23;

      const semiBook = market.getSemibook("bids");
      const gives = new Big(12);
      const offer: Market.Offer = {
        id: 0,
        prevAtTick: undefined,
        nextAtTick: undefined,
        gasprice: 0,
        maker: "",
        gasreq: 0,
        gasbase: 0,
        gives,
        tick,
        price: semiBook.tickPriceHelper.priceFromTick(tick, "nearest"),
        wants: semiBook.tickPriceHelper.inboundFromOutbound(
          tick,
          gives,
          "roundDown",
        ),
        volume: new Big(42),
      };
      mockito
        .when(mockedMarket.offerInfo(mockito.anyString(), mockito.anyNumber()))
        .thenResolve(offer);
      // Act
      const result = await market.bidInfo(23);
      // Assert
      mockito.verify(mockedMarket.offerInfo("bids", 23)).once();
      expect(result).to.be.equal(offer);
    });

    it("returns asks offer info", async function () {
      // Arrange
      const market = await mgv.market({
        base: "TokenB",
        quote: "TokenA",
        tickSpacing: 1,
      });
      const mockedMarket = mockito.spy(market);

      const semiBook = market.getSemibook("asks");

      const gives = Big(12);
      const tick = 23;

      const offer: Market.Offer = {
        id: 0,
        prevAtTick: undefined,
        nextAtTick: undefined,
        gasprice: 0,
        maker: "",
        gasreq: 0,
        gasbase: 0,
        gives,
        tick,
        price: semiBook.tickPriceHelper.priceFromTick(tick, "nearest"),
        wants: semiBook.tickPriceHelper.inboundFromOutbound(
          tick,
          gives,
          "roundDown",
        ),
        volume: new Big(42),
      };
      mockito
        .when(mockedMarket.offerInfo(mockito.anyString(), mockito.anyNumber()))
        .thenResolve(offer);
      // Act
      const result = await market.askInfo(23);
      // Assert
      mockito.verify(mockedMarket.offerInfo("asks", 23)).once();
      expect(result).to.be.equal(offer);
    });

    it("return offer from ba semi book", async function () {
      // Arrange
      const market = await mgv.market({
        base: "TokenB",
        quote: "TokenA",
        tickSpacing: 1,
      });
      const ba = "asks";
      const tickPriceHelper = market.getSemibook(ba).tickPriceHelper;
      const mockedMarket = mockito.spy(market);
      const semiBook = mockito.mock(Semibook);

      const expectedGives = new Big(12);
      const tick = 23;
      const offer: Market.Offer = {
        id: 0,
        prevAtTick: undefined,
        nextAtTick: undefined,
        gasprice: 0,
        maker: "",
        gasreq: 0,
        gasbase: 0,
        gives: expectedGives,
        tick,
        price: tickPriceHelper.priceFromTick(tick, "nearest"),
        wants: tickPriceHelper.inboundFromOutbound(
          tick,
          expectedGives,
          "roundDown",
        ),
        volume: expectedGives,
      };
      mockito
        .when(mockedMarket.getSemibook(ba))
        .thenReturn(mockito.instance(semiBook));
      mockito.when(semiBook.offerInfo(20)).thenResolve(offer);

      // Act
      const result = await market.offerInfo(ba, 20);

      // Assert
      mockito.verify(mockedMarket.getSemibook(ba)).once();
      mockito.verify(semiBook.offerInfo(20)).once();
      expect(result).to.be.eq(offer);
    });
  });

  describe("estimateVolumeTest", () => {
    it("return estimate value for sell", async function () {
      // Arrange
      const market = await mgv.market({
        base: "TokenB",
        quote: "TokenA",
        tickSpacing: 1,
      });
      const mockedMarket = mockito.spy(market);
      const params: Market.DirectionlessVolumeParams = {
        what: "quote",
        given: "",
      };
      const volumeEstimate: Market.VolumeEstimate = {
        maxTickMatched: 0,
        estimatedVolume: new Big(12),
        estimatedFee: new Big(1),
        remainingFillVolume: new Big(12),
      };
      mockito
        .when(mockedMarket.estimateVolume(mockito.anything()))
        .thenResolve(volumeEstimate);

      // Act
      const result = await market.estimateVolumeToReceive(params);
      const paramsUsed = mockito.capture(mockedMarket.estimateVolume).last();

      // Assert
      expect(paramsUsed[0].to).to.be.eq("sell");
      expect(result).to.be.eq(volumeEstimate);
    });

    it("return estimate value for buy", async function () {
      // Arrange
      const market = await mgv.market({
        base: "TokenB",
        quote: "TokenA",
        tickSpacing: 1,
      });
      const mockedMarket = mockito.spy(market);
      const params: Market.DirectionlessVolumeParams = {
        what: "quote",
        given: "",
      };
      const volumeEstimate: Market.VolumeEstimate = {
        maxTickMatched: 0,
        estimatedVolume: new Big(12),
        estimatedFee: new Big(1),
        remainingFillVolume: new Big(12),
      };
      mockito
        .when(mockedMarket.estimateVolume(mockito.anything()))
        .thenResolve(volumeEstimate);

      // Act
      const result = await market.estimateVolumeToSpend(params);
      const paramsUsed = mockito.capture(mockedMarket.estimateVolume).last();

      // Assert
      expect(paramsUsed[0].to).to.be.eq("buy");
      expect(result).to.be.eq(volumeEstimate);
    });
  });

  it("subscribes", async function () {
    const queue = helpers.asyncQueue<Market.BookSubscriptionCbArgument>();
    const queue2 = helpers.asyncQueue<Market.BookSubscriptionCbArgument>();

    const market = await mgv.market({
      base: "TokenA",
      quote: "TokenB",
      tickSpacing: 1,
    });
    const market2 = await mgv.market({
      base: "TokenA",
      quote: "TokenB",
      tickSpacing: 1,
    });

    let latestAsks: Market.Offer[] = [];
    let latestBids: Market.Offer[] = [];

    let latestAsks2: Market.Offer[] = [];
    let latestBids2: Market.Offer[] = [];

    const cb = (evt: Market.BookSubscriptionCbArgument) => {
      queue.put(evt);
      const { asks, bids } = market.getBook();
      latestAsks = [...asks];
      latestBids = [...bids];
    };

    const cb2 = (evt: Market.BookSubscriptionCbArgument) => {
      queue2.put(evt);
      const { asks, bids } = market2.getBook();
      latestAsks2 = [...asks];
      latestBids2 = [...bids];
    };
    market.subscribe(cb);

    market2.subscribe(cb2);

    const askTickHelper = market.getSemibook("asks").tickPriceHelper;

    const asksGives = Big(1);
    let askPrice = Big(2);
    const tick = askTickHelper.tickFromPrice(askPrice, "nearest");
    askPrice = askTickHelper.priceFromTick(tick, "nearest");

    await helpers
      .newOffer({
        mgv,
        outbound: market.base,
        inbound: market.quote,
        tick: tick,
        gives: asksGives,
      })
      .then((tx) => tx.wait());

    const offer1 = {
      id: 1,
      prevAtTick: undefined,
      nextAtTick: undefined,
      gasprice: mgv.config().gasprice,
      gasreq: 10000,
      maker: await mgv.signer.getAddress(),
      gasbase: market.config().asks.offer_gasbase,
      tick: tick,
      gives: asksGives,
      price: askPrice,
      wants: askTickHelper.inboundFromOutbound(tick, asksGives, "roundDown"),
      volume: asksGives,
    };

    const bidTickHelper = market.getSemibook("bids").tickPriceHelper;

    const bidsGives = Big(2);
    let bidPrice = Big(2);

    const bidTick = bidTickHelper.tickFromPrice(bidPrice, "nearest");
    bidPrice = bidTickHelper.priceFromTick(bidTick, "nearest");

    await newOffer({
      mgv,
      outbound: market.quote,
      inbound: market.base,
      tick: bidTick,
      gives: bidsGives,
    }).then((tx) => tx.wait());

    const offer2 = {
      id: 1,
      prevAtTick: undefined,
      nextAtTick: undefined,
      gasprice: mgv.config().gasprice,
      gasreq: 10000,
      maker: await mgv.signer.getAddress(),
      gasbase: market.config().bids.offer_gasbase,
      tick: bidTick,
      gives: bidsGives,
      wants: bidTickHelper.inboundFromOutbound(bidTick, bidsGives, "roundDown"),
      price: bidPrice,
      volume: bidsGives.div(bidPrice),
    };

    // Events may be received in different order

    const expectedEvents = [
      {
        type: "OfferWrite",
        ba: "asks",
        offerId: 1,
        offer: offer1,
      },
      {
        type: "OfferWrite",
        ba: "bids",
        offerId: 1,
        offer: offer2,
      },
    ];
    const events = [await queue.get(), await queue.get()];

    assert.deepStrictEqual(events, expectedEvents);

    const events2 = [await queue2.get(), await queue2.get()];
    expect(events2).to.have.deep.members(expectedEvents);

    assert.equal(
      offer1.price.toNumber(),
      latestAsks[0].price.toNumber(),
      "ask price is incorrect",
    );
    assert.equal(
      offer2.price.toNumber(),
      latestBids[0].price.toNumber(),
      "ask price is incorrect",
    );
    offer1.price = latestAsks[0].price;
    offer2.price = latestBids[0].price;
    assert.deepStrictEqual(latestAsks, [offer1], "asks semibook not correct");
    assert.deepStrictEqual(latestBids, [offer2], "bids semibook not correct");

    assert.deepStrictEqual(latestAsks2, [offer1], "asks semibook not correct");
    assert.deepStrictEqual(latestBids2, [offer2], "bids semibook not correct");

    market2.close();
    await market.sell({ maxTick: bidTick, fillVolume: "1.3" });

    const offerFail = await queue.get();
    assert.strictEqual(offerFail.type, "OfferSuccess");
    assert.strictEqual(offerFail.ba, "bids");

    assert.strictEqual(queue2.empty(), true);
    //FIXME: test offerRetract, offerFail, setGasbase
  });

  it("returns correct data when taking offers", async function () {
    const queue = helpers.asyncQueue<Market.BookSubscriptionCbArgument>();

    // setup market and listener for events from market
    const market = await mgv.market({
      base: "TokenA",
      quote: "TokenB",
      tickSpacing: 1,
    });

    const cb = (evt: Market.BookSubscriptionCbArgument) => {
      // disregard a few SetGasbase-events
      if (evt.type !== "SetGasbase") queue.put(evt);
    };
    market.subscribe(cb);

    // post a failing offer from SimpleTestMaker
    const maker = await mgvTestUtil.getAccount(
      mgvTestUtil.AccountName.Deployer,
    );
    const tx = await mgvTestUtil.postNewFailingOffer(market, "asks", maker);

    // make sure the offer tx has been gen'ed and the OfferWrite has been logged
    await waitForBlock(market.mgv, tx.blockNumber);

    const events = [await queue.get()];
    expect(events).to.have.lengthOf(1);

    // make a buy, which we expect to provoke an OfferFail
    const buyPromises = await market.buy({
      maxTick: 1,
      fillVolume: "1.5e12",
    });
    const result = await buyPromises.result;
    expect(result.tradeFailures).to.have.lengthOf(1);
    expect(
      utils.parseBytes32String(result.tradeFailures[0].reason),
    ).to.be.equal("mgv/makerTransferFail");
    expect(result.successes).to.have.lengthOf(0);
    //expect(result.failures[0].offerId).to.be.equal(1);

    const offerEvent = await queue.get();

    assert.strictEqual(offerEvent.type, "OfferFail");
    assert.strictEqual(offerEvent.ba, "asks");

    if (offerEvent.type === "OfferFail") {
      // the TestMaker is currently engineered to not transfer the money
      // in the case when ShouldFail is set, so we expect the following error message
      assert.strictEqual(offerEvent.mgvData, "mgv/makerTransferFail");
    }
    await mgvTestUtil.mint(market.quote, maker, 100);
    await mgvTestUtil.mint(market.base, maker, 100);
    const tx2 = await mgvTestUtil.postNewSucceedingOffer(market, "asks", maker);
    await waitForBlock(mgv, tx2.blockNumber);
    const buyPromises_ = await market.buy({
      maxTick: 1,
      fillVolume: "1.5e12",
    });
    const result_ = await buyPromises_.result;
    expect(result_.tradeFailures).to.have.lengthOf(0);
    expect(result_.posthookFailures).to.have.lengthOf(0);
    expect(result_.successes).to.have.lengthOf(1);
    expect(result_.successes[0].got.toNumber()).to.be.greaterThan(0);
    expect(result_.successes[0].gave.toNumber()).to.be.greaterThan(0);
    expect(result_.successes[0].offerId).to.be.equal(2);
  });

  it("buying uses best price, with no forceRoutingToMangroveOrder", async function () {
    const market = await mgv.market({
      base: "TokenA",
      quote: "TokenB",
      tickSpacing: 1,
    });

    const askTickPriceHelper = market.getSemibook("asks").tickPriceHelper;

    // post two offers, one worse than the other.
    const maker = await mgvTestUtil.getAccount(mgvTestUtil.AccountName.Maker);
    await mgvTestUtil.mint(market.quote, maker, 100);
    await mgvTestUtil.mint(market.base, maker, 100);
    await mgvTestUtil.postNewOffer({
      market,
      ba: "asks",
      maker,
      tick: 1,
      gives: rawMinGivesBase,
    });
    await mgvTestUtil.postNewOffer({
      market,
      ba: "asks",
      maker,
      tick: 2,
      gives: rawMinGivesBase.mul(2),
    });
    const gave = askTickPriceHelper
      .priceFromTick(1, "nearest")
      .mul(market.base.fromUnits(rawMinGivesBase).toNumber())
      .toNumber();
    const buyPromises = await market.buy({
      maxTick: 1,
      fillVolume: 10,
    });
    const result = await buyPromises.result;

    expect(result.successes).to.have.lengthOf(1);
    expect(result.tradeFailures).to.have.lengthOf(0);
    expect(result.successes[0].got.toNumber()).to.be.equal(
      market.base.fromUnits(rawMinGivesBase).toNumber(),
    );
    expect(result.successes[0].gave.toNumber()).to.be.equal(gave);
    expect(result.summary.fee?.toNumber()).to.be.greaterThan(0);
  });

  it("buying uses best price, with forceRoutingToMangroveOrder:false", async function () {
    const market = await mgv.market({
      base: "TokenA",
      quote: "TokenB",
      tickSpacing: 1,
    });

    const askTickPriceHelper = market.getSemibook("asks").tickPriceHelper;

    // post two offers, one worse than the other.
    const maker = await mgvTestUtil.getAccount(mgvTestUtil.AccountName.Maker);
    await mgvTestUtil.mint(market.quote, maker, 100);
    await mgvTestUtil.mint(market.base, maker, 100);
    await mgvTestUtil.postNewOffer({
      market,
      ba: "asks",
      maker,
      tick: 1,
      gives: rawMinGivesBase,
    });
    await mgvTestUtil.postNewOffer({
      market,
      ba: "asks",
      maker,
      tick: 2,
      gives: rawMinGivesBase.mul(2),
    });

    const buyPromises = await market.buy({
      forceRoutingToMangroveOrder: false,
      maxTick: 1,
      fillVolume: 10,
    });
    const result = await buyPromises.result;
    result.summary = result.summary as Market.OrderSummary;
    const gave = askTickPriceHelper
      .priceFromTick(1, "nearest")
      .mul(market.base.fromUnits(rawMinGivesBase).toNumber())
      .toNumber();
    expect(result.tradeFailures).to.have.lengthOf(0);
    expect(result.successes).to.have.lengthOf(1);
    expect(result.successes[0].got.toNumber()).to.be.equal(
      market.base.fromUnits(rawMinGivesBase).toNumber(),
    );
    expect(result.successes[0].gave.toNumber()).to.be.equal(gave);
    expect(result.summary.fee?.toNumber()).to.be.greaterThan(0);
  });

  it("selling uses best price", async function () {
    const market = await mgv.market({
      base: "TokenA",
      quote: "TokenB",
      tickSpacing: 1,
    });

    const bidTickPriceHelper = new TickPriceHelper("bids", market);

    // post two offers, one worse than the other.
    const maker = await mgvTestUtil.getAccount(mgvTestUtil.AccountName.Maker);
    await mgvTestUtil.mint(market.quote, maker, 100);
    await mgvTestUtil.mint(market.base, maker, 100);
    await mgvTestUtil.postNewOffer({
      market,
      ba: "bids",
      maker,
      tick: bidTickPriceHelper.tickFromPrice(2, "nearest"),
      gives: rawMinGivesQuote,
    });
    const tx = await mgvTestUtil.postNewOffer({
      market,
      ba: "bids",
      maker,
      tick: bidTickPriceHelper.tickFromPrice(1, "nearest"),
      gives: rawMinGivesQuote,
    });

    await waitForBlock(market.mgv, tx.blockNumber);

    const sellPromises = await market.sell({
      fillVolume: "0.0001",
      maxTick: MAX_TICK.toNumber(),
    });
    const result = await sellPromises.result;

    expect(result.tradeFailures).to.have.lengthOf(0);
    expect(result.successes).to.have.lengthOf(1);
    expect(result.successes[0].got.toString()).to.equal(
      Big("0.0001").mul(2).toString(),
    );
    expect(result.successes[0].gave.toString()).to.equal(
      Big("0.0001").toString(),
    );
  });

  [true, false].forEach((forceRouting) => {
    [undefined, 500000, 6500000].forEach((gasLimit) => {
      [undefined, 42, 7000000].forEach((gasLowerBound) => {
        it(`uses expected gasLimit and forceRoutingToMangroveOrder=${forceRouting} with gasLowerBound=${gasLowerBound} and gasLimit=${gasLimit}`, async function () {
          // Arrange
          const market = await mgv.market({
            base: "TokenA",
            quote: "TokenB",
            tickSpacing: 1,
          });

          const tradeParams: Market.TradeParams = {
            maxTick: market
              .getBook()
              .asks.tickPriceHelper.tickFromRawRatio(
                Big(0.000000000002).div(10),
                "roundDown",
              ),
            fillVolume: 10,
          };
          tradeParams.forceRoutingToMangroveOrder = forceRouting;
          tradeParams.gasLowerBound = gasLowerBound;
          const overrides = { gasLimit };

          if (forceRouting) {
<<<<<<< HEAD
            const orderLogic = mgvAdmin.offerLogic(mgv.orderContract.address);
            const router = await orderLogic.contract.router(
              await mgv.signer.getAddress(),
            );
            await market.quote.approve(router);
            await market.base.approve(router);

            await orderLogic.activate("TokenA");
            await orderLogic.activate("TokenB");
=======
            const orderLogic = mgv.offerLogic(mgv.orderContract.address);
            const router = await orderLogic.contract.router();
            await market.quote.approve(router);
            await market.base.approve(router);
>>>>>>> 1bc1c122
          }

          const maker = await mgvTestUtil.getAccount(
            mgvTestUtil.AccountName.Maker,
          );
          await mgvTestUtil.mint(market.base, maker, 100);
          await mgvTestUtil.postNewOffer({
            market,
            ba: "asks",
            maker,
            tick: 1,
            gives: rawMinGivesBase,
          });

          // Act
          const promises = await market.buy(tradeParams, overrides);

          // Assert
          const response = await promises.response;

          // Lower bound should be used if above ethers estimation (except if gasLimit is already set)
          let expectedLimit = 0;
          if (gasLimit) {
            expectedLimit = gasLimit;
          } else {
            if (gasLowerBound && BigNumber.from(gasLowerBound).eq(7000000)) {
              expectedLimit = 7000000;
            } else {
              // Use ethers estimation, if these values are too unstable, then refactor.
              if (forceRouting) {
                expectedLimit = 271598;
              } else {
                expectedLimit = 43475;
              }
            }
          }
          expect(response.gasLimit.toNumber()).to.be.equal(expectedLimit);
        });
      });
    });
  });

  it("gets config", async function () {
    const market = await mgv.market({
      base: "TokenA",
      quote: "TokenB",
      tickSpacing: 1,
    });

    const fee = 13;
    const txs = await waitForTransactions(
      helpers.setFee({
        mgvAdmin,
        base: "TokenA",
        quote: "TokenB",
        tickSpacing: 1,
        fee,
      }),
    );
    await waitForBlock(mgv, txs[txs.length - 1].blockNumber);

    const config = market.config();
    assert.strictEqual(config.asks.fee, fee, "wrong fee");
  });

  it("updates OB", async function () {
    const market = await mgv.market({
      base: "TokenA",
      quote: "TokenB",
      tickSpacing: 1,
    });

    // eslint-disable-next-line @typescript-eslint/no-unused-vars
    const pro1 = market.once((evt) => {
      assert.strictEqual(
        market.getBook().asks.size(),
        1,
        "book should have size 1 by now",
      );
    });
    await newOffer({
      mgv,
      outbound: market.base,
      inbound: market.quote,
      tick: 1,
      gives: "1.2",
    });
    await pro1;

    // eslint-disable-next-line @typescript-eslint/no-unused-vars
    const pro2 = market.once((evt) => {
      assert.strictEqual(
        market.getBook().asks.size(),
        2,
        "book should have size 2 by now",
      );
    });
    await newOffer({
      mgv,
      outbound: market.base,
      inbound: market.quote,
      tick: 1,
      gives: "1.2",
    });
    await pro2;

    // eslint-disable-next-line @typescript-eslint/no-unused-vars
    const pro3 = market.once((evt) => {
      assert.strictEqual(
        market.getBook().asks.size(),
        3,
        "book should have size 3 by now",
      );
    });
    await newOffer({
      mgv,
      outbound: market.base,
      inbound: market.quote,
      tick: 1,
      gives: "1.2",
    });
    await pro3;
    //TODO add to after
  });

  [0, 123].map((fee) => {
    it(`crudely simulates market buy, fee = ${fee} bps ~ ${
      fee / 100
    }%`, async function () {
      const txs = await waitForTransactions(
        helpers.setFee({
          mgvAdmin,
          base: "TokenA",
          quote: "TokenB",
          tickSpacing: 1,
          fee,
        }),
      );

      await waitForBlock(mgv, txs[txs.length - 1].blockNumber);

      const market = await mgv.market({
        base: "TokenA",
        quote: "TokenB",
        tickSpacing: 1,
      });

      const price = market
        .getSemibook("asks")
        .tickPriceHelper.coercePrice(4, "roundDown");

      await waitForTransaction(
        await helpers.newOffer({
          mgv,
          market,
          ba: "asks",
          gives: "0.3",
          price,
        }),
      );
      const tx = await waitForTransaction(
        await helpers.newOffer({
          mgv,
          market,
          ba: "asks",
          gives: "0.25",
          price,
        }),
      );

      await waitForBlock(mgv, tx.blockNumber);

      const baseVolume = 0.5;
      const volumeEstimate = await market.estimateVolume({
        given: baseVolume,
        what: "base",
        to: "buy",
      });

      // estimated volume is in quote = inbound token and the fee is taken in base = outbound token
      const expectedEstimatedVolume = price.mul(baseVolume).toNumber();
      const expectedEstimatedFee = (baseVolume * fee) / 10_000;

      const estimatedVolume = volumeEstimate!.estimatedVolume.toNumber();
      expect(estimatedVolume).to.be.approximately(
        expectedEstimatedVolume,
        0.0001,
        "estimatedVolume is incorrect",
      );

      const estimatedFee = volumeEstimate!.estimatedFee.toNumber();
      expect(estimatedFee).to.be.approximately(
        expectedEstimatedFee,
        0.0001,
        "estimatedFee is incorrect",
      );
    });

    it(`crudely simulates market sell, fee = ${fee} bps ~ ${
      fee / 100
    }%`, async function () {
      const txs = await waitForTransactions(
        helpers.setFee({
          mgvAdmin,
          base: "TokenA",
          quote: "TokenB",
          tickSpacing: 1,
          fee,
        }),
      );

      await waitForBlock(mgv, txs[txs.length - 1].blockNumber);

      const market = await mgv.market({
        base: "TokenA",
        quote: "TokenB",
        tickSpacing: 1,
      });

      const price = market
        .getSemibook("asks")
        .tickPriceHelper.coercePrice(4, "roundDown");
      await waitForTransaction(
        await helpers.newOffer({
          mgv,
          market,
          ba: "asks",
          gives: "0.3",
          price,
        }),
      );
      const tx = await waitForTransaction(
        await helpers.newOffer({
          mgv,
          market,
          ba: "asks",
          gives: "0.25",
          price,
        }),
      );

      await waitForBlock(mgv, tx.blockNumber);

      const quoteVolume = 2;
      const volumeEstimate = await market.estimateVolume({
        given: quoteVolume,
        what: "quote",
        to: "sell",
      });

      // estimated volume is in base = outbound token and the fee is taken in base
      const expectedEstimatedVolumeIncludingFee = Big(2).div(price).toNumber();
      const expectedEstimatedFee =
        (expectedEstimatedVolumeIncludingFee * fee) / 10_000;
      const expectedEstimatedVolume =
        expectedEstimatedVolumeIncludingFee - expectedEstimatedFee;

      const estimatedVolume = volumeEstimate!.estimatedVolume.toNumber();
      expect(estimatedVolume).to.be.approximately(
        expectedEstimatedVolume,
        0.0001,
        "estimatedVolume is incorrect",
      );

      const estimatedFee = volumeEstimate!.estimatedFee.toNumber();
      expect(estimatedFee).to.be.approximately(
        expectedEstimatedFee,
        0.0001,
        "estimatedFee is incorrect",
      );
    });
  });

  it("gets OB", async function () {
    // Initialize A/B market.
    const market = await mgv.market({
      base: "TokenA",
      quote: "TokenB",
      tickSpacing: 1,
    });
    const askTickPriceHelper = new TickPriceHelper("asks", market);
    const bidTickPriceHelper = new TickPriceHelper("bids", market);

    /* create bids and asks */
    let asks = [
      {
        id: 1,
        tick: 1,
        price: askTickPriceHelper.priceFromTick(1, "nearest"),
        gives: "1",
        gasreq: 9999,
        gasprice: 21000,
      },
      {
        id: 2,
        tick: 2,
        price: askTickPriceHelper.priceFromTick(2, "nearest"),
        gives: "1",
        gasreq: 9999,
        gasprice: 21000,
      },
      {
        id: 3,
        tick: 1,
        price: askTickPriceHelper.priceFromTick(1, "nearest"),
        gives: "1",
        gasreq: 9999,
        gasprice: 21000,
      },
      {
        id: 4,
        tick: 2,
        price: askTickPriceHelper.priceFromTick(2, "nearest"),
        gives: "1",
        gasreq: 9999,
        gasprice: 21000,
      },
      {
        id: 5,
        tick: 1,
        price: askTickPriceHelper.priceFromTick(1, "nearest"),
        gives: "1",
        gasreq: 9999,
        gasprice: 21000,
      },
      {
        id: 6,
        tick: 3,
        price: askTickPriceHelper.priceFromTick(3, "nearest"),
        gives: "1",
        gasreq: 9999,
        gasprice: 21000,
      },
    ];

    let bids = [
      {
        id: 1,
        tick: 2,
        price: bidTickPriceHelper.priceFromTick(2, "nearest"),
        gives: "1",
        gasreq: 10_022,
        gasprice: 30000,
      },
      {
        id: 2,
        tick: 1,
        price: bidTickPriceHelper.priceFromTick(1, "nearest"),
        gives: "1",
        gasreq: 10_022,
        gasprice: 30000,
      },
      {
        id: 3,
        tick: 2,
        price: bidTickPriceHelper.priceFromTick(2, "nearest"),
        gives: "1",
        gasreq: 10_022,
        gasprice: 30000,
      },
      {
        id: 4,
        tick: 1,
        price: bidTickPriceHelper.priceFromTick(1, "nearest"),
        gives: "1",
        gasreq: 10_022,
        gasprice: 30000,
      },
      {
        id: 5,
        tick: 3,
        price: bidTickPriceHelper.priceFromTick(3, "nearest"),
        gives: "1",
        gasreq: 10_022,
        gasprice: 30000,
      },
      {
        id: 6,
        tick: 1,
        price: bidTickPriceHelper.priceFromTick(1, "nearest"),
        gives: "1",
        gasreq: 10_022,
        gasprice: 30000,
      },
    ];

    /* fill order book with bids and asks */
    /* note that we are NOT testing mangrove.js's newOffer function
     * so we create offers through ethers.js generic API */
    for (const ask of asks) {
      await waitForTransaction(newOffer({ mgv, market, ba: "asks", ...ask }));
    }
    for (const bid of bids) {
      await waitForTransaction(newOffer({ mgv, market, ba: "bids", ...bid }));
    }

    /* Now we create the order book we expect to get back so we can compare them */

    /* Reorder array a (array) such that an element with id i
     * goes to position o.indexOf(i). o is the order we want.
     */
    const reorder = (a: typeof asks, o: number[]) =>
      o.map((i) => a[a.findIndex((e) => e.id == i)]);

    /* Put bids and asks in expected order (from best price to worse) */
    asks = reorder(asks, [1, 3, 5, 2, 4, 6]);
    bids = reorder(bids, [2, 4, 6, 1, 3, 5]);

    const selfAddress = await mgv.signer.getAddress();

    // Add price/volume, prev/next, +extra info to expected book.
    // Volume always in base, price always in quote/base.
    const config = market.config();
    const complete = (isAsk: boolean, ary: typeof bids) => {
      return ary.map((ofr, i) => {
        const _config = config[isAsk ? "asks" : "bids"];
        const prevOfferTick = ary[i - 1]?.tick ?? -1;
        const nextOfferTick = ary[i + 1]?.tick ?? -2;
        return {
          ...ofr,
          prevAtTick:
            prevOfferTick == ofr.tick
              ? (ary[i - 1]?.id as number | undefined)
              : undefined,
          nextAtTick:
            nextOfferTick == ofr.tick
              ? (ary[i + 1]?.id as number | undefined)
              : undefined,
          maker: selfAddress,
          gasbase: _config.offer_gasbase,
          volume: isAsk
            ? new Big(ofr.gives)
            : new Big(ofr.gives).div(ofr.price),
        };
      });
    };

    // Reorder elements, add prev/next pointers
    const asks2 = complete(true, asks);
    const bids2 = complete(false, bids);

    type Bs = {
      gives: Bigish;
      tick: number;
    }[];
    /* Start testing */

    const book = await market.requestBook({ targetNumberOfTicks: 6 });

    // Convert big.js numbers to string for easier debugging
    const stringify = ({ bids, asks }: { bids: Bs; asks: Bs }) => {
      const s = (obj: Bs[number]) => {
        return {
          ...obj,
          tick: obj.tick,
          gives: obj.gives.toString(),
          wants: undefined, // do not test wants are it's tested else where
        };
      };
      return { bids: bids.map(s), asks: asks.map(s) };
    };

    assert.deepStrictEqual(
      stringify(book),
      stringify({ bids: bids2, asks: asks2 }),
      "bad book",
    );
  });

  it("max gasreq returns a BigNumber, even if the book is empty", async function () {
    const market = await mgv.market({
      base: "TokenA",
      quote: "TokenB",
      tickSpacing: 1,
    });
    const gasEstimate = await market.gasEstimateSell({
      volume: market.quote.fromUnits(1),
      limitPrice: 1,
    });

    // we need to use BigNumber.isBigNumber() function to test variable type
    expect(
      BigNumber.isBigNumber(gasEstimate),
      `returned a value that is not a BigNumber. Value was: '${gasEstimate}'.`,
    ).to.be.true;
  });

  it("max gasreq is added to gas estimates", async function () {
    const market = await mgv.market({
      base: "TokenA",
      quote: "TokenB",
      tickSpacing: 1,
    });

    const emptyBookAsksEstimate = await market.gasEstimateBuy({
      volume: market.base.fromUnits(1),
      limitPrice: 1,
    });

    /* create asks */
    const askGasReq = 10000;
    const asks = [
      { id: 1, price: "1.0001", gives: "1", gasreq: askGasReq, gasprice: 1 },
    ];

    const lastTx = await waitForTransaction(
      newOffer({ mgv, market, ba: "asks", ...asks[0] }),
    );

    await waitForBlock(market.mgv, lastTx.blockNumber);
    const asksEstimate = await market.gasEstimateBuy({
      volume: market.base.fromUnits(1),
      limitPrice: 1,
    });
    expect(asksEstimate.toNumber()).to.be.equal(
      emptyBookAsksEstimate
        .add(
          BigNumber.from(askGasReq)
            .add(BigNumber.from(askGasReq).mul(64).div(63))
            .mul(11)
            .div(10),
        )
        .toNumber(),
    );
  });

  mgvTestUtil.bidsAsks.forEach((ba) => {
    it(`mgvIntegrationTestUtils can post offers for ${ba}`, async function () {
      const market = await mgv.market({
        base: "TokenA",
        quote: "TokenB",
        tickSpacing: 1,
      });
      const maker = await mgvTestUtil.getAccount(mgvTestUtil.AccountName.Maker);
      await market.quote.approveMangrove(1000000000000000);
      await market.base.approveMangrove(1000000000000000);
      await mgvTestUtil.mint(market.quote, maker, 1000000000000000);
      await mgvTestUtil.mint(market.base, maker, 1000000000000000);

      const bs = market.trade.baToBs(ba);
      const params: Market.TradeParams = {
        maxTick: 1,
        fillVolume: 1,
      };

      await mgvTestUtil.postNewSucceedingOffer(market, ba, maker);
      let result = await (await market.trade.order(bs, params, market)).result;
      assert.equal(result.successes.length, 1, "should have 1 success");

      await mgvTestUtil.postNewFailingOffer(market, ba, maker),
        (result = await (await market.trade.order(bs, params, market)).result);
      assert.equal(result.tradeFailures.length, 1, "should have 1 failure");

      await mgvTestUtil.postNewRevertingOffer(market, ba, maker),
        (result = await (await market.trade.order(bs, params, market)).result);
      assert.equal(result.tradeFailures.length, 1, "should have 1 failure");
    });
  });

  it("get minimum volume", async () => {
    const market = await mgv.market({
      base: "TokenA",
      quote: "TokenB",
      tickSpacing: 1,
    });
    // see mangroveOrder.json -> restingOrderGasreq
    const gasreq = 500000;
    const baseAsOutbound = await mgv.readerContract.minVolume(
      market.olKeyBaseQuote,
      gasreq,
    );
    const quoteAsOutbound = await mgv.readerContract.minVolume(
      market.olKeyQuoteBase,
      gasreq,
    );

    assert.equal(
      market.minVolumeAsk!.mul(Big(10).pow(market.base.decimals)).toFixed(),
      baseAsOutbound.toString(),
    );
    assert.equal(
      market.minVolumeBid!.mul(Big(10).pow(market.quote.decimals)).toFixed(),
      quoteAsOutbound.toString(),
    );
  });
});<|MERGE_RESOLUTION|>--- conflicted
+++ resolved
@@ -1116,22 +1116,15 @@
           const overrides = { gasLimit };
 
           if (forceRouting) {
-<<<<<<< HEAD
-            const orderLogic = mgvAdmin.offerLogic(mgv.orderContract.address);
+            const orderLogic = mgv.offerLogic(mgv.orderContract.address);
             const router = await orderLogic.contract.router(
               await mgv.signer.getAddress(),
             );
             await market.quote.approve(router);
             await market.base.approve(router);
 
-            await orderLogic.activate("TokenA");
-            await orderLogic.activate("TokenB");
-=======
-            const orderLogic = mgv.offerLogic(mgv.orderContract.address);
-            const router = await orderLogic.contract.router();
-            await market.quote.approve(router);
-            await market.base.approve(router);
->>>>>>> 1bc1c122
+            // await orderLogic.activate("TokenA");
+            // await orderLogic.activate("TokenB");
           }
 
           const maker = await mgvTestUtil.getAccount(
