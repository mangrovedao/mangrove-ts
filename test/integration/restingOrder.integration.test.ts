// Integration tests for SimpleMaker.ts
import { afterEach, beforeEach, describe, it } from "mocha";
import { expect } from "chai";

import { utils } from "ethers";

import assert from "assert";
import { Mangrove, Market, Token, OfferLogic, mgvTestUtil } from "../../src";
import { AbstractRouter } from "../../src/types/typechain";

import { JsonRpcProvider, TransactionResponse } from "@ethersproject/providers";
import { Big } from "big.js";
import {
  buySell,
  waitForBlock,
  waitForTransaction,
} from "../../src/util/test/mgvIntegrationTestUtil";
import configuration from "../../src/configuration";

//pretty-print when using console.log
Big.prototype[Symbol.for("nodejs.util.inspect.custom")] = function () {
  return `<Big>${this.toString()}`; // previously just Big.prototype.toString;
};

describe("RestingOrder", () => {
  let mgv: Mangrove;
  let tokenA: Token;
  let tokenB: Token;
  let orderLogic: OfferLogic;
  let gasreq: number;
  let router: AbstractRouter;
  let market: Market;

  afterEach(async () => {
    mgv.disconnect();
  });

  describe("RestingOrder connectivity", function () {
    it("deploys and connects", async function () {
      mgv = await Mangrove.connect({
        provider: this.server.url,
        privateKey: this.accounts.tester.key,
      });
      //shorten polling for faster tests
      (mgv.provider as any).pollingInterval = 10;

      // interpreting mangroveOrder as a maker contract
      orderLogic = mgv.offerLogic(mgv.orderContract.address);
      const gasreq = configuration.mangroveOrder.getRestingOrderGasreq(
        mgv.network.name,
      );
      const market = await mgv.market({
        base: "TokenA",
        quote: "TokenB",
        tickSpacing: 1,
        bookOptions: { targetNumberOfTicks: 30 },
      });

      //check that contract responds
      assert(orderLogic.getMissingProvision(market, "asks", gasreq));
    });
  });

  describe("Resting order integration tests suite", () => {
    /* Make sure tx has been mined so we can read the result off the chain */
    const w = async (r: Promise<TransactionResponse>) => (await r).wait(1);

    beforeEach(async function () {
      //set mgv object

      mgv = await Mangrove.connect({
        provider: this.server.url,
        privateKey: this.accounts.deployer.key,
      });

      tokenA = await mgv.token("TokenA");
      tokenB = await mgv.token("TokenB");

      //shorten polling for faster tests
      // eslint-disable-next-line @typescript-eslint/ban-ts-comment
      // @ts-ignore
      mgv.provider.pollingInterval = 10;
      orderLogic = mgv.offerLogic(mgv.orderContract.address);
      market = await mgv.market({
        base: "TokenA",
        quote: "TokenB",
        tickSpacing: 1,
        bookOptions: { targetNumberOfTicks: 30 },
      });

      gasreq = configuration.mangroveOrder.getRestingOrderGasreq(
        mgv.network.name,
      );
      router = (await orderLogic.router(
        await mgv.signer.getAddress(),
      )) as AbstractRouter;

      // minting As and Bs for test runner
      const me = await mgv.signer.getAddress();
      await w(tokenA.contract.mintTo(me, utils.parseUnits("100", 18)));
      await w(tokenB.contract.mintTo(me, utils.parseUnits("100", 18)));

      // `me` proposes asks on Mangrove so should approve base
      await w(tokenA.approveMangrove());
      const meAsLP = await mgv.liquidityProvider(market);

      const askProvision = await meAsLP.computeAskProvision();
      const bidProvision = await meAsLP.computeBidProvision();
      // fills Asks semi book
      await meAsLP.newAsk({
        price: 10 / 8,
        volume: 8,
        fund: askProvision,
      });
      await meAsLP.newAsk({
        price: 10 / 9,
        volume: 9,
        fund: askProvision,
      });
      await meAsLP.newAsk({
        // Set price so that takers will hit it with a price of 1
        price: market
          .getSemibook("asks")
          .tickPriceHelper.coercePrice(1, "roundDown"),
        volume: 10,
        fund: askProvision,
      });
      // fills Bids semi book
      await meAsLP.newBid({
        price: 9 / 10,
        volume: 10,
        fund: bidProvision,
      });
      await meAsLP.newBid({
        price: 8 / 10,
        volume: 10,
        fund: bidProvision,
      });
      await meAsLP.newBid({
        price: 7 / 10,
        volume: 10,
        fund: bidProvision,
      });
      mgvTestUtil.initPollOfTransactionTracking(mgv.provider);
    });

    it("should post a resting order using aave", async () => {
      // create a buy order (buy a with b)
      const simpleAaveLogic = mgv.logics.aave.logic;
      const fundOwner = await mgv.signer.getAddress();
      const aTokenB = await Token.createTokenFromAddress(
        await simpleAaveLogic.overlying(tokenB.address),
        mgv,
      );
      const aTokenA = await Token.createTokenFromAddress(
        await simpleAaveLogic.overlying(tokenA.address),
        mgv,
      );

      // First approve a logic to deposit on aave for me
      await w(tokenB.approve(simpleAaveLogic.address));

      // deposit 50 B on aave
      const depositTx = await simpleAaveLogic.pushLogic(
        tokenB.address,
        fundOwner,
        utils.parseUnits("100000", 6),
      );
      console.log(depositTx.hash);
      await depositTx.wait();

      const initBalanceATokenB = await aTokenB.balanceOf(fundOwner);
      // check we have a correct aave token balance
      assert.equal(initBalanceATokenB.toNumber(), 100000);

      const gives = initBalanceATokenB.div(Big(10).pow(14));

      // Then approve the overlying to the user router
      await w(aTokenB.approve(router.address));

      // make the order
      const buyPromises = await market.buy({
        total: gives,
        limitPrice: 1,
        takerGivesLogic: mgv.logics.aave,
        takerWantsLogic: mgv.logics.aave,
      });

      const tx = await waitForTransaction(buyPromises.response);
      await mgvTestUtil.waitForBlock(mgv, tx.blockNumber);

      const orderResult = await buyPromises.result;
      orderResult.summary = orderResult.summary as Market.OrderSummary;
      const newBalanceATokenA = await aTokenA.balanceOf(fundOwner);
      const newBalanceATokenB = await aTokenB.balanceOf(fundOwner);
      assert(
        orderResult.summary.totalGot.eq(newBalanceATokenA),
        `Taker received an incorrect amount of Base aToken ${newBalanceATokenA}`,
      );
      assert(
        orderResult.summary.totalGave
          .minus(initBalanceATokenB.minus(newBalanceATokenB))
          .abs()
          .lt(0.001),
        `Taker gave an incorrect amount of Quote aToken ${initBalanceATokenB.minus(
          newBalanceATokenB,
        )}`,
      );
      assert(orderResult.summary.bounty!.eq(0), "No offer should have failed");
    });

    ["default", "provideFactor", "provided"].forEach((provisionOption) => {
      it(`simple resting order, with no forceRoutingToMangroveOrder and provisionOption=${provisionOption}`, async () => {
        const provision =
          provisionOption === "provided"
            ? await orderLogic.getMissingProvision(market, "bids", gasreq)
            : undefined;

        await w(tokenB.approve(router.address));
        await w(tokenA.approve(router.address));

        const buyPromises = await market.buy({
          limitPrice: 1,
          volume: 20,
          restingOrder: {
            provision: provision,
            restingOrderGaspriceFactor:
              provisionOption === "provideFactor" ? 7 : undefined,
          },
        });
        const tx = await waitForTransaction(buyPromises.response);
        await mgvTestUtil.waitForBlock(mgv, tx.blockNumber);

        const orderResult = await buyPromises.result;
        orderResult.summary = orderResult.summary as Market.OrderSummary;
        assert(
          // 2.5% fee configured in mochaHooks.js
          orderResult.summary.totalGot!.eq(10 * 0.975),
          `Taker received an incorrect amount ${orderResult.summary.totalGot}`,
        );
        assert(
          orderResult.summary.totalGave!.sub(10).abs().lt(0.001),
          `Taker gave an incorrect amount ${orderResult.summary.totalGave}`,
        );
        assert(
          orderResult.restingOrder ? orderResult.restingOrder.id > 0 : false,
          "Resting order was not posted",
        );
        assert(
          orderResult.summary.partialFill,
          "Order should have been partially filled",
        );
        assert(
          orderResult.summary.bounty!.eq(0),
          "No offer should have failed",
        );

        const actualProvision =
          await orderLogic.retrieveLockedProvisionForOffer(
            market,
            "bids",
            orderResult.restingOrder?.id,
          );
        const expectedProvision =
          provisionOption === "provided"
            ? provision
            : await orderLogic.getMissingProvision(market, "bids", gasreq, {
                gasprice:
                  mgv.config().gasprice *
                  (provisionOption === "provideFactor" ? 7 : 5),
              });
        assert.equal(
          actualProvision?.toString(),
          expectedProvision?.toString(),
        );
      });
    });

    it("simple resting order, with forceRoutingToMangroveOrder:true", async () => {
      const provision = await orderLogic.getMissingProvision(
        market,
        "bids",
        gasreq,
      );

      await w(tokenB.approve(router.address));
      await w(tokenA.approve(router.address));

      const buyPromises = await market.buy({
        forceRoutingToMangroveOrder: true,
        limitPrice: 1,
        volume: 20,
        restingOrder: { provision: provision },
      });
      const orderResult = await buyPromises.result;
      orderResult.summary = orderResult.summary as Market.OrderSummary;
      assert(
        // 2.5% fee configured in mochaHooks.js
        orderResult.summary.totalGot!.eq(10 * 0.975),
        `Taker received an incorrect amount ${orderResult.summary.totalGot}`,
      );
      assert(
        orderResult.summary.totalGave!.sub(10).abs().lt(0.001),
        `Taker gave an incorrect amount ${orderResult.summary.totalGave}`,
      );
      assert(
        orderResult.restingOrder ? orderResult.restingOrder.id > 0 : false,
        "Resting order was not posted",
      );
      assert(
        orderResult.summary.partialFill,
        "Order should have been partially filled",
      );
      assert(orderResult.summary.bounty!.eq(0), "No offer should have failed");
    });

    it("simple resting order, with forceRoutingToMangroveOrder:false", async () => {
      const provision = await orderLogic.getMissingProvision(
        market,
        "bids",
        gasreq,
      );

      await w(tokenB.approve(router.address));
      await w(tokenA.approve(router.address));

      const buyPromises = await market.buy({
        forceRoutingToMangroveOrder: false,
        limitPrice: 1, // tokenA
        volume: 20, // tokenB
        restingOrder: { provision: provision },
      });
      const orderResult = await buyPromises.result;
      orderResult.summary = orderResult.summary as Market.OrderSummary;
      assert(
        // 2.5% fee configured in mochaHooks.js
        orderResult.summary.totalGot!.eq(10 * 0.975),
        `Taker received an incorrect amount ${orderResult.summary.totalGot}`,
      );
      assert(
        orderResult.summary.totalGave!.sub(10).abs().lt(0.001),
        `Taker gave an incorrect amount ${orderResult.summary.totalGave}`,
      );
      assert(
        orderResult.restingOrder ? orderResult.restingOrder.id > 0 : false,
        "Resting order was not posted",
      );
      assert(
        orderResult.summary.partialFill,
        "Order should have been partially filled",
      );
      assert(orderResult.summary.bounty!.eq(0), "No offer should have failed");
    });

    it("no resting order params, with forceRoutingToMangroveOrder:true", async () => {
      await w(tokenB.approve(router.address));
      await w(tokenA.approve(router.address));

      const buyPromises = await market.buy({
        forceRoutingToMangroveOrder: true,
        limitPrice: 1, // tokenA
        volume: 5, // tokenB
      });
      const orderResult = await buyPromises.result;
      orderResult.summary = orderResult.summary as Market.OrderSummary;
      assert(
        // 2,5% fee configured in mochaHooks.js
        orderResult.summary.totalGot!.eq(5 * 0.975),
        `Taker received an incorrect amount ${orderResult.summary.totalGot}`,
      );
      assert(
        orderResult.summary.totalGave!.sub(5).abs().lt(0.001),
        `Taker gave an incorrect amount ${orderResult.summary.totalGave}`,
      );
      assert(!orderResult.restingOrder?.id, "Resting order was posted");
      assert(
        !orderResult.summary.partialFill,
        "Order should have been fully filled",
      );
      assert(orderResult.summary.bounty!.eq(0), "No offer should have failed");
    });

    it("resting order with deadline and custom gasreq", async () => {
      await w(tokenB.approve(router.address));
      await w(tokenA.approve(router.address));

      const restingOrderGasreqOverride = 1000000;
      const provisionWithOverride = (
        await market.getBidProvision(restingOrderGasreqOverride)
      ).toString();
      const buyPromises = await market.buy({
        limitPrice: 1, // tokenA
        volume: 20, // tokenB
        expiryDate:
          (await mgv.provider.getBlock(mgv.provider.getBlockNumber()))
            .timestamp + 5,
        restingOrder: {
          provision: provisionWithOverride,
          restingOrderGasreq: restingOrderGasreqOverride,
        },
      });
      const orderResult = await buyPromises.result;
      const tx = await waitForTransaction(buyPromises.response);
      await mgvTestUtil.waitForBlock(market.mgv, tx.blockNumber);
      const restingOrderId = orderResult.restingOrder?.id;
      assert(
        restingOrderId && restingOrderId > 0,
        "Resting order was not posted",
      );
      const olKeyHash = mgv.getOlKeyHash(market.getOLKey("bids"));
      const renegingCondition = await mgv.orderContract.reneging(
        olKeyHash!,
        orderResult.restingOrder ? orderResult.restingOrder.id : 0,
      );

      const actualProvision = await orderLogic.retrieveLockedProvisionForOffer(
        market,
        "bids",
        restingOrderId,
      );

      const defaultProvision = await orderLogic.getMissingProvision(
        market,
        "bids",
        gasreq,
      );
      assert.notEqual(
        defaultProvision.toString(),
        provisionWithOverride.toString(),
        "Default provision is same as override - use different override gasreq",
      );
      assert.equal(
        actualProvision?.toString(),
        provisionWithOverride.toString(),
        "Provision did not use overridden gasreq",
      );

      assert(
        orderResult.restingOrder
          ? orderResult.restingOrder.gives.sub(10).abs().lt(0.001)
          : false,
        `orderResult.restingOrder.gives: ${orderResult.restingOrder?.gives}, should be 10`,
      );
      assert(
        orderResult.restingOrder
          ? orderResult.restingOrder.price.sub(1).abs().lt(0.001)
          : false,
        `orderResult.restingOrder.price should be 1 but is ${orderResult.restingOrder?.price.toFixed()}`,
      );

      // taking resting offer

      await w(tokenB.approveMangrove());
      await w(tokenA.approveMangrove());

      const sellPromises = await market.sell({
        maxTick: orderResult.restingOrder!.tick,
        fillVolume: 1,
        fillWants: true,
      });
      const result = await sellPromises.result;
      result.summary = result.summary as Market.OrderSummary;
      const tx2 = await waitForTransaction(sellPromises.response);

      await mgvTestUtil.waitForBlock(market.mgv, tx2.blockNumber);

      // 2,5% fee configured in mochaHooks.js
      assert(
        result.summary
          .totalGot!.minus(1 * 0.975)
          .abs()
          .lt(0.001),
        `Taker received an incorrect amount ${result.summary.totalGot}`,
      );
      assert(
        await market.isLive(
          "bids",
          orderResult.restingOrder ? orderResult.restingOrder.id : 0,
        ),
        "Residual should still be in the book",
      );
      // Advance time 6 seconds by changing clock and mining block
      await (mgv.provider as JsonRpcProvider).send("evm_increaseTime", ["6"]);
      await (mgv.provider as JsonRpcProvider).send("anvil_mine", ["0x100"]);

      assert(
        renegingCondition[0].lt(
          (await mgv.provider.getBlock(mgv.provider.getBlockNumber()))
            .timestamp,
        ),
        "Timestamp did not advance",
      );

      const sellPromises_ = await market.sell({
        maxTick: orderResult.restingOrder!.tick,
        fillVolume: 5,
        fillWants: true,
      });
      const result_ = await sellPromises_.result;
      assert(result_.summary.bounty!.gt(0), "Order should have reneged");
    });

    it("no resting order params, with forceRoutingToMangroveOrder:true", async () => {
      await w(tokenB.approve(router.address));
      await w(tokenA.approve(router.address));

      const buyPromises = await market.buy({
        forceRoutingToMangroveOrder: true,
        limitPrice: 1, // tokenA
        volume: 5, // tokenB
      });
      const orderResult = await buyPromises.result;
      orderResult.summary = orderResult.summary as Market.OrderSummary;
      assert(
        // 2,5% fee configured in mochaHooks.js
        orderResult.summary.totalGot!.eq(5 * 0.975),
        `Taker received an incorrect amount ${orderResult.summary.totalGot}`,
      );
      assert(
        orderResult.summary.totalGave!.sub(5).abs().lt(0.001),
        `Taker gave an incorrect amount ${orderResult.summary.totalGave}`,
      );
      assert(!orderResult.restingOrder?.id, "Resting order was posted");
      assert(
        !orderResult.summary.partialFill,
        "Order should have been fully filled",
      );
      assert(orderResult.summary.bounty!.eq(0), "No offer should have failed");
    });

    [true, false].forEach((addProvision) => {
      it(`resting order, using existing offer with addProvision=${addProvision}`, async () => {
        await w(tokenB.approve(router.address));
        await w(tokenA.approve(router.address));

        const buyPromises = await market.buy({
          limitPrice: 1, // tokenA
          volume: 20, // tokenB
          restingOrder: {},
        });
        const orderResult = await buyPromises.result;
        const tx = await waitForTransaction(buyPromises.response);
        await mgvTestUtil.waitForBlock(market.mgv, tx.blockNumber);
        assert(
          orderResult.restingOrder ? orderResult.restingOrder.id > 0 : false,
          "Resting order was not posted",
        );
        assert(
          orderResult.restingOrder
            ? orderResult.restingOrder.gives.sub(10).abs().lt(0.001)
            : false,
          `orderResult.restingOrder.gives: ${orderResult.restingOrder?.gives}, should be 10`,
        );
        assert(
          orderResult.restingOrder
            ? orderResult.restingOrder.price.sub(1).abs().lt(0.001)
            : false,
          `orderResult.restingOrder.price should be 1 but is ${orderResult.restingOrder?.price.toNumber()}`,
        );
        const firstProvision = await orderLogic.retrieveLockedProvisionForOffer(
          market,
          "bids",
          orderResult.restingOrder?.id,
        );

        // taking resting offer

        await w(tokenB.approveMangrove());
        await w(tokenA.approveMangrove());

        const sellPromises = await market.sell({
          maxTick: orderResult.restingOrder!.tick,
          fillVolume: 10,
          fillWants: true,
        });
        const result = await sellPromises.result;
        result.summary = result.summary as Market.OrderSummary;
        const tx2 = await waitForTransaction(sellPromises.response);

        await mgvTestUtil.waitForBlock(market.mgv, tx2.blockNumber);

        // 2,5% fee configured in mochaHooks.js
        assert(
          result.summary
            .totalGot!.minus(10 * 0.975)
            .abs()
            .lt(0.001),
          `Taker received an incorrect amount ${result.summary.totalGot}`,
        );
        assert(
          !(await market.isLive(
            "bids",
            orderResult.restingOrder ? orderResult.restingOrder.id : 0,
          )),
          "Residual should not still be in the book",
        );

        const provision = await orderLogic.getMissingProvision(
          market,
          "bids",
          gasreq,
        );
        const buyAgainPromises = await market.buy({
          limitPrice: 1, // tokenA
          volume: 20, // tokenB
          restingOrder: {
            provision: addProvision ? provision : undefined,
            offerId: orderResult.restingOrder!.id,
          },
        });
        const orderAgainResult = await buyAgainPromises.result;
        const tx3 = await waitForTransaction(buyAgainPromises.response);
        await mgvTestUtil.waitForBlock(market.mgv, tx3.blockNumber);

        assert(
          await market.isLive("bids", orderResult.restingOrder!.id),
          "Residual should be in the book again, on same offerId",
        );

        assert.deepStrictEqual(
          orderAgainResult.restingOrder!.id,
          orderResult.restingOrder!.id,
          "OfferId should be the same",
        );

        assert.deepStrictEqual(
          orderAgainResult.restingOrder,
          orderAgainResult.offerWrites[0].offer,
          "Resting order was not correct",
        );

        const secondProvision =
          await orderLogic.retrieveLockedProvisionForOffer(
            market,
            "bids",
            orderResult.restingOrder?.id,
          );
        assert.equal(
          secondProvision?.toString(),
          firstProvision?.add(addProvision ? provision : 0).toString(),
        );
      });

      it("retract resting order", async () => {
        const provision = await orderLogic.getMissingProvision(
          market,
          "bids",
          gasreq,
        );

        await w(tokenB.approve(router.address));
        await w(tokenA.approve(router.address));

        const buyPromises = await market.buy({
          limitPrice: 1,
          volume: 20,
          restingOrder: { provision: provision },
        });

        const buyTxReceipt = await waitForTransaction(buyPromises.response);

        const orderResult = await buyPromises.result;
        orderResult.summary = orderResult.summary as Market.OrderSummary;

        assert(
          orderResult.restingOrder ? orderResult.restingOrder.id > 0 : false,
          "Resting order was not posted",
        );

        await waitForBlock(mgv, buyTxReceipt.blockNumber);

        expect([...market.getSemibook("bids")].map((o) => o.id)).to.contain(
          orderResult.restingOrder!.id,
        );

        const retractPromises = await market.retractRestingOrder(
          "bids",
          orderResult.restingOrder!.id,
        );
        const retractTxReceipt = await waitForTransaction(
          retractPromises.response,
        );
        assert(retractTxReceipt.blockNumber > 0, "Retract tx was not mined");
        await retractPromises.result;

        await waitForBlock(mgv, retractTxReceipt.blockNumber);

        expect([...market.getSemibook("bids")].map((o) => o.id)).to.not.contain(
          orderResult.restingOrder!.id,
        );
      });
    });
<<<<<<< HEAD
    ["buy", "sell"].map((tradeOperation) => {
      describe(`update resting ${tradeOperation} order`, () => {
        const ba = tradeOperation === "buy" ? "bids" : "asks";
        const initialPrice = ba === "bids" ? 0.5 : 2;
        let initialTick: number;
        const initialGives = 10;
        const initialVolume =
=======

    describe("update resting order", () => {
      let initialTick: number;
      let initialTotal: number;
      let initialPrice: number;
      const initialGives = 10;
      let offerId: number;
      // ba is the semibook where the offer is posted, while tradeOperation is the book where offers are taken.
      let ba: Market.BA;
      let initialVolume: number;

      const setupInitialOffer = async function (
        tradeOperation: Market.BS,
        localMarket: Market,
      ) {
        ba = tradeOperation === "buy" ? "bids" : "asks";
        initialPrice = ba === "bids" ? 0.5 : 2;
        initialVolume =
>>>>>>> d2b5c5d0
          ba === "bids" ? initialGives * initialPrice : initialGives;
        initialTotal =
          ba === "bids" ? initialGives : initialGives * initialPrice;

        initialTick = localMarket
          .getSemibook(ba)
          .tickPriceHelper.tickFromPrice(initialPrice, "nearest");
        const provision = await orderLogic.getMissingProvision(
          localMarket,
          ba,
          gasreq,
        );

        await w(tokenB.approve(router.address));
        await w(tokenA.approve(router.address));

        const tradePromises = await localMarket.trade.order(
          tradeOperation,
          {
            limitPrice: initialPrice,
            volume: initialVolume,
            restingOrder: { provision: provision },
          },
          localMarket,
        );

        const tradeTxReceipt = await waitForTransaction(tradePromises.response);

        const orderResult = await tradePromises.result;
        orderResult.summary = orderResult.summary as Market.OrderSummary;

        assert(
          orderResult.restingOrder ? orderResult.restingOrder.id > 0 : false,
          "Resting order was not posted",
        );

        await waitForBlock(mgv, tradeTxReceipt.blockNumber);

        expect([...localMarket.getSemibook(ba)].map((o) => o.id)).to.contain(
          orderResult.restingOrder!.id,
        );

        offerId = orderResult.restingOrder!.id;
        assert.ok(
          orderResult.restingOrder!.tick % localMarket.tickSpacing === 0,
        );
      };
      buySell.map((tradeOperation) => {
        describe(`update resting ${tradeOperation} order`, () => {
          beforeEach(async () => {
            await setupInitialOffer(tradeOperation, market);
          });

          it("update tick", async () => {
            // Act
            const newTick = initialTick + 1;
            const retractPromises = await market.updateRestingOrder(ba, {
              offerId,
              tick: newTick,
            });
            const retractTxReceipt = await waitForTransaction(
              retractPromises.response,
            );
            assert(retractTxReceipt.blockNumber > 0, "Update tx was not mined");
            await retractPromises.result;

            await waitForBlock(mgv, retractTxReceipt.blockNumber);

            // Assert
            const updatedOffer = await market.offerInfo(ba, offerId);
            expect(updatedOffer.tick).to.equal(newTick);
          });

          it("update price", async () => {
            // Act
            const newPrice = initialPrice + 1;
            const retractPromises = await market.updateRestingOrder(ba, {
              offerId,
              price: newPrice,
            });
            const retractTxReceipt = await waitForTransaction(
              retractPromises.response,
            );
            assert(retractTxReceipt.blockNumber > 0, "Update tx was not mined");
            await retractPromises.result;

            await waitForBlock(mgv, retractTxReceipt.blockNumber);

            // Assert
            const updatedOffer = await market.offerInfo(ba, offerId);
            expect(updatedOffer.price.toNumber()).to.be.approximately(
              newPrice,
              0.001,
            );
          });

          it("update gives", async () => {
            // Act
            const newGives = initialGives + 1;
            const retractPromises = await market.updateRestingOrder(ba, {
              offerId,
              gives: newGives,
            });
            const retractTxReceipt = await waitForTransaction(
              retractPromises.response,
            );
            assert(retractTxReceipt.blockNumber > 0, "Update tx was not mined");
            await retractPromises.result;

            await waitForBlock(mgv, retractTxReceipt.blockNumber);

            // Assert
            const updatedOffer = await market.offerInfo(ba, offerId);
            expect(updatedOffer.gives.toNumber()).to.equal(newGives);
          });

          it("update volume", async () => {
            // Act
            const newVolume = initialVolume + 1;
            const retractPromises = await market.updateRestingOrder(ba, {
              offerId,
              volume: newVolume,
            });
            const retractTxReceipt = await waitForTransaction(
              retractPromises.response,
            );
            assert(retractTxReceipt.blockNumber > 0, "Update tx was not mined");
            await retractPromises.result;

            await waitForBlock(mgv, retractTxReceipt.blockNumber);

            // Assert
            const updatedOffer = await market.offerInfo(ba, offerId);
            expect(updatedOffer.volume.toNumber()).to.be.approximately(
              newVolume,
              0.001,
            );
          });

          it("update total", async () => {
            // Act
            const newTotal = initialTotal + 1;
            const retractPromises = await market.updateRestingOrder(ba, {
              offerId,
              total: newTotal,
            });
            const retractTxReceipt = await waitForTransaction(
              retractPromises.response,
            );
            assert(retractTxReceipt.blockNumber > 0, "Update tx was not mined");
            await retractPromises.result;

            await waitForBlock(mgv, retractTxReceipt.blockNumber);

            // Assert
            const updatedOffer = await market.offerInfo(ba, offerId);
            if (ba === "bids") {
              expect(updatedOffer.gives.toNumber()).to.be.approximately(
                newTotal,
                0.001,
              );
            } else {
              expect(updatedOffer.wants.toNumber()).to.be.approximately(
                newTotal,
                0.001,
              );
            }
          });
        });
        describe(`update tickSpacing=100 resting ${tradeOperation} order`, () => {
          let market100: Market;
          beforeEach(async () => {
            market100 = await mgv.market({
              base: "TokenA",
              quote: "TokenB",
              tickSpacing: 100,
            });
            await setupInitialOffer(tradeOperation, market100);
          });

          it("update price", async () => {
            // Act
            const newPrice = initialPrice + 1;
            const retractPromises = await market100.updateRestingOrder(ba, {
              offerId,
              price: newPrice,
            });
            const retractTxReceipt = await waitForTransaction(
              retractPromises.response,
            );
            assert(retractTxReceipt.blockNumber > 0, "Update tx was not mined");
            await retractPromises.result;

            await waitForBlock(mgv, retractTxReceipt.blockNumber);

            // Assert
            const updatedOffer = await market100.offerInfo(ba, offerId);
            expect(updatedOffer.price.toNumber()).to.not.be.approximately(
              newPrice,
              0.001,
            );
            // For asks the price should be rounded up, for bids it should be rounded down, so that maker gets at least what she wants.
            expect(updatedOffer.price.toNumber()).to.be.approximately(
              market100
                .getSemibook(ba)
                .tickPriceHelper.coercePrice(
                  newPrice,
                  ba === "asks" ? "roundUp" : "roundDown",
                )
                .toNumber(),
              0.001,
            );
          });
        });
      });
    });
  });
});<|MERGE_RESOLUTION|>--- conflicted
+++ resolved
@@ -690,15 +690,6 @@
         );
       });
     });
-<<<<<<< HEAD
-    ["buy", "sell"].map((tradeOperation) => {
-      describe(`update resting ${tradeOperation} order`, () => {
-        const ba = tradeOperation === "buy" ? "bids" : "asks";
-        const initialPrice = ba === "bids" ? 0.5 : 2;
-        let initialTick: number;
-        const initialGives = 10;
-        const initialVolume =
-=======
 
     describe("update resting order", () => {
       let initialTick: number;
@@ -717,7 +708,6 @@
         ba = tradeOperation === "buy" ? "bids" : "asks";
         initialPrice = ba === "bids" ? 0.5 : 2;
         initialVolume =
->>>>>>> d2b5c5d0
           ba === "bids" ? initialGives * initialPrice : initialGives;
         initialTotal =
           ba === "bids" ? initialGives : initialGives * initialPrice;
