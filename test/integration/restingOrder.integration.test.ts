--- conflicted
+++ resolved
@@ -367,14 +367,9 @@
       );
 
       const sellPromises_ = await market.sell({
-<<<<<<< HEAD
-        limitPrice: 1.0001,
-        volume: 5,
-=======
-        tick: orderResult.restingOrder!.tick.toNumber(),
+        maxTick: orderResult.restingOrder!.tick.toNumber(),
         fillVolume: 5,
         fillWants: true,
->>>>>>> 1d81392d
       });
       const result_ = await sellPromises_.result;
       assert(result_.summary.bounty!.gt(0), "Order should have reneged");
