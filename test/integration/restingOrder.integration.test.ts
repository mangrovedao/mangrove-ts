// Integration tests for SimpleMaker.ts
import { afterEach, beforeEach, describe, it } from "mocha";
import { expect } from "chai";

import { utils } from "ethers";

import assert from "assert";
import { Mangrove, Market, Token, OfferLogic, mgvTestUtil } from "../../src";
import { AbstractRouter } from "../../src/types/typechain";

import { JsonRpcProvider, TransactionResponse } from "@ethersproject/providers";
import { Big } from "big.js";
import {
  waitForBlock,
  waitForTransaction,
} from "../../src/util/test/mgvIntegrationTestUtil";
import configuration from "../../src/configuration";

//pretty-print when using console.log
Big.prototype[Symbol.for("nodejs.util.inspect.custom")] = function () {
  return `<Big>${this.toString()}`; // previously just Big.prototype.toString;
};

describe("RestingOrder", () => {
  let mgv: Mangrove;
  let tokenA: Token;
  let tokenB: Token;
  let orderLogic: OfferLogic;
  let gasreq: number;
  let router: AbstractRouter;
  let market: Market;

  afterEach(async () => {
    mgv.disconnect();
  });

  describe("RestingOrder connectivity", function () {
    it("deploys and connects", async function () {
      mgv = await Mangrove.connect({
        provider: this.server.url,
        privateKey: this.accounts.tester.key,
      });
      //shorten polling for faster tests
      (mgv.provider as any).pollingInterval = 10;

      // interpreting mangroveOrder as a maker contract
      orderLogic = mgv.offerLogic(mgv.orderContract.address);
      const gasreq = configuration.mangroveOrder.getRestingOrderGasreq(
        mgv.network.name,
      );
      const market = await mgv.market({
        base: "TokenA",
        quote: "TokenB",
        tickSpacing: 1,
        bookOptions: { targetNumberOfTicks: 30 },
      });

      //check that contract responds
      assert(orderLogic.getMissingProvision(market, "asks", gasreq));
    });
  });

  describe("Resting order integration tests suite", () => {
    /* Make sure tx has been mined so we can read the result off the chain */
    const w = async (r: Promise<TransactionResponse>) => (await r).wait(1);

    beforeEach(async function () {
      //set mgv object

      mgv = await Mangrove.connect({
        provider: this.server.url,
        privateKey: this.accounts.deployer.key,
      });

      tokenA = await mgv.token("TokenA");
      tokenB = await mgv.token("TokenB");

      //shorten polling for faster tests
      // eslint-disable-next-line @typescript-eslint/ban-ts-comment
      // @ts-ignore
      mgv.provider.pollingInterval = 10;
      orderLogic = mgv.offerLogic(mgv.orderContract.address);
      market = await mgv.market({
        base: "TokenA",
        quote: "TokenB",
        tickSpacing: 1,
        bookOptions: { targetNumberOfTicks: 30 },
      });

      gasreq = configuration.mangroveOrder.getRestingOrderGasreq(
        mgv.network.name,
      );
      router = (await orderLogic.router(
        await mgv.signer.getAddress(),
      )) as AbstractRouter;

<<<<<<< HEAD
      await w(orderLogic.activate("TokenA"));
      await w(orderLogic.activate("TokenB"));

=======
>>>>>>> 1bc1c122
      // minting As and Bs for test runner
      const me = await mgv.signer.getAddress();
      await w(tokenA.contract.mintTo(me, utils.parseUnits("100", 18)));
      await w(tokenB.contract.mintTo(me, utils.parseUnits("100", 18)));

      // `me` proposes asks on Mangrove so should approve base
      await w(tokenA.approveMangrove());
      const meAsLP = await mgv.liquidityProvider(market);

      const askProvision = await meAsLP.computeAskProvision();
      const bidProvision = await meAsLP.computeBidProvision();
      // fills Asks semi book
      await meAsLP.newAsk({
        price: 10 / 8,
        volume: 8,
        fund: askProvision,
      });
      await meAsLP.newAsk({
        price: 10 / 9,
        volume: 9,
        fund: askProvision,
      });
      await meAsLP.newAsk({
        // Set price so that takers will hit it with a price of 1
        price: market
          .getSemibook("asks")
          .tickPriceHelper.coercePrice(1, "roundDown"),
        volume: 10,
        fund: askProvision,
      });
      // fills Bids semi book
      await meAsLP.newBid({
        price: 9 / 10,
        volume: 10,
        fund: bidProvision,
      });
      await meAsLP.newBid({
        price: 8 / 10,
        volume: 10,
        fund: bidProvision,
      });
      await meAsLP.newBid({
        price: 7 / 10,
        volume: 10,
        fund: bidProvision,
      });
      mgvTestUtil.initPollOfTransactionTracking(mgv.provider);
    });

    ["default", "provideFactor", "provided"].forEach((provisionOption) => {
      it(`simple resting order, with no forceRoutingToMangroveOrder and provisionOption=${provisionOption}`, async () => {
        const provision =
          provisionOption === "provided"
            ? await orderLogic.getMissingProvision(market, "bids", gasreq)
            : undefined;

        await w(tokenB.approve(router.address));
        await w(tokenA.approve(router.address));

        const buyPromises = await market.buy({
          limitPrice: 1,
          volume: 20,
          restingOrder: {
            provision: provision,
            restingOrderGaspriceFactor:
              provisionOption === "provideFactor" ? 7 : undefined,
          },
        });
        const tx = await waitForTransaction(buyPromises.response);
        await mgvTestUtil.waitForBlock(mgv, tx.blockNumber);

        const orderResult = await buyPromises.result;
        orderResult.summary = orderResult.summary as Market.OrderSummary;
        assert(
          // 2.5% fee configured in mochaHooks.js
          orderResult.summary.totalGot!.eq(10 * 0.975),
          `Taker received an incorrect amount ${orderResult.summary.totalGot}`,
        );
        assert(
          orderResult.summary.totalGave!.sub(10).abs().lt(0.001),
          `Taker gave an incorrect amount ${orderResult.summary.totalGave}`,
        );
        assert(
          orderResult.restingOrder ? orderResult.restingOrder.id > 0 : false,
          "Resting order was not posted",
        );
        assert(
          orderResult.summary.partialFill,
          "Order should have been partially filled",
        );
        assert(
          orderResult.summary.bounty!.eq(0),
          "No offer should have failed",
        );

        const actualProvision =
          await orderLogic.retrieveLockedProvisionForOffer(
            market,
            "bids",
            orderResult.restingOrder?.id,
          );
        const expectedProvision =
          provisionOption === "provided"
            ? provision
            : await orderLogic.getMissingProvision(market, "bids", gasreq, {
                gasprice:
                  mgv.config().gasprice *
                  (provisionOption === "provideFactor" ? 7 : 5),
              });
        assert.equal(
          actualProvision?.toString(),
          expectedProvision?.toString(),
        );
      });
    });

    it("simple resting order, with forceRoutingToMangroveOrder:true", async () => {
      const provision = await orderLogic.getMissingProvision(
        market,
        "bids",
        gasreq,
      );

      await w(tokenB.approve(router.address));
      await w(tokenA.approve(router.address));

      const buyPromises = await market.buy({
        forceRoutingToMangroveOrder: true,
        limitPrice: 1,
        volume: 20,
        restingOrder: { provision: provision },
      });
      const orderResult = await buyPromises.result;
      orderResult.summary = orderResult.summary as Market.OrderSummary;
      assert(
        // 2.5% fee configured in mochaHooks.js
        orderResult.summary.totalGot!.eq(10 * 0.975),
        `Taker received an incorrect amount ${orderResult.summary.totalGot}`,
      );
      assert(
        orderResult.summary.totalGave!.sub(10).abs().lt(0.001),
        `Taker gave an incorrect amount ${orderResult.summary.totalGave}`,
      );
      assert(
        orderResult.restingOrder ? orderResult.restingOrder.id > 0 : false,
        "Resting order was not posted",
      );
      assert(
        orderResult.summary.partialFill,
        "Order should have been partially filled",
      );
      assert(orderResult.summary.bounty!.eq(0), "No offer should have failed");
    });

    it("simple resting order, with forceRoutingToMangroveOrder:false", async () => {
      const provision = await orderLogic.getMissingProvision(
        market,
        "bids",
        gasreq,
      );

      await w(tokenB.approve(router.address));
      await w(tokenA.approve(router.address));

      const buyPromises = await market.buy({
        forceRoutingToMangroveOrder: false,
        limitPrice: 1, // tokenA
        volume: 20, // tokenB
        restingOrder: { provision: provision },
      });
      const orderResult = await buyPromises.result;
      orderResult.summary = orderResult.summary as Market.OrderSummary;
      assert(
        // 2.5% fee configured in mochaHooks.js
        orderResult.summary.totalGot!.eq(10 * 0.975),
        `Taker received an incorrect amount ${orderResult.summary.totalGot}`,
      );
      assert(
        orderResult.summary.totalGave!.sub(10).abs().lt(0.001),
        `Taker gave an incorrect amount ${orderResult.summary.totalGave}`,
      );
      assert(
        orderResult.restingOrder ? orderResult.restingOrder.id > 0 : false,
        "Resting order was not posted",
      );
      assert(
        orderResult.summary.partialFill,
        "Order should have been partially filled",
      );
      assert(orderResult.summary.bounty!.eq(0), "No offer should have failed");
    });

    it("no resting order params, with forceRoutingToMangroveOrder:true", async () => {
      await w(tokenB.approve(router.address));
      await w(tokenA.approve(router.address));

      const buyPromises = await market.buy({
        forceRoutingToMangroveOrder: true,
        limitPrice: 1, // tokenA
        volume: 5, // tokenB
      });
      const orderResult = await buyPromises.result;
      orderResult.summary = orderResult.summary as Market.OrderSummary;
      assert(
        // 2,5% fee configured in mochaHooks.js
        orderResult.summary.totalGot!.eq(5 * 0.975),
        `Taker received an incorrect amount ${orderResult.summary.totalGot}`,
      );
      assert(
        orderResult.summary.totalGave!.sub(5).abs().lt(0.001),
        `Taker gave an incorrect amount ${orderResult.summary.totalGave}`,
      );
      assert(!orderResult.restingOrder?.id, "Resting order was posted");
      assert(
        !orderResult.summary.partialFill,
        "Order should have been fully filled",
      );
      assert(orderResult.summary.bounty!.eq(0), "No offer should have failed");
    });

    it("resting order with deadline and custom gasreq", async () => {
      await w(tokenB.approve(router.address));
      await w(tokenA.approve(router.address));

      const restingOrderGasreqOverride = 1000000;
      const provisionWithOverride = (
        await market.getBidProvision(restingOrderGasreqOverride)
      ).toString();
      const buyPromises = await market.buy({
        limitPrice: 1, // tokenA
        volume: 20, // tokenB
        expiryDate:
          (await mgv.provider.getBlock(mgv.provider.getBlockNumber()))
            .timestamp + 5,
        restingOrder: {
          provision: provisionWithOverride,
          restingOrderGasreq: restingOrderGasreqOverride,
        },
      });
      const orderResult = await buyPromises.result;
      const tx = await waitForTransaction(buyPromises.response);
      await mgvTestUtil.waitForBlock(market.mgv, tx.blockNumber);
      const restingOrderId = orderResult.restingOrder?.id;
      assert(
        restingOrderId && restingOrderId > 0,
        "Resting order was not posted",
      );
      const olKeyHash = mgv.getOlKeyHash(market.getOLKey("bids"));
      const renegingCondition = await mgv.orderContract.reneging(
        olKeyHash!,
        orderResult.restingOrder ? orderResult.restingOrder.id : 0,
      );

      const actualProvision = await orderLogic.retrieveLockedProvisionForOffer(
        market,
        "bids",
        restingOrderId,
      );

      const defaultProvision = await orderLogic.getMissingProvision(
        market,
        "bids",
        gasreq,
      );
      assert.notEqual(
        defaultProvision.toString(),
        provisionWithOverride.toString(),
        "Default provision is same as override - use different override gasreq",
      );
      assert.equal(
        actualProvision?.toString(),
        provisionWithOverride.toString(),
        "Provision did not use overridden gasreq",
      );

      assert(
        orderResult.restingOrder
          ? orderResult.restingOrder.gives.sub(10).abs().lt(0.001)
          : false,
        `orderResult.restingOrder.gives: ${orderResult.restingOrder?.gives}, should be 10`,
      );
      assert(
        orderResult.restingOrder
          ? orderResult.restingOrder.price.sub(1).abs().lt(0.001)
          : false,
        `orderResult.restingOrder.price should be 1 but is ${orderResult.restingOrder?.price.toFixed()}`,
      );

      // taking resting offer

      await w(tokenB.approveMangrove());
      await w(tokenA.approveMangrove());

      const sellPromises = await market.sell({
        maxTick: orderResult.restingOrder!.tick,
        fillVolume: 1,
        fillWants: true,
      });
      const result = await sellPromises.result;
      result.summary = result.summary as Market.OrderSummary;
      const tx2 = await waitForTransaction(sellPromises.response);

      await mgvTestUtil.waitForBlock(market.mgv, tx2.blockNumber);

      // 2,5% fee configured in mochaHooks.js
      assert(
        result.summary
          .totalGot!.minus(1 * 0.975)
          .abs()
          .lt(0.001),
        `Taker received an incorrect amount ${result.summary.totalGot}`,
      );
      assert(
        await market.isLive(
          "bids",
          orderResult.restingOrder ? orderResult.restingOrder.id : 0,
        ),
        "Residual should still be in the book",
      );
      // Advance time 6 seconds by changing clock and mining block
      await (mgv.provider as JsonRpcProvider).send("evm_increaseTime", ["6"]);
      await (mgv.provider as JsonRpcProvider).send("anvil_mine", ["0x100"]);

      assert(
        renegingCondition[0].lt(
          (await mgv.provider.getBlock(mgv.provider.getBlockNumber()))
            .timestamp,
        ),
        "Timestamp did not advance",
      );

      const sellPromises_ = await market.sell({
        maxTick: orderResult.restingOrder!.tick,
        fillVolume: 5,
        fillWants: true,
      });
      const result_ = await sellPromises_.result;
      assert(result_.summary.bounty!.gt(0), "Order should have reneged");
    });

    it("no resting order params, with forceRoutingToMangroveOrder:true", async () => {
      await w(tokenB.approve(router.address));
      await w(tokenA.approve(router.address));

      const buyPromises = await market.buy({
        forceRoutingToMangroveOrder: true,
        limitPrice: 1, // tokenA
        volume: 5, // tokenB
      });
      const orderResult = await buyPromises.result;
      orderResult.summary = orderResult.summary as Market.OrderSummary;
      assert(
        // 2,5% fee configured in mochaHooks.js
        orderResult.summary.totalGot!.eq(5 * 0.975),
        `Taker received an incorrect amount ${orderResult.summary.totalGot}`,
      );
      assert(
        orderResult.summary.totalGave!.sub(5).abs().lt(0.001),
        `Taker gave an incorrect amount ${orderResult.summary.totalGave}`,
      );
      assert(!orderResult.restingOrder?.id, "Resting order was posted");
      assert(
        !orderResult.summary.partialFill,
        "Order should have been fully filled",
      );
      assert(orderResult.summary.bounty!.eq(0), "No offer should have failed");
    });

    [true, false].forEach((addProvision) => {
      it(`resting order, using existing offer with addProvision=${addProvision}`, async () => {
        await w(tokenB.approve(router.address));
        await w(tokenA.approve(router.address));

        const buyPromises = await market.buy({
          limitPrice: 1, // tokenA
          volume: 20, // tokenB
          restingOrder: {},
        });
        const orderResult = await buyPromises.result;
        const tx = await waitForTransaction(buyPromises.response);
        await mgvTestUtil.waitForBlock(market.mgv, tx.blockNumber);
        assert(
          orderResult.restingOrder ? orderResult.restingOrder.id > 0 : false,
          "Resting order was not posted",
        );
        assert(
          orderResult.restingOrder
            ? orderResult.restingOrder.gives.sub(10).abs().lt(0.001)
            : false,
          `orderResult.restingOrder.gives: ${orderResult.restingOrder?.gives}, should be 10`,
        );
        assert(
          orderResult.restingOrder
            ? orderResult.restingOrder.price.sub(1).abs().lt(0.001)
            : false,
          `orderResult.restingOrder.price should be 1 but is ${orderResult.restingOrder?.price.toNumber()}`,
        );
        const firstProvision = await orderLogic.retrieveLockedProvisionForOffer(
          market,
          "bids",
          orderResult.restingOrder?.id,
        );

        // taking resting offer

        await w(tokenB.approveMangrove());
        await w(tokenA.approveMangrove());

        const sellPromises = await market.sell({
          maxTick: orderResult.restingOrder!.tick,
          fillVolume: 10,
          fillWants: true,
        });
        const result = await sellPromises.result;
        result.summary = result.summary as Market.OrderSummary;
        const tx2 = await waitForTransaction(sellPromises.response);

        await mgvTestUtil.waitForBlock(market.mgv, tx2.blockNumber);

        // 2,5% fee configured in mochaHooks.js
        assert(
          result.summary
            .totalGot!.minus(10 * 0.975)
            .abs()
            .lt(0.001),
          `Taker received an incorrect amount ${result.summary.totalGot}`,
        );
        assert(
          !(await market.isLive(
            "bids",
            orderResult.restingOrder ? orderResult.restingOrder.id : 0,
          )),
          "Residual should not still be in the book",
        );

        const provision = await orderLogic.getMissingProvision(
          market,
          "bids",
          gasreq,
        );
        const buyAgainPromises = await market.buy({
          limitPrice: 1, // tokenA
          volume: 20, // tokenB
          restingOrder: {
            provision: addProvision ? provision : undefined,
            offerId: orderResult.restingOrder!.id,
          },
        });
        const orderAgainResult = await buyAgainPromises.result;
        const tx3 = await waitForTransaction(buyAgainPromises.response);
        await mgvTestUtil.waitForBlock(market.mgv, tx3.blockNumber);

        assert(
          await market.isLive("bids", orderResult.restingOrder!.id),
          "Residual should be in the book again, on same offerId",
        );

        assert.deepStrictEqual(
          orderAgainResult.restingOrder!.id,
          orderResult.restingOrder!.id,
          "OfferId should be the same",
        );

        assert.deepStrictEqual(
          orderAgainResult.restingOrder,
          orderAgainResult.offerWrites[0].offer,
          "Resting order was not correct",
        );

        const secondProvision =
          await orderLogic.retrieveLockedProvisionForOffer(
            market,
            "bids",
            orderResult.restingOrder?.id,
          );
        assert.equal(
          secondProvision?.toString(),
          firstProvision?.add(addProvision ? provision : 0).toString(),
        );
      });

      it("retract resting order", async () => {
        const provision = await orderLogic.getMissingProvision(
          market,
          "bids",
          gasreq,
        );

        await w(tokenB.approve(router.address));
        await w(tokenA.approve(router.address));

        const buyPromises = await market.buy({
          limitPrice: 1,
          volume: 20,
          restingOrder: { provision: provision },
        });

        const buyTxReceipt = await waitForTransaction(buyPromises.response);

        const orderResult = await buyPromises.result;
        orderResult.summary = orderResult.summary as Market.OrderSummary;

        assert(
          orderResult.restingOrder ? orderResult.restingOrder.id > 0 : false,
          "Resting order was not posted",
        );

        await waitForBlock(mgv, buyTxReceipt.blockNumber);

        expect([...market.getSemibook("bids")].map((o) => o.id)).to.contain(
          orderResult.restingOrder!.id,
        );

        const retractPromises = await market.retractRestingOrder(
          "bids",
          orderResult.restingOrder!.id,
        );
        const retractTxReceipt = await waitForTransaction(
          retractPromises.response,
        );
        assert(retractTxReceipt.blockNumber > 0, "Retract tx was not mined");
        await retractPromises.result;

        await waitForBlock(mgv, retractTxReceipt.blockNumber);

        expect([...market.getSemibook("bids")].map((o) => o.id)).to.not.contain(
          orderResult.restingOrder!.id,
        );
      });
    });

    ["buy", "sell"].map((tradeOperation) => {
      describe(`update resting ${tradeOperation} order`, () => {
        const ba = tradeOperation === "buy" ? "bids" : "asks";
        const initialPrice = ba === "bids" ? 0.5 : 2;
        let initialTick: number;
        const initialGives = 10;
        const initialVolume =
          ba === "bids" ? initialGives * initialPrice : initialGives;
        const initialTotal =
          ba === "bids" ? initialGives : initialGives * initialPrice;
        let offerId: number;

        beforeEach(async () => {
          initialTick = market
            .getSemibook(ba)
            .tickPriceHelper.tickFromPrice(initialPrice, "nearest");
          const provision =
            ba === "bids"
              ? await orderLogic.getMissingProvision(market, "bids", gasreq)
              : await orderLogic.getMissingProvision(market, "asks", gasreq);

          await w(tokenB.approve(router.address));
          await w(tokenA.approve(router.address));

          const tradeFunction =
            tradeOperation === "buy" ? market.buy : market.sell;
          const tradePromises = await tradeFunction.bind(market)({
            limitPrice: initialPrice,
            volume: initialVolume,
            restingOrder: { provision: provision },
          });

          const tradeTxReceipt = await waitForTransaction(
            tradePromises.response,
          );

          const orderResult = await tradePromises.result;
          orderResult.summary = orderResult.summary as Market.OrderSummary;

          assert(
            orderResult.restingOrder ? orderResult.restingOrder.id > 0 : false,
            "Resting order was not posted",
          );

          await waitForBlock(mgv, tradeTxReceipt.blockNumber);

          expect([...market.getSemibook(ba)].map((o) => o.id)).to.contain(
            orderResult.restingOrder!.id,
          );

          offerId = orderResult.restingOrder!.id;
        });

        it("update tick", async () => {
          // Act
          const newTick = initialTick + 1;
          const retractPromises = await market.updateRestingOrder(ba, {
            offerId,
            tick: newTick,
          });
          const retractTxReceipt = await waitForTransaction(
            retractPromises.response,
          );
          assert(retractTxReceipt.blockNumber > 0, "Update tx was not mined");
          await retractPromises.result;

          await waitForBlock(mgv, retractTxReceipt.blockNumber);

          // Assert
          const updatedOffer = await market.offerInfo(ba, offerId);
          expect(updatedOffer.tick).to.equal(newTick);
        });

        it("update price", async () => {
          // Act
          const newPrice = initialPrice + 1;
          const retractPromises = await market.updateRestingOrder(ba, {
            offerId,
            price: newPrice,
          });
          const retractTxReceipt = await waitForTransaction(
            retractPromises.response,
          );
          assert(retractTxReceipt.blockNumber > 0, "Update tx was not mined");
          await retractPromises.result;

          await waitForBlock(mgv, retractTxReceipt.blockNumber);

          // Assert
          const updatedOffer = await market.offerInfo(ba, offerId);
          expect(updatedOffer.price.toNumber()).to.be.approximately(
            newPrice,
            0.001,
          );
        });

        it("update gives", async () => {
          // Act
          const newGives = initialGives + 1;
          const retractPromises = await market.updateRestingOrder(ba, {
            offerId,
            gives: newGives,
          });
          const retractTxReceipt = await waitForTransaction(
            retractPromises.response,
          );
          assert(retractTxReceipt.blockNumber > 0, "Update tx was not mined");
          await retractPromises.result;

          await waitForBlock(mgv, retractTxReceipt.blockNumber);

          // Assert
          const updatedOffer = await market.offerInfo(ba, offerId);
          expect(updatedOffer.gives.toNumber()).to.equal(newGives);
        });

        it("update volume", async () => {
          // Act
          const newVolume = initialVolume + 1;
          const retractPromises = await market.updateRestingOrder(ba, {
            offerId,
            volume: newVolume,
          });
          const retractTxReceipt = await waitForTransaction(
            retractPromises.response,
          );
          assert(retractTxReceipt.blockNumber > 0, "Update tx was not mined");
          await retractPromises.result;

          await waitForBlock(mgv, retractTxReceipt.blockNumber);

          // Assert
          const updatedOffer = await market.offerInfo(ba, offerId);
          expect(updatedOffer.volume.toNumber()).to.be.approximately(
            newVolume,
            0.001,
          );
        });

        it("update total", async () => {
          // Act
          const newTotal = initialTotal + 1;
          const retractPromises = await market.updateRestingOrder(ba, {
            offerId,
            total: newTotal,
          });
          const retractTxReceipt = await waitForTransaction(
            retractPromises.response,
          );
          assert(retractTxReceipt.blockNumber > 0, "Update tx was not mined");
          await retractPromises.result;

          await waitForBlock(mgv, retractTxReceipt.blockNumber);

          // Assert
          const updatedOffer = await market.offerInfo(ba, offerId);
          if (ba === "bids") {
            expect(updatedOffer.gives.toNumber()).to.be.approximately(
              newTotal,
              0.001,
            );
          } else {
            expect(updatedOffer.wants.toNumber()).to.be.approximately(
              newTotal,
              0.001,
            );
          }
        });
      });
    });
  });
});<|MERGE_RESOLUTION|>--- conflicted
+++ resolved
@@ -94,12 +94,9 @@
         await mgv.signer.getAddress(),
       )) as AbstractRouter;
 
-<<<<<<< HEAD
-      await w(orderLogic.activate("TokenA"));
-      await w(orderLogic.activate("TokenB"));
-
-=======
->>>>>>> 1bc1c122
+      // await w(orderLogic.activate("TokenA"));
+      // await w(orderLogic.activate("TokenB"));
+
       // minting As and Bs for test runner
       const me = await mgv.signer.getAddress();
       await w(tokenA.contract.mintTo(me, utils.parseUnits("100", 18)));
