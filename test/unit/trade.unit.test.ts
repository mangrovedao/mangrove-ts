--- conflicted
+++ resolved
@@ -125,13 +125,8 @@
       const spyTrade = spy(trade);
       const slippage = 3;
       const params: Market.TradeParams = {
-<<<<<<< HEAD
-        maxTick: 20,
-        fillVolume: 30,
-=======
-        tick: 30,
+        maxTick: 30,
         fillVolume: 20,
->>>>>>> 1d81392d
         slippage: slippage,
       };
       const baseToken = mock(Token);
@@ -156,15 +151,9 @@
       );
 
       //Assert
-<<<<<<< HEAD
-
-      const expectedTickWithSlippage = TickPriceHelper.tickFromRawRatio(
-        TickPriceHelper.rawRatioFromTick(BigNumber.from(params.maxTick))
-=======
       const expectedTickWithSlippage = tickPriceHelper.tickFromPrice(
         tickPriceHelper
-          .priceFromTick(BigNumber.from(params.tick))
->>>>>>> 1d81392d
+          .priceFromTick(BigNumber.from(params.maxTick))
           .mul(100 + slippage)
           .div(100),
       );
@@ -186,13 +175,8 @@
       const spyTrade = spy(trade);
       const slippage = 3;
       const params: Market.TradeParams = {
-<<<<<<< HEAD
-        maxTick: 20,
-        fillVolume: 30,
-=======
-        tick: 30,
+        maxTick: 30,
         fillVolume: 20,
->>>>>>> 1d81392d
         fillWants: false,
         slippage: slippage,
       };
@@ -218,15 +202,9 @@
       );
 
       //Assert
-<<<<<<< HEAD
-
-      const expectedTickWithSlippage = TickPriceHelper.tickFromRawRatio(
-        TickPriceHelper.rawRatioFromTick(BigNumber.from(params.maxTick))
-=======
       const expectedTickWithSlippage = tickPriceHelper.tickFromPrice(
         tickPriceHelper
-          .priceFromTick(BigNumber.from(params.tick))
->>>>>>> 1d81392d
+          .priceFromTick(BigNumber.from(params.maxTick))
           .mul(100 + slippage)
           .div(100),
       );
@@ -302,7 +280,7 @@
       const price: Bigish = 0;
       const slippage = 3;
       const params: Market.TradeParams = {
-        price: price,
+        limitPrice: price,
         volume: 30,
         slippage: slippage,
       };
@@ -354,35 +332,18 @@
         instance(baseToken),
         instance(quoteToken),
       );
-<<<<<<< HEAD
-      const priceWithCorrectDecimals = Big(params.limitPrice).mul(
-        Big(10).pow(
-          Math.abs(
-            instance(baseToken).decimals - instance(quoteToken).decimals,
-          ),
-        ),
-      );
-      const expectedTickWithSlippage = TickPriceHelper.tickFromRawRatio(
-        Big(priceWithCorrectDecimals)
-=======
 
       //Assert
       const expectedTickWithSlippage = tickPriceHelper.tickFromPrice(
-        Big(params.price)
->>>>>>> 1d81392d
+        Big(params.limitPrice)
           .mul(100 - slippage)
           .div(100),
       );
 
-<<<<<<< HEAD
-      //Assert
       assert.equal(
         result.maxTick.toString(),
         expectedTickWithSlippage.toString(),
       );
-=======
-      assert.equal(result.tick.toString(), expectedTickWithSlippage.toString());
->>>>>>> 1d81392d
       assert.equal(result.fillVolume.eq(BigNumber.from(params.volume)), true);
       assert.equal(result.fillWants, false);
     });
@@ -420,27 +381,10 @@
         instance(baseToken),
         instance(quoteToken),
       );
-<<<<<<< HEAD
-      const priceWithCorrectDecimals = Big(params.limitPrice).mul(
-        Big(10).pow(
-          Math.abs(
-            instance(baseToken).decimals - instance(quoteToken).decimals,
-          ),
-        ),
-      );
-      const expectedTickWithSlippage = TickPriceHelper.tickFromRawRatio(
-        Big(1).div(
-          Big(priceWithCorrectDecimals)
-            .mul(100 - slippage)
-            .div(100),
-        ),
-      );
-=======
->>>>>>> 1d81392d
 
       //Assert
       const expectedTickWithSlippage = tickPriceHelper.tickFromPrice(
-        Big(params.price)
+        Big(params.limitPrice)
           .mul(100 - slippage)
           .div(100),
       );
@@ -487,16 +431,10 @@
         instance(quoteToken),
       );
 
-<<<<<<< HEAD
-      //Assert
-      const expectedTickWithSlippage = TickPriceHelper.tickFromRawRatio(
-        TickPriceHelper.rawRatioFromTick(BigNumber.from(params.maxTick))
-=======
       // Assert
       const expectedTickWithSlippage = tickPriceHelper.tickFromPrice(
         tickPriceHelper
-          .priceFromTick(BigNumber.from(params.tick))
->>>>>>> 1d81392d
+          .priceFromTick(BigNumber.from(params.maxTick))
           .mul(100 - slippage)
           .div(100),
       );
@@ -545,17 +483,10 @@
         instance(quoteToken),
       );
 
-<<<<<<< HEAD
-      //Assert
-
-      const expectedTickWithSlippage = TickPriceHelper.tickFromRawRatio(
-        TickPriceHelper.rawRatioFromTick(BigNumber.from(params.maxTick))
-=======
       // Assert
       const expectedTickWithSlippage = tickPriceHelper.tickFromPrice(
         tickPriceHelper
-          .priceFromTick(BigNumber.from(params.tick))
->>>>>>> 1d81392d
+          .priceFromTick(BigNumber.from(params.maxTick))
           .mul(100 - slippage)
           .div(100),
       );
@@ -634,7 +565,7 @@
       const price: Bigish = 0;
       const slippage = 3;
       const params: Market.TradeParams = {
-        price: price,
+        limitPrice: price,
         volume: 30,
         slippage: slippage,
       };
